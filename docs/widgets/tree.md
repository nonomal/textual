--- conflicted
+++ resolved
@@ -34,32 +34,7 @@
 
 ## Messages
 
-<<<<<<< HEAD
 ### ::: textual.widgets.Tree.NodeCollapsed
-=======
-### NodeSelected
-
-The `Tree.NodeSelected` message is sent when the user selects a tree node.
-
-
-#### Attributes
-
-| attribute | type                                      | purpose        |
-| --------- | ----------------------------------------- | -------------- |
-| `node`    | [TreeNode][textual.widgets.tree.TreeNode] | Selected node. |
-
-
-### NodeExpanded
-
-The `Tree.NodeExpanded` message is sent when the user expands a node in the tree.
-
-#### Attributes
-
-| attribute | type                                      | purpose        |
-| --------- | ----------------------------------------- | -------------- |
-| `node`    | [TreeNode][textual.widgets.tree.TreeNode] | Expanded node. |
-
->>>>>>> d8e6cfdd
 
 ### ::: textual.widgets.Tree.NodeExpanded
 
@@ -71,16 +46,10 @@
 
 The tree widget defines directly the following bindings:
 
-<<<<<<< HEAD
 ::: textual.widgets.Tree.BINDINGS
     options:
       show_root_heading: false
       show_root_toc_entry: false
-=======
-| attribute | type                                      | purpose         |
-| --------- | ----------------------------------------- | --------------- |
-| `node`    | [TreeNode][textual.widgets.tree.TreeNode] | Collapsed node. |
->>>>>>> d8e6cfdd
 
 ## Component Classes
 
