--- conflicted
+++ resolved
@@ -13,11 +13,6 @@
     NamedTuple,
     Callable,
     Sequence,
-<<<<<<< HEAD
-    Type,
-    Optional,
-=======
->>>>>>> 998ee9b8
 )
 
 import rich.repr
@@ -33,12 +28,7 @@
 from .._segment_tools import line_crop
 from .._two_way_dict import TwoWayDict
 from .._types import SegmentLines
-<<<<<<< HEAD
 from .._typing import Literal, TypeAlias
-=======
-from .._typing import Literal
-from .._typing import TypeAlias
->>>>>>> 998ee9b8
 from ..binding import Binding, BindingType
 from ..coordinate import Coordinate
 from ..geometry import Region, Size, Spacing, clamp
@@ -95,13 +85,8 @@
 
 
 class CellKey(NamedTuple):
-<<<<<<< HEAD
-    row_key: RowKey
-    column_key: ColumnKey
-=======
     row_key: RowKey | str
     column_key: ColumnKey | str
->>>>>>> 998ee9b8
 
 
 def default_cell_formatter(obj: object) -> RenderableType | None:
@@ -421,18 +406,6 @@
     ) -> None:
         super().__init__(name=name, id=id, classes=classes)
         self.data: dict[RowKey, dict[ColumnKey, CellType]] = {}
-<<<<<<< HEAD
-
-        # Metadata on rows and columns in the table
-        self.columns: dict[ColumnKey, Column] = {}
-        self.rows: dict[RowKey, Row] = {}
-
-        # Keep tracking of key -> index for rows/cols. These allow us to retrieve,
-        # given a row or column key, the index that row or column is currently present at,
-        # and mean that rows and columns are location independent - they can move around.
-        self._column_locations: TwoWayDict[ColumnKey, int] = TwoWayDict({})
-        self._row_locations: TwoWayDict[RowKey, int] = TwoWayDict({})
-=======
         """Contains the cells of the table, indexed by row key and column key.
         The final positioning of a cell on screen cannot be determined solely by this
         structure. Instead, we must check _row_locations and _column_locations to find
@@ -451,15 +424,10 @@
         """Maps row keys to row indices which represent row order."""
         self._column_locations: TwoWayDict[ColumnKey, int] = TwoWayDict({})
         """Maps column keys to column indices which represent column order."""
->>>>>>> 998ee9b8
 
         self._row_render_cache: LRUCache[
             RowCacheKey, tuple[SegmentLines, SegmentLines]
         ] = LRUCache(1000)
-<<<<<<< HEAD
-        self._cell_render_cache: LRUCache[CellCacheKey, SegmentLines] = LRUCache(10000)
-        self._line_cache: LRUCache[LineCacheKey, Strip] = LRUCache(1000)
-=======
         """For each row (a row can have a height of multiple lines), we maintain a cache
         of the fixed and scrollable lines within that row to minimise how often we need to
         re-render it."""
@@ -467,21 +435,13 @@
         """Cache for individual cells."""
         self._line_cache: LRUCache[LineCacheKey, Strip] = LRUCache(1000)
         """Cache for lines within rows."""
->>>>>>> 998ee9b8
 
         self._require_update_dimensions: bool = False
-<<<<<<< HEAD
-
-        self._new_rows: set[RowKey] = set()
-        self._updated_columns: set[ColumnKey] = set()
-        """Track which cells were updated, so that we can refresh them once on idle"""
-=======
         """Set to re-calculate dimensions on idle."""
         self._new_rows: set[RowKey] = set()
         """Tracking newly added rows to be used in re-calculation of dimensions on idle."""
         self._updated_cells: set[CellKey] = set()
         """Track which cells were updated, so that we can refresh them once on idle."""
->>>>>>> 998ee9b8
 
         self.show_header = show_header
         """Show/hide the header row (the row of column labels)."""
@@ -496,16 +456,11 @@
         self.show_cursor = show_cursor
         """Show/hide both the keyboard and hover cursor."""
         self._show_hover_cursor = False
-<<<<<<< HEAD
-        self._update_count = 0
-        self._header_row_key = RowKey()
-=======
         """Used to hide the mouse hover cursor when the user uses the keyboard."""
         self._update_count = 0
         """The number of update operations that have occurred. Used for cache invalidation."""
         self._header_row_key = RowKey()
         """The header is a special row which is not part of the data. This key is used to retrieve it."""
->>>>>>> 998ee9b8
 
     @property
     def hover_row(self) -> int:
@@ -529,38 +484,27 @@
 
     @property
     def row_count(self) -> int:
-<<<<<<< HEAD
-=======
         """The number of rows currently present in the DataTable."""
->>>>>>> 998ee9b8
         return len(self.rows)
 
     @property
     def _y_offsets(self) -> list[tuple[RowKey, int]]:
-<<<<<<< HEAD
-        y_offsets: list[tuple[RowKey, int]] = []
-        for row in self._ordered_rows:
-=======
         """Contains a 2-tuple for each line (not row!) of the DataTable. Given a y-coordinate,
         we can index into this list to find which row that y-coordinate lands on, and the
         y-offset *within* that row. The length of the returned list is therefore the total
         height of all rows within the DataTable."""
         y_offsets: list[tuple[RowKey, int]] = []
         for row in self.ordered_rows:
->>>>>>> 998ee9b8
             row_key = row.key
             row_height = row.height
             y_offsets += [(row_key, y) for y in range(row_height)]
         return y_offsets
 
-<<<<<<< HEAD
-=======
     @property
     def _total_row_height(self) -> int:
         """The total height of all rows within the DataTable"""
         return len(self._y_offsets)
 
->>>>>>> 998ee9b8
     def update_cell(
         self,
         row_key: RowKey | str,
@@ -578,12 +522,6 @@
             value: The new value to put inside the cell.
             update_width: Whether to resize the column width to accommodate
                 for the new cell content.
-<<<<<<< HEAD
-        """
-        value = Text.from_markup(value) if isinstance(value, str) else value
-
-        self.data[row_key][column_key] = value
-=======
 
         Raises:
             CellDoesNotExist: When the supplied `row_key` and `column_key`
@@ -595,30 +533,10 @@
             raise CellDoesNotExist(
                 f"No cell exists for row_key={row_key!r}, column_key={column_key!r}."
             ) from None
->>>>>>> 998ee9b8
         self._update_count += 1
 
         # Recalculate widths if necessary
         if update_width:
-<<<<<<< HEAD
-            self._updated_columns.add(column_key)
-
-        self._require_update_dimensions = True
-        self.refresh()
-
-    def update_coordinate(self, coordinate: Coordinate, value: CellType) -> None:
-        row, column = coordinate
-        row_key = self._row_locations.get_key(row)
-        column_key = self._column_locations.get_key(column)
-        value = Text.from_markup(value) if isinstance(value, str) else value
-        self.data[row_key][column_key] = value
-        self._update_count += 1
-        self.refresh_cell(row, column)
-
-    def _get_cells_in_column(self, column_key: ColumnKey) -> Iterable[CellType]:
-        """For a given column key, return the cells in that column in order"""
-        for row_metadata in self._ordered_rows:
-=======
             self._updated_cells.add(CellKey(row_key, column_key))
             self._require_update_dimensions = True
 
@@ -645,18 +563,12 @@
         """For a given column key, return the cells in that column in the
         order they currently appear on screen."""
         for row_metadata in self.ordered_rows:
->>>>>>> 998ee9b8
             row_key = row_metadata.key
             row = self.data.get(row_key)
             yield row.get(column_key)
 
-<<<<<<< HEAD
-    def get_cell_value(self, coordinate: Coordinate) -> CellType:
-        """Get the value from the cell at the given coordinate.
-=======
     def get_value_at(self, coordinate: Coordinate) -> CellType:
         """Get the value from the cell occupying the given coordinate.
->>>>>>> 998ee9b8
 
         Args:
             coordinate: The coordinate to retrieve the value from.
@@ -667,13 +579,6 @@
         Raises:
             CellDoesNotExist: If there is no cell with the given coordinate.
         """
-<<<<<<< HEAD
-        # TODO: Rename to get_value_at()?
-        #  We need to clearly distinguish between coordinates and cell keys
-        row_index, column_index = coordinate
-        row_key = self._row_locations.get_key(row_index)
-        column_key = self._column_locations.get_key(column_index)
-=======
         row_key, column_key = self.coordinate_to_cell_key(coordinate)
         return self.get_cell_value(row_key, column_key)
 
@@ -687,7 +592,6 @@
         Returns:
             The value of the cell identified by the row and column keys.
         """
->>>>>>> 998ee9b8
         try:
             cell_value = self.data[row_key][column_key]
         except KeyError:
@@ -703,8 +607,6 @@
         self._styles_cache.clear()
 
     def get_row_height(self, row_key: RowKey) -> int:
-<<<<<<< HEAD
-=======
         """Given a row key, return the height of that row in terminal cells.
 
         Args:
@@ -713,7 +615,6 @@
         Returns:
             The height of the row, measured in terminal character cells.
         """
->>>>>>> 998ee9b8
         if row_key is self._header_row_key:
             return self.header_height
         return self.rows[row_key].height
@@ -802,12 +703,8 @@
         self.refresh_row(row_index)
         is_valid_row = row_index < len(self.data)
         if is_valid_row:
-<<<<<<< HEAD
-            self.emit_no_wait(DataTable.RowHighlighted(self, row_index))
-=======
             row_key = self._row_locations.get_key(row_index)
             self.emit_no_wait(DataTable.RowHighlighted(self, row_index, row_key))
->>>>>>> 998ee9b8
 
     def _highlight_column(self, column_index: int) -> None:
         """Apply highlighting to the column at the given index, and emit event."""
@@ -860,24 +757,15 @@
         elif cursor_type == "column":
             self._highlight_column(column_index)
 
-<<<<<<< HEAD
-    def _update_column_widths(self, column_keys: set[ColumnKey]) -> None:
-        for column_key in column_keys:
-=======
     def _update_column_widths(self, updated_cells: set[CellKey]) -> None:
         for row_key, column_key in updated_cells:
->>>>>>> 998ee9b8
             column = self.columns.get(column_key)
             console = self.app.console
             label_width = measure(console, column.label, 1)
             content_width = column.content_width
-<<<<<<< HEAD
-            new_content_width = measure(console, value, 1)
-=======
             cell_value = self.data[row_key][column_key]
 
             new_content_width = measure(console, cell_value, 1)
->>>>>>> 998ee9b8
 
             if new_content_width < content_width:
                 cells_in_column = self._get_cells_in_column(column_key)
@@ -893,11 +781,7 @@
             if row_index is None:
                 continue
             for column, renderable in zip(
-<<<<<<< HEAD
-                self._ordered_columns, self._get_row_renderables(row_index)
-=======
                 self.ordered_columns, self._get_row_renderables(row_index)
->>>>>>> 998ee9b8
             ):
                 content_width = measure(self.app.console, renderable, 1)
                 column.content_width = max(column.content_width, content_width)
@@ -910,40 +794,21 @@
             self._total_row_height + header_height,
         )
 
-<<<<<<< HEAD
-    def _get_cell_region(self, row_index: int, column_index: int) -> Region:
-        """Get the region of the cell at the given spatial coordinate."""
-        valid_row = 0 <= row_index < len(self.rows)
-        valid_column = 0 <= column_index < len(self.columns)
-        valid_cell = valid_row and valid_column
-        if not valid_cell:
-            return Region(0, 0, 0, 0)
-
-=======
     def _get_cell_region(self, coordinate: Coordinate) -> Region:
         """Get the region of the cell at the given spatial coordinate."""
         if not self.is_valid_coordinate(coordinate):
             return Region(0, 0, 0, 0)
 
         row_index, column_index = coordinate
->>>>>>> 998ee9b8
         row_key = self._row_locations.get_key(row_index)
         row = self.rows[row_key]
 
         # The x-coordinate of a cell is the sum of widths of cells to the left.
-<<<<<<< HEAD
-        x = sum(column.render_width for column in self._ordered_columns[:column_index])
-        column_key = self._column_locations.get_key(column_index)
-        width = self.columns[column_key].render_width
-        height = row.height
-        y = sum(ordered_row.height for ordered_row in self._ordered_rows[:row_index])
-=======
         x = sum(column.render_width for column in self.ordered_columns[:column_index])
         column_key = self._column_locations.get_key(column_index)
         width = self.columns[column_key].render_width
         height = row.height
         y = sum(ordered_row.height for ordered_row in self.ordered_rows[:row_index])
->>>>>>> 998ee9b8
         if self.show_header:
             y += self.header_height
         cell_region = Region(x, y, width, height)
@@ -951,17 +816,6 @@
 
     def _get_row_region(self, row_index: int) -> Region:
         """Get the region of the row at the given index."""
-<<<<<<< HEAD
-        rows = self.rows
-        valid_row = 0 <= row_index < len(rows)
-        if not valid_row:
-            return Region(0, 0, 0, 0)
-
-        row_key = self._row_locations.get_key(row_index)
-        row = rows[row_key]
-        row_width = sum(column.render_width for column in self.columns.values())
-        y = sum(ordered_row.height for ordered_row in self._ordered_rows[:row_index])
-=======
         if not self.is_valid_row_index(row_index):
             return Region(0, 0, 0, 0)
 
@@ -970,7 +824,6 @@
         row = rows[row_key]
         row_width = sum(column.render_width for column in self.columns.values())
         y = sum(ordered_row.height for ordered_row in self.ordered_rows[:row_index])
->>>>>>> 998ee9b8
         if self.show_header:
             y += self.header_height
         row_region = Region(0, y, row_width, row.height)
@@ -978,20 +831,11 @@
 
     def _get_column_region(self, column_index: int) -> Region:
         """Get the region of the column at the given index."""
-<<<<<<< HEAD
-        columns = self.columns
-        valid_column = 0 <= column_index < len(columns)
-        if not valid_column:
-            return Region(0, 0, 0, 0)
-
-        x = sum(column.render_width for column in self._ordered_columns[:column_index])
-=======
         if not self.is_valid_column_index(column_index):
             return Region(0, 0, 0, 0)
 
         columns = self.columns
         x = sum(column.render_width for column in self.ordered_columns[:column_index])
->>>>>>> 998ee9b8
         column_key = self._column_locations.get_key(column_index)
         width = columns[column_key].render_width
         header_height = self.header_height if self.show_header else 0
@@ -1025,23 +869,6 @@
             label: A str or Text object containing the label (shown top of column).
             width: Width of the column in cells or None to fit content. Defaults to None.
             key: A key which uniquely identifies this column. If None, it will be generated for you. Defaults to None.
-<<<<<<< HEAD
-
-        Returns:
-            Uniquely identifies this column. Can be used to retrieve this column regardless
-                of its current location in the DataTable (it could have moved after being added
-                due to sorting or insertion/deletion of other columns).
-        """
-        text_label = Text.from_markup(label) if isinstance(label, str) else label
-
-        column_key = ColumnKey(key)
-        column_index = len(self.columns)
-        content_width = measure(self.app.console, text_label, 1)
-        if width is None:
-            column = Column(
-                column_key,
-                text_label,
-=======
 
         Returns:
             Uniquely identifies this column. Can be used to retrieve this column regardless
@@ -1055,7 +882,6 @@
             column = Column(
                 column_key,
                 label,
->>>>>>> 998ee9b8
                 content_width,
                 content_width=content_width,
                 auto_width=True,
@@ -1063,11 +889,7 @@
         else:
             column = Column(
                 column_key,
-<<<<<<< HEAD
-                text_label,
-=======
                 label,
->>>>>>> 998ee9b8
                 width,
                 content_width=content_width,
             )
@@ -1104,22 +926,13 @@
         # Map the key of this row to its current index
         self._row_locations[row_key] = row_index
         self.data[row_key] = {
-<<<<<<< HEAD
-            column.key: Text(cell) if isinstance(cell, str) else cell
-            for column, cell in zip_longest(self._ordered_columns, cells)
-=======
             column.key: cell
             for column, cell in zip_longest(self.ordered_columns, cells)
->>>>>>> 998ee9b8
         }
         self.rows[row_key] = Row(row_key, height)
         self._new_rows.add(row_key)
         self._require_update_dimensions = True
-<<<<<<< HEAD
-        self.cursor_cell = self.cursor_cell
-=======
         self.cursor_coordinate = self.cursor_coordinate
->>>>>>> 998ee9b8
 
         # If a position has opened for the cursor to appear, where it previously
         # could not (e.g. when there's no data in the table), then a highlighted
@@ -1141,13 +954,8 @@
 
         Returns:
             A list of the keys for the columns that were added. See
-<<<<<<< HEAD
-            the `add_column` method docstring for more information on how
-            these keys are used.
-=======
                 the `add_column` method docstring for more information on how
                 these keys are used.
->>>>>>> 998ee9b8
         """
         column_keys = []
         for label in labels:
@@ -1163,13 +971,8 @@
 
         Returns:
             A list of the keys for the rows that were added. See
-<<<<<<< HEAD
-            the `add_row` method docstring for more information on how
-            these keys are used.
-=======
                 the `add_row` method docstring for more information on how
                 these keys are used.
->>>>>>> 998ee9b8
         """
         row_keys = []
         for row in rows:
@@ -1189,17 +992,7 @@
             self._require_update_dimensions = False
             new_rows = self._new_rows.copy()
             self._new_rows.clear()
-            # Add the new rows *before* updating the column widths, since
-            # cells in a new row may influence the final width of a column
             self._update_dimensions(new_rows)
-<<<<<<< HEAD
-            if self._updated_columns:
-                updated_columns = self._updated_columns.copy()
-                self._updated_columns.clear()
-                self._update_column_widths(updated_columns)
-            self.refresh()
-=======
->>>>>>> 998ee9b8
 
         if self._updated_cells:
             # Cell contents have already been updated at this point.
@@ -1252,10 +1045,6 @@
         region = region.translate(-self.scroll_offset)
         self.refresh(region)
 
-<<<<<<< HEAD
-    @property
-    def _ordered_columns(self) -> list[Column]:
-=======
     def is_valid_row_index(self, row_index: int) -> bool:
         """Return a boolean indicating whether the row_index is within table bounds.
 
@@ -1295,7 +1084,6 @@
     @property
     def ordered_columns(self) -> list[Column]:
         """The list of Columns in the DataTable, ordered as they currently appear on screen."""
->>>>>>> 998ee9b8
         column_indices = range(len(self.columns))
         column_keys = [
             self._column_locations.get_key(index) for index in column_indices
@@ -1304,12 +1092,8 @@
         return ordered_columns
 
     @property
-<<<<<<< HEAD
-    def _ordered_rows(self) -> list[Row]:
-=======
     def ordered_rows(self) -> list[Row]:
         """The list of Rows in the DataTable, ordered as they currently appear on screen."""
->>>>>>> 998ee9b8
         row_indices = range(self.row_count)
         ordered_rows = []
         for row_index in row_indices:
@@ -1329,11 +1113,7 @@
         """
 
         # TODO:  We have quite a few back and forward key/index conversions, could probably reduce them
-<<<<<<< HEAD
-        ordered_columns = self._ordered_columns
-=======
         ordered_columns = self.ordered_columns
->>>>>>> 998ee9b8
         if row_index == -1:
             row = [column.label for column in ordered_columns]
             return row
@@ -1399,11 +1179,6 @@
             if is_fixed_style:
                 style += self.get_component_styles("datatable--cursor-fixed").rich_style
 
-<<<<<<< HEAD
-        # TODO: We can hoist `row_key` lookup waaay up to do it inside `_get_offsets`
-        #  then just pass it through to here instead of the row_index.
-=======
->>>>>>> 998ee9b8
         row_key = self._row_locations.get_key(row_index)
         column_key = self._column_locations.get_key(column_index)
         cell_cache_key = (row_key, column_key, style, cursor, hover, self._update_count)
@@ -1433,11 +1208,7 @@
         Args:
             row_key: The identifying key for this row.
             line_no: Line number (y-coordinate) within row. 0 is the first strip of
-<<<<<<< HEAD
-                cells in the row, line_no=1 is the next, and so on...
-=======
                 cells in the row, line_no=1 is the next line in the row, and so on...
->>>>>>> 998ee9b8
             base_style: Base style of row.
             cursor_location: The location of the cursor in the DataTable.
             hover_location: The location of the hover cursor in the DataTable.
@@ -1491,11 +1262,7 @@
             fixed_style += Style.from_meta({"fixed": True})
             fixed_row = []
             for column_index, column in enumerate(
-<<<<<<< HEAD
-                self._ordered_columns[: self.fixed_columns]
-=======
                 self.ordered_columns[: self.fixed_columns]
->>>>>>> 998ee9b8
             ):
                 cell_location = Coordinate(row_index, column_index)
                 fixed_cell_lines = render_cell(
@@ -1512,12 +1279,8 @@
         else:
             fixed_row = []
 
-<<<<<<< HEAD
-        if row_key is None:
-=======
         is_header_row = row_key is self._header_row_key
         if is_header_row:
->>>>>>> 998ee9b8
             row_style = self.get_component_styles("datatable--header").rich_style
         else:
             if self.zebra_stripes:
@@ -1529,11 +1292,7 @@
                 row_style = base_style
 
         scrollable_row = []
-<<<<<<< HEAD
-        for column_index, column in enumerate(self._ordered_columns):
-=======
         for column_index, column in enumerate(self.ordered_columns):
->>>>>>> 998ee9b8
             cell_location = Coordinate(row_index, column_index)
             cell_lines = render_cell(
                 row_index,
@@ -1549,11 +1308,7 @@
         self._row_render_cache[cache_key] = row_pair
         return row_pair
 
-<<<<<<< HEAD
-    def _get_offsets(self, y: int) -> tuple[RowKey | None, int]:
-=======
     def _get_offsets(self, y: int) -> tuple[RowKey, int]:
->>>>>>> 998ee9b8
         """Get row key and line offset for a given line.
 
         Args:
@@ -1566,11 +1321,7 @@
         y_offsets = self._y_offsets
         if self.show_header:
             if y < header_height:
-<<<<<<< HEAD
-                return None, y
-=======
                 return self._header_row_key, y
->>>>>>> 998ee9b8
             y -= header_height
         if y > len(y_offsets):
             raise LookupError("Y coord {y!r} is greater than total height")
@@ -1621,12 +1372,7 @@
             hover_location=self.hover_coordinate,
         )
         fixed_width = sum(
-<<<<<<< HEAD
-            column.render_width
-            for column in self._ordered_columns[: self.fixed_columns]
-=======
             column.render_width for column in self.ordered_columns[: self.fixed_columns]
->>>>>>> 998ee9b8
         )
 
         fixed_line: list[Segment] = list(chain.from_iterable(fixed)) if fixed else []
@@ -1680,12 +1426,7 @@
             if row_index in self.rows
         )
         left = sum(
-<<<<<<< HEAD
-            column.render_width
-            for column in self._ordered_columns[: self.fixed_columns]
-=======
             column.render_width for column in self.ordered_columns[: self.fixed_columns]
->>>>>>> 998ee9b8
         )
         return Spacing(top, 0, 0, left)
 
