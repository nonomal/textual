--- conflicted
+++ resolved
@@ -30,13 +30,8 @@
         Welcome {
             width: 100%;
             height: 100%;
-<<<<<<< HEAD
             padding: 1 2;
             background: $surface;
-=======
-            margin: 1 2;
-
->>>>>>> bc229b4e
         }
 
         Welcome Container {
