from __future__ import annotations

import asyncio
import inspect
import io
import os
import platform
import sys
import threading
import unicodedata
import warnings
from asyncio import Task
from concurrent.futures import Future
from contextlib import asynccontextmanager, redirect_stderr, redirect_stdout
from datetime import datetime
from functools import partial
from pathlib import Path, PurePath
from queue import Queue
from time import perf_counter
from typing import (
    TYPE_CHECKING,
    Any,
    Awaitable,
    Callable,
    Generic,
    Iterable,
    List,
    Type,
    TypeVar,
    Union,
    cast,
    overload,
)
from weakref import WeakSet, WeakValueDictionary

import nanoid
import rich
import rich.repr
from rich.console import Console, RenderableType
from rich.protocol import is_renderable
from rich.segment import Segment, Segments
from rich.traceback import Traceback

from . import Logger, LogGroup, LogVerbosity, actions, events, log, messages
from ._animator import DEFAULT_EASING, Animatable, Animator, EasingFunction
from ._ansi_sequences import SYNC_END, SYNC_START
from ._asyncio import create_task
from ._callback import invoke
from ._context import active_app, active_message_pump
from ._event_broker import NoHandler, extract_handler_actions
from ._filter import LineFilter, Monochrome
from ._path import _make_path_object_relative
from ._typing import Final, TypeAlias
from .actions import SkipAction
from .await_remove import AwaitRemove
from .binding import Binding, Bindings
from .css.query import NoMatches
from .css.stylesheet import Stylesheet
from .design import ColorSystem
from .dom import DOMNode
from .driver import Driver
from .drivers.headless_driver import HeadlessDriver
from .features import FeatureFlag, parse_features
from .file_monitor import FileMonitor
from .geometry import Offset, Region, Size
from .keys import REPLACED_KEYS, _get_key_display
from .messages import CallbackType
from .reactive import Reactive
from .renderables.blank import Blank
from .screen import Screen
from ._wait import wait_for_idle
from .widget import AwaitMount, Widget

if TYPE_CHECKING:
    from .devtools.client import DevtoolsClient
    from .pilot import Pilot

PLATFORM = platform.system()
WINDOWS = PLATFORM == "Windows"

# asyncio will warn against resources not being cleared
warnings.simplefilter("always", ResourceWarning)

# `asyncio.get_event_loop()` is deprecated since Python 3.10:
_ASYNCIO_GET_EVENT_LOOP_IS_DEPRECATED = sys.version_info >= (3, 10, 0)

LayoutDefinition = "dict[str, Any]"

DEFAULT_COLORS = {
    "dark": ColorSystem(
        primary="#004578",
        secondary="#ffa62b",
        warning="#ffa62b",
        error="#ba3c5b",
        success="#4EBF71",
        accent="#0178D4",
        dark=True,
    ),
    "light": ColorSystem(
        primary="#004578",
        secondary="#ffa62b",
        warning="#ffa62b",
        error="#ba3c5b",
        success="#4EBF71",
        accent="#0178D4",
        dark=False,
    ),
}

ComposeResult = Iterable[Widget]
RenderResult = RenderableType

AutopilotCallbackType: TypeAlias = "Callable[[Pilot], Coroutine[Any, Any, None]]"


class AppError(Exception):
    pass


class ActionError(Exception):
    pass


class ScreenError(Exception):
    pass


class ScreenStackError(ScreenError):
    """Raised when attempting to pop the last screen from the stack."""


class CssPathError(Exception):
    """Raised when supplied CSS path(s) are invalid."""


ReturnType = TypeVar("ReturnType")


class _NullFile:
    """A file-like where writes go nowhere."""

    def write(self, text: str) -> None:
        pass

    def flush(self) -> None:
        pass


MAX_QUEUED_WRITES: Final[int] = 30


class _WriterThread(threading.Thread):
    """A thread / file-like to do writes to stdout in the background."""

    def __init__(self) -> None:
        super().__init__(daemon=True)
        self._queue: Queue[str | None] = Queue(MAX_QUEUED_WRITES)
        self._file = sys.__stdout__

    def write(self, text: str) -> None:
        """Write text. Text will be enqueued for writing.

        Args:
            text: Text to write to the file.
        """
        self._queue.put(text)

    def isatty(self) -> bool:
        """Pretend to be a terminal.

        Returns:
            True if this is a tty.
        """
        return True

    def fileno(self) -> int:
        """Get file handle number.

        Returns:
            File number of proxied file.
        """
        return self._file.fileno()

    def flush(self) -> None:
        """Flush the file (a no-op, because flush is done in the thread)."""
        return

    def run(self) -> None:
        """Run the thread."""
        write = self._file.write
        flush = self._file.flush
        get = self._queue.get
        qsize = self._queue.qsize
        # Read from the queue, write to the file.
        # Flush when there is a break.
        while True:
            text: str | None = get()
            empty = qsize() == 0
            if text is None:
                break
            write(text)
            if empty:
                flush()

    def stop(self) -> None:
        """Stop the thread, and block until it finished."""
        self._queue.put(None)
        self.join()


CSSPathType = Union[str, PurePath, List[Union[str, PurePath]], None]

CallThreadReturnType = TypeVar("CallThreadReturnType")


@rich.repr.auto
class App(Generic[ReturnType], DOMNode):
    """The base class for Textual Applications.
    Args:
        driver_class: Driver class or ``None`` to auto-detect. Defaults to None.
        css_path: Path to CSS or ``None`` for no CSS file.
            Defaults to None. To load multiple CSS files, pass a list of strings or paths which will be loaded in order.
        watch_css: Watch CSS for changes. Defaults to False.

    Raises:
        CssPathError: When the supplied CSS path(s) are an unexpected type.
    """

    CSS = ""
    """Inline CSS, useful for quick scripts. This is loaded after CSS_PATH,
    and therefore takes priority in the event of a specificity clash."""

    # Default (the lowest priority) CSS
    DEFAULT_CSS = """
    App {
        background: $background;
        color: $text;
    }
    """

    SCREENS: dict[str, Screen | Callable[[], Screen]] = {}
    _BASE_PATH: str | None = None
    CSS_PATH: CSSPathType = None

    TITLE: str | None = None
    """str | None: The default title for the application.

    If set to a string, this sets the default title for the application. See
    also the `title` attribute.
    """

    SUB_TITLE: str | None = None
    """str | None: The default sub-title for the application.

    If set to a string, this sets the default sub-title for the application. See
    also the `sub_title` attribute.
    """

    BINDINGS = [
        Binding("ctrl+c", "quit", "Quit", show=False, priority=True),
        Binding("tab", "focus_next", "Focus Next", show=False),
        Binding("shift+tab", "focus_previous", "Focus Previous", show=False),
    ]

    title: Reactive[str] = Reactive("", compute=False)
    sub_title: Reactive[str] = Reactive("", compute=False)
    dark: Reactive[bool] = Reactive(True, compute=False)

    def __init__(
        self,
        driver_class: Type[Driver] | None = None,
        css_path: CSSPathType = None,
        watch_css: bool = False,
    ):
        # N.B. This must be done *before* we call the parent constructor, because MessagePump's
        # constructor instantiates a `asyncio.PriorityQueue` and in Python versions older than 3.10
        # this will create some first references to an asyncio loop.
        _init_uvloop()

        super().__init__()
        self.features: frozenset[FeatureFlag] = parse_features(os.getenv("TEXTUAL", ""))

        self._filter: LineFilter | None = None
        environ = dict(os.environ)
        no_color = environ.pop("NO_COLOR", None)
        if no_color is not None:
            self._filter = Monochrome()

        self._writer_thread: _WriterThread | None = None
        if sys.__stdout__ is None:
            file = _NullFile()
        else:
            self._writer_thread = _WriterThread()
            self._writer_thread.start()
            file = self._writer_thread

        self.console = Console(
            file=file,
            markup=False,
            highlight=False,
            emoji=False,
            legacy_windows=False,
            _environ=environ,
        )
        self.error_console = Console(markup=False, stderr=True)
        self.driver_class = driver_class or self.get_driver_class()
        self._screen_stack: list[Screen] = []
        self._sync_available = False

        self.mouse_over: Widget | None = None
        self.mouse_captured: Widget | None = None
        self._driver: Driver | None = None
        self._exit_renderables: list[RenderableType] = []

        self._action_targets = {"app", "screen"}
        self._animator = Animator(self)
        self._animate = self._animator.bind(self)
        self.mouse_position = Offset(0, 0)

        self.title = (
            self.TITLE if self.TITLE is not None else f"{self.__class__.__name__}"
        )
        """The title for the application.

        The initial value in a running application will be that set in `TITLE`
        (if one is set). Assign new values to this instance attribute to change
        the title.
        """

        self.sub_title = self.SUB_TITLE if self.SUB_TITLE is not None else ""
        """The sub-title for the application.

        The initial value in a running application will be that set in `SUB_TITLE`
        (if one is set). Assign new values to this instance attribute to change
        the sub-title.
        """

        self._logger = Logger(self._log)

        self._refresh_required = False

        self.design = DEFAULT_COLORS

        self.stylesheet = Stylesheet(variables=self.get_css_variables())
        self._require_stylesheet_update: set[DOMNode] = set()

        css_path = css_path or self.CSS_PATH
        if css_path is not None:
            # When value(s) are supplied for CSS_PATH, we normalise them to a list of Paths.
            if isinstance(css_path, str):
                css_paths = [Path(css_path)]
            elif isinstance(css_path, PurePath):
                css_paths = [css_path]
            elif isinstance(css_path, list):
                css_paths = []
                for path in css_path:
                    css_paths.append(Path(path) if isinstance(path, str) else path)
            else:
                raise CssPathError(
                    "Expected a str, Path or list[str | Path] for the CSS_PATH."
                )

            # We want the CSS path to be resolved from the location of the App subclass
            css_paths = [
                _make_path_object_relative(css_path, self) for css_path in css_paths
            ]
        else:
            css_paths = []

        self.css_path = css_paths
        self._registry: WeakSet[DOMNode] = WeakSet()

        # Sensitivity on X is double the sensitivity on Y to account for
        # cells being twice as tall as wide
        self.scroll_sensitivity_x: float = 4.0
        """Number of columns to scroll in the X direction with wheel or trackpad."""
        self.scroll_sensitivity_y: float = 2.0
        """Number of lines to scroll in the Y direction with wheel or trackpad."""

        self._installed_screens: WeakValueDictionary[
            str, Screen | Callable[[], Screen]
        ] = WeakValueDictionary()
        self._installed_screens.update(**self.SCREENS)

        self.devtools: DevtoolsClient | None = None
        if "devtools" in self.features:
            try:
                from .devtools.client import DevtoolsClient
            except ImportError:
                # Dev dependencies not installed
                pass
            else:
                self.devtools = DevtoolsClient()

        self._loop: asyncio.AbstractEventLoop | None = None
        self._thread_id: int = 0
        self._return_value: ReturnType | None = None
        self._exit = False

        self.css_monitor = (
            FileMonitor(self.css_path, self._on_css_change)
            if ((watch_css or self.debug) and self.css_path)
            else None
        )
        self._screenshot: str | None = None
        self._dom_lock = asyncio.Lock()
        self._dom_ready = False
        self.set_class(self.dark, "-dark-mode")

    @property
    def return_value(self) -> ReturnType | None:
        """ReturnType | None: The return type of the app."""
        return self._return_value

    def animate(
        self,
        attribute: str,
        value: float | Animatable,
        *,
        final_value: object = ...,
        duration: float | None = None,
        speed: float | None = None,
        delay: float = 0.0,
        easing: EasingFunction | str = DEFAULT_EASING,
        on_complete: CallbackType | None = None,
    ) -> None:
        """Animate an attribute.

        Args:
            attribute: Name of the attribute to animate.
            value: The value to animate to.
            final_value: The final value of the animation. Defaults to `value` if not set.
            duration: The duration of the animate. Defaults to None.
            speed: The speed of the animation. Defaults to None.
            delay: A delay (in seconds) before the animation starts. Defaults to 0.0.
            easing: An easing method. Defaults to "in_out_cubic".
            on_complete: A callable to invoke when the animation is finished. Defaults to None.

        """
        self._animate(
            attribute,
            value,
            final_value=final_value,
            duration=duration,
            speed=speed,
            delay=delay,
            easing=easing,
            on_complete=on_complete,
        )

    @property
    def debug(self) -> bool:
        """bool: Is debug mode is enabled?"""
        return "debug" in self.features

    @property
    def is_headless(self) -> bool:
        """bool: Is the app running in 'headless' mode?"""
        return False if self._driver is None else self._driver.is_headless

    @property
    def screen_stack(self) -> list[Screen]:
        """list[Screen]: A *copy* of the screen stack."""
        return self._screen_stack.copy()

    def exit(
        self, result: ReturnType | None = None, message: RenderableType | None = None
    ) -> None:
        """Exit the app, and return the supplied result.

        Args:
            result: Return value. Defaults to None.
            message: Optional message to display on exit.
        """
        self._exit = True
        self._return_value = result
        self.post_message_no_wait(messages.ExitApp(sender=self))
        if message:
            self._exit_renderables.append(message)

    @property
    def focused(self) -> Widget | None:
        """Widget | None: the widget that is focused on the currently active screen."""
        return self.screen.focused

    @property
    def namespace_bindings(self) -> dict[str, tuple[DOMNode, Binding]]:
        """Get current bindings. If no widget is focused, then the app-level bindings
        are returned. If a widget is focused, then any bindings present in the active
        screen and app are merged and returned."""

        namespace_binding_map: dict[str, tuple[DOMNode, Binding]] = {}
        for namespace, bindings in reversed(self._binding_chain):
            for key, binding in bindings.keys.items():
                namespace_binding_map[key] = (namespace, binding)

        return namespace_binding_map

    def _set_active(self) -> None:
        """Set this app to be the currently active app."""
        active_app.set(self)

    def compose(self) -> ComposeResult:
        """Yield child widgets for a container."""
        yield from ()

    def get_css_variables(self) -> dict[str, str]:
        """Get a mapping of variables used to pre-populate CSS.

        Returns:
            A mapping of variable name to value.
        """
        variables = self.design["dark" if self.dark else "light"].generate()
        return variables

    def watch_dark(self, dark: bool) -> None:
        """Watches the dark bool."""
        self.set_class(dark, "-dark-mode")
        self.set_class(not dark, "-light-mode")
        try:
            self.refresh_css()
        except ScreenStackError:
            # It's possible that `dark` can be set before we have a default
            # screen, in an app's `on_load`, for example. So let's eat the
            # ScreenStackError -- the above styles will be handled once the
            # screen is spun up anyway.
            pass

    def get_driver_class(self) -> Type[Driver]:
        """Get a driver class for this platform.

        Called by the constructor.

        Returns:
            A Driver class which manages input and display.
        """
        driver_class: Type[Driver]
        if WINDOWS:
            from .drivers.windows_driver import WindowsDriver

            driver_class = WindowsDriver
        else:
            from .drivers.linux_driver import LinuxDriver

            driver_class = LinuxDriver
        return driver_class

    def __rich_repr__(self) -> rich.repr.Result:
        yield "title", self.title
        yield "id", self.id, None
        if self.name:
            yield "name", self.name
        if self.classes:
            yield "classes", set(self.classes)
        pseudo_classes = self.pseudo_classes
        if pseudo_classes:
            yield "pseudo_classes", set(pseudo_classes)

    @property
    def is_transparent(self) -> bool:
        return True

    @property
    def animator(self) -> Animator:
        return self._animator

    @property
    def screen(self) -> Screen:
        """Screen: The current screen.

        Raises:
            ScreenStackError: If there are no screens on the stack.
        """
        try:
            return self._screen_stack[-1]
        except IndexError:
            raise ScreenStackError("No screens on stack") from None

    @property
    def size(self) -> Size:
        """Size: The size of the terminal."""
        if self._driver is not None and self._driver._size is not None:
            width, height = self._driver._size
        else:
            width, height = self.console.size
        return Size(width, height)

    @property
    def log(self) -> Logger:
        """Logger: The logger object."""
        return self._logger

    def _log(
        self,
        group: LogGroup,
        verbosity: LogVerbosity,
        _textual_calling_frame: inspect.FrameInfo,
        *objects: Any,
        **kwargs,
    ) -> None:
        """Write to logs or devtools.

        Positional args will logged. Keyword args will be prefixed with the key.

        Example:
            ```python
            data = [1,2,3]
            self.log("Hello, World", state=data)
            self.log(self.tree)
            self.log(locals())
            ```

        Args:
            verbosity: Verbosity level 0-3. Defaults to 1.
        """

        devtools = self.devtools
        if devtools is None or not devtools.is_connected:
            return

        if verbosity.value > LogVerbosity.NORMAL.value and not devtools.verbose:
            return

        try:
            from .devtools.client import DevtoolsLog

            if len(objects) == 1 and not kwargs:
                devtools.log(
                    DevtoolsLog(objects, caller=_textual_calling_frame),
                    group,
                    verbosity,
                )
            else:
                output = " ".join(str(arg) for arg in objects)
                if kwargs:
                    key_values = " ".join(
                        f"{key}={value!r}" for key, value in kwargs.items()
                    )
                    output = f"{output} {key_values}" if output else key_values
                devtools.log(
                    DevtoolsLog(output, caller=_textual_calling_frame),
                    group,
                    verbosity,
                )
        except Exception as error:
            self._handle_exception(error)

    def call_from_thread(
        self,
        callback: Callable[..., CallThreadReturnType | Awaitable[CallThreadReturnType]],
        *args,
        **kwargs,
    ) -> CallThreadReturnType:
        """Run a callback from another thread.

        Like asyncio apps in general, Textual apps are not thread-safe. If you call methods
        or set attributes on Textual objects from a thread, you may get unpredictable results.

        This method will ensure that your code is ran within the correct context.

        Args:
            callback: A callable to run.
            *args: Arguments to the callback.
            **kwargs: Keyword arguments for the callback.

        Raises:
            RuntimeError: If the app isn't running or if this method is called from the same
                thread where the app is running.
        """

        if self._loop is None:
            raise RuntimeError("App is not running")

        if self._thread_id == threading.get_ident():
            raise RuntimeError(
                "The `call_from_thread` method must run in a different thread from the app"
            )

        callback_with_args = partial(callback, *args, **kwargs)

        async def run_callback() -> CallThreadReturnType:
            """Run the callback, set the result or error on the future."""
            self._set_active()
            return await invoke(callback_with_args)

        # Post the message to the main loop
        future: Future[CallThreadReturnType] = asyncio.run_coroutine_threadsafe(
            run_callback(), loop=self._loop
        )
        result = future.result()
        return result

    def action_toggle_dark(self) -> None:
        """Action to toggle dark mode."""
        self.dark = not self.dark

    def action_screenshot(self, filename: str | None = None, path: str = "./") -> None:
        """Save an SVG "screenshot". This action will save an SVG file containing the current contents of the screen.

        Args:
            filename: Filename of screenshot, or None to auto-generate. Defaults to None.
            path: Path to directory. Defaults to current working directory.
        """
        self.save_screenshot(filename, path)

    def export_screenshot(self, *, title: str | None = None) -> str:
        """Export an SVG screenshot of the current screen.

        Args:
            title: The title of the exported screenshot or None
                to use app title. Defaults to None.

        """
        assert self._driver is not None, "App must be running"
        width, height = self.size
        console = Console(
            width=width,
            height=height,
            file=io.StringIO(),
            force_terminal=True,
            color_system="truecolor",
            record=True,
            legacy_windows=False,
        )
        screen_render = self.screen._compositor.render(full=True)
        console.print(screen_render)
        return console.export_svg(title=title or self.title)

    def save_screenshot(
        self,
        filename: str | None = None,
        path: str = "./",
        time_format: str | None = None,
    ) -> str:
        """Save an SVG screenshot of the current screen.

        Args:
            filename: Filename of SVG screenshot, or None to auto-generate
                a filename with the date and time. Defaults to None.
            path: Path to directory for output. Defaults to current working directory.
            time_format: Date and time format to use if filename is None.
                Defaults to a format like ISO 8601 with some reserved characters replaced with underscores.

        Returns:
            Filename of screenshot.
        """
        if filename is None:
            if time_format is None:
                dt = datetime.now().isoformat()
            else:
                dt = datetime.now().strftime(time_format)
            svg_filename_stem = f"{self.title.lower()} {dt}"
            for reserved in ' <>:"/\\|?*.':
                svg_filename_stem = svg_filename_stem.replace(reserved, "_")
                svg_filename = svg_filename_stem + ".svg"
        else:
            svg_filename = filename
        svg_path = os.path.expanduser(os.path.join(path, svg_filename))
        screenshot_svg = self.export_screenshot()
        with open(svg_path, "w", encoding="utf-8") as svg_file:
            svg_file.write(screenshot_svg)
        return svg_path

    def bind(
        self,
        keys: str,
        action: str,
        *,
        description: str = "",
        show: bool = True,
        key_display: str | None = None,
    ) -> None:
        """Bind a key to an action.

        Args:
            keys: A comma separated list of keys, i.e.
            action: Action to bind to.
            description: Short description of action. Defaults to "".
            show: Show key in UI. Defaults to True.
            key_display: Replacement text for key, or None to use default. Defaults to None.
        """
        self._bindings.bind(
            keys, action, description, show=show, key_display=key_display
        )

    def get_key_display(self, key: str) -> str:
        """For a given key, return how it should be displayed in an app
        (e.g. in the Footer widget).
        By key, we refer to the string used in the "key" argument for
        a Binding instance. By overriding this method, you can ensure that
        keys are displayed consistently throughout your app, without
        needing to add a key_display to every binding.

        Args:
            key: The binding key string.

        Returns:
            The display string for the input key.
        """
        return _get_key_display(key)

    async def _press_keys(self, keys: Iterable[str]) -> None:
        """A task to send key events."""
        app = self
        driver = app._driver
        assert driver is not None
<<<<<<< HEAD
=======
        await wait_for_idle(0)
>>>>>>> 475cd4fb
        for key in keys:
            if key == "_":
                continue
            elif key.startswith("wait:"):
                _, wait_ms = key.split(":")
                print(f"(pause {wait_ms}ms)")
                await asyncio.sleep(float(wait_ms) / 1000)
            else:
                if len(key) == 1 and not key.isalnum():
                    key = (
                        unicodedata.name(key)
                        .lower()
                        .replace("-", "_")
                        .replace(" ", "_")
                    )
                original_key = REPLACED_KEYS.get(key, key)
                char: str | None
                try:
                    char = unicodedata.lookup(original_key.upper().replace("_", " "))
                except KeyError:
                    char = key if len(key) == 1 else None
                print(f"press {key!r} (char={char!r})")
                key_event = events.Key(app, key, char)
                driver.send_event(key_event)
<<<<<<< HEAD
                # TODO: A bit of a fudge - extra sleep after tabbing to help guard against race
                #  condition between widget-level key handling and app/screen level handling.
                #  More information here: https://github.com/Textualize/textual/issues/1009
                #  This conditional sleep can be removed after that issue is resolved.
                if key == "tab":
                    await asyncio.sleep(0.05)
                await asyncio.sleep(0.025)
        await app._animator.wait_for_idle()
        await asyncio.sleep(2 / 100)
=======
                await wait_for_idle(0)

        await app._animator.wait_for_idle()
        await wait_for_idle(0)
>>>>>>> 475cd4fb

    @asynccontextmanager
    async def run_test(
        self,
        *,
        headless: bool = True,
        size: tuple[int, int] | None = (80, 24),
    ):
        """An asynchronous context manager for testing app.

        Args:
            headless: Run in headless mode (no output or input). Defaults to True.
            size: Force terminal size to `(WIDTH, HEIGHT)`,
                or None to auto-detect. Defaults to None.

        """
        from .pilot import Pilot

        app = self
        app_ready_event = asyncio.Event()

        def on_app_ready() -> None:
            """Called when app is ready to process events."""
            app_ready_event.set()

        async def run_app(app) -> None:
            await app._process_messages(
                ready_callback=on_app_ready,
                headless=headless,
                terminal_size=size,
            )

        # Launch the app in the "background"
        app_task = create_task(run_app(app), name=f"run_test {app}")

        # Wait until the app has performed all startup routines.
        await app_ready_event.wait()

        # Get the app in an active state.
        app._set_active()

        # Context manager returns pilot object to manipulate the app
        try:
            yield Pilot(app)
        finally:
            # Shutdown the app cleanly
            await app._shutdown()
            await app_task

    async def run_async(
        self,
        *,
        headless: bool = False,
        size: tuple[int, int] | None = None,
        auto_pilot: AutopilotCallbackType | None = None,
    ) -> ReturnType | None:
        """Run the app asynchronously.

        Args:
            headless: Run in headless mode (no output). Defaults to False.
            size: Force terminal size to `(WIDTH, HEIGHT)`,
                or None to auto-detect. Defaults to None.
            auto_pilot: An auto pilot coroutine.

        Returns:
            App return value.
        """
        from .pilot import Pilot

        app = self

        auto_pilot_task: Task | None = None

        async def app_ready() -> None:
            """Called by the message loop when the app is ready."""
            nonlocal auto_pilot_task
            if auto_pilot is not None:

                async def run_auto_pilot(
                    auto_pilot: AutopilotCallbackType, pilot: Pilot
                ) -> None:
                    try:
                        await auto_pilot(pilot)
                    except Exception:
                        app.exit()
                        raise

                pilot = Pilot(app)
                auto_pilot_task = create_task(
                    run_auto_pilot(auto_pilot, pilot), name=repr(pilot)
                )

        try:
            await app._process_messages(
                ready_callback=None if auto_pilot is None else app_ready,
                headless=headless,
                terminal_size=size,
            )
        finally:
            try:
                if auto_pilot_task is not None:
                    await auto_pilot_task
            finally:
                await app._shutdown()

        return app.return_value

    def run(
        self,
        *,
        headless: bool = False,
        size: tuple[int, int] | None = None,
        auto_pilot: AutopilotCallbackType | None = None,
    ) -> ReturnType | None:
        """Run the app.

        Args:
            headless: Run in headless mode (no output). Defaults to False.
            size: Force terminal size to `(WIDTH, HEIGHT)`,
                or None to auto-detect. Defaults to None.
            auto_pilot: An auto pilot coroutine.

        Returns:
            App return value.
        """

        async def run_app() -> None:
            """Run the app."""
            self._loop = asyncio.get_running_loop()
            self._thread_id = threading.get_ident()
            try:
                await self.run_async(
                    headless=headless,
                    size=size,
                    auto_pilot=auto_pilot,
                )
            finally:
                self._loop = None
                self._thread_id = 0

        if _ASYNCIO_GET_EVENT_LOOP_IS_DEPRECATED:
            # N.B. This doesn't work with Python<3.10, as we end up with 2 event loops:
            asyncio.run(run_app())
        else:
            # However, this works with Python<3.10:
            event_loop = asyncio.get_event_loop()
            event_loop.run_until_complete(run_app())
        return self.return_value

    async def _on_css_change(self) -> None:
        """Called when the CSS changes (if watch_css is True)."""
        css_paths = self.css_path
        if css_paths:
            try:
                time = perf_counter()
                stylesheet = self.stylesheet.copy()
                stylesheet.read_all(css_paths)
                stylesheet.parse()
                elapsed = (perf_counter() - time) * 1000
                self.log.system(
                    f"<stylesheet> loaded {len(css_paths)} CSS files in {elapsed:.0f} ms"
                )
            except Exception as error:
                # TODO: Catch specific exceptions
                self.log.error(error)
                self.bell()
            else:
                self.stylesheet = stylesheet
                self.reset_styles()
                self.stylesheet.update(self)
                self.screen.refresh(layout=True)

    def render(self) -> RenderableType:
        return Blank(self.styles.background)

    ExpectType = TypeVar("ExpectType", bound=Widget)

    @overload
    def get_child_by_id(self, id: str) -> Widget:
        ...

    @overload
    def get_child_by_id(self, id: str, expect_type: type[ExpectType]) -> ExpectType:
        ...

    def get_child_by_id(
        self, id: str, expect_type: type[ExpectType] | None = None
    ) -> ExpectType | Widget:
        """Shorthand for self.screen.get_child(id: str)
        Returns the first child (immediate descendent) of this DOMNode
        with the given ID.

        Args:
            id: The ID of the node to search for.
            expect_type: Require the object be of the supplied type, or None for any type.
                Defaults to None.

        Returns:
            The first child of this node with the specified ID.

        Raises:
            NoMatches: if no children could be found for this ID
            WrongType: if the wrong type was found.
        """
        return (
            self.screen.get_child_by_id(id)
            if expect_type is None
            else self.screen.get_child_by_id(id, expect_type)
        )

    @overload
    def get_widget_by_id(self, id: str) -> Widget:
        ...

    @overload
    def get_widget_by_id(self, id: str, expect_type: type[ExpectType]) -> ExpectType:
        ...

    def get_widget_by_id(
        self, id: str, expect_type: type[ExpectType] | None = None
    ) -> ExpectType | Widget:
        """Shorthand for self.screen.get_widget_by_id(id)
        Return the first descendant widget with the given ID.

        Performs a breadth-first search rooted at the current screen.
        It will not return the Screen if that matches the ID.
        To get the screen, use `self.screen`.

        Args:
            id: The ID to search for in the subtree
            expect_type: Require the object be of the supplied type, or None for any type.
                Defaults to None.

        Returns:
            The first descendant encountered with this ID.

        Raises:
            NoMatches: if no children could be found for this ID
            WrongType: if the wrong type was found.
        """
        return (
            self.screen.get_widget_by_id(id)
            if expect_type is None
            else self.screen.get_widget_by_id(id, expect_type)
        )

    def update_styles(self, node: DOMNode | None = None) -> None:
        """Request update of styles.

        Should be called whenever CSS classes / pseudo classes change.

        """
        self._require_stylesheet_update.add(self.screen if node is None else node)
        self.check_idle()

    def mount(
        self,
        *widgets: Widget,
        before: int | str | Widget | None = None,
        after: int | str | Widget | None = None,
    ) -> AwaitMount:
        """Mount the given widgets relative to the app's screen.

        Args:
            *widgets: The widget(s) to mount.
            before: Optional location to mount before. An `int` is the index
                of the child to mount before, a `str` is a `query_one` query to
                find the widget to mount before.
            after: Optional location to mount after. An `int` is the index
                of the child to mount after, a `str` is a `query_one` query to
                find the widget to mount after.

        Returns:
            An awaitable object that waits for widgets to be mounted.

        Raises:
            MountError: If there is a problem with the mount request.

        Note:
            Only one of ``before`` or ``after`` can be provided. If both are
            provided a ``MountError`` will be raised.
        """
        return self.screen.mount(*widgets, before=before, after=after)

    def mount_all(
        self,
        widgets: Iterable[Widget],
        *,
        before: int | str | Widget | None = None,
        after: int | str | Widget | None = None,
    ) -> AwaitMount:
        """Mount widgets from an iterable.

        Args:
            widgets: An iterable of widgets.
            before: Optional location to mount before. An `int` is the index
                of the child to mount before, a `str` is a `query_one` query to
                find the widget to mount before.
            after: Optional location to mount after. An `int` is the index
                of the child to mount after, a `str` is a `query_one` query to
                find the widget to mount after.

        Returns:
            An awaitable object that waits for widgets to be mounted.

        Raises:
            MountError: If there is a problem with the mount request.

        Note:
            Only one of ``before`` or ``after`` can be provided. If both are
            provided a ``MountError`` will be raised.
        """
        return self.mount(*widgets, before=before, after=after)

    def is_screen_installed(self, screen: Screen | str) -> bool:
        """Check if a given screen has been installed.

        Args:
            screen: Either a Screen object or screen name (the `name` argument when installed).

        Returns:
            True if the screen is currently installed,
        """
        if isinstance(screen, str):
            return screen in self._installed_screens
        else:
            return screen in self._installed_screens.values()

    def get_screen(self, screen: Screen | str) -> Screen:
        """Get an installed screen.

        Args:
            screen: Either a Screen object or screen name (the `name` argument when installed).

        Raises:
            KeyError: If the named screen doesn't exist.

        Returns:
            A screen instance.
        """
        if isinstance(screen, str):
            try:
                next_screen = self._installed_screens[screen]
            except KeyError:
                raise KeyError(f"No screen called {screen!r} installed") from None
            if callable(next_screen):
                next_screen = next_screen()
                self._installed_screens[screen] = next_screen
        else:
            next_screen = screen
        return next_screen

    def _get_screen(self, screen: Screen | str) -> tuple[Screen, AwaitMount]:
        """Get an installed screen and an AwaitMount object.

        If the screen isn't running, it will be registered before it is run.

        Args:
            screen: Either a Screen object or screen name (the `name` argument when installed).

        Raises:
            KeyError: If the named screen doesn't exist.

        Returns:
            A screen instance and an awaitable that awaits the children mounting.

        """
        _screen = self.get_screen(screen)
        if not _screen.is_running:
            widgets = self._register(self, _screen)
            await_mount = AwaitMount(_screen, widgets)
            self.call_next(await_mount)
            return (_screen, await_mount)
        else:
            await_mount = AwaitMount(_screen, [])
            self.call_next(await_mount)
            return (_screen, await_mount)

    def _replace_screen(self, screen: Screen) -> Screen:
        """Handle the replaced screen.

        Args:
            screen: A screen object.

        Returns:
            The screen that was replaced.

        """
        screen.post_message_no_wait(events.ScreenSuspend(self))
        self.log.system(f"{screen} SUSPENDED")
        if not self.is_screen_installed(screen) and screen not in self._screen_stack:
            screen.remove()
            self.log.system(f"{screen} REMOVED")
        return screen

    def push_screen(self, screen: Screen | str) -> AwaitMount:
        """Push a new screen on the screen stack.

        Args:
            screen: A Screen instance or the name of an installed screen.

        """
        next_screen, await_mount = self._get_screen(screen)
        self._screen_stack.append(next_screen)
        self.screen.post_message_no_wait(events.ScreenResume(self))
        self.log.system(f"{self.screen} is current (PUSHED)")
        return await_mount

    def switch_screen(self, screen: Screen | str) -> AwaitMount:
        """Switch to another screen by replacing the top of the screen stack with a new screen.

        Args:
            screen: Either a Screen object or screen name (the `name` argument when installed).

        """
        if self.screen is not screen:
            self._replace_screen(self._screen_stack.pop())
            next_screen, await_mount = self._get_screen(screen)
            self._screen_stack.append(next_screen)
            self.screen.post_message_no_wait(events.ScreenResume(self))
            self.log.system(f"{self.screen} is current (SWITCHED)")
            return await_mount
        return AwaitMount(self.screen, [])

    def install_screen(self, screen: Screen, name: str | None = None) -> AwaitMount:
        """Install a screen.

        Args:
            screen: Screen to install.
            name: Unique name of screen or None to auto-generate.
                Defaults to None.

        Raises:
            ScreenError: If the screen can't be installed.

        Returns:
            An awaitable that awaits the mounting of the screen and its children.
        """
        if name is None:
            name = nanoid.generate()
        if name in self._installed_screens:
            raise ScreenError(f"Can't install screen; {name!r} is already installed")
        if screen in self._installed_screens.values():
            raise ScreenError(
                "Can't install screen; {screen!r} has already been installed"
            )
        self._installed_screens[name] = screen
        _screen, await_mount = self._get_screen(name)  # Ensures screen is running
        self.log.system(f"{screen} INSTALLED name={name!r}")
        return await_mount

    def uninstall_screen(self, screen: Screen | str) -> str | None:
        """Uninstall a screen. If the screen was not previously installed then this
        method is a null-op.

        Args:
            screen: The screen to uninstall or the name of a installed screen.

        Returns:
            The name of the screen that was uninstalled, or None if no screen was uninstalled.
        """
        if isinstance(screen, str):
            if screen not in self._installed_screens:
                return None
            uninstall_screen = self._installed_screens[screen]
            if uninstall_screen in self._screen_stack:
                raise ScreenStackError("Can't uninstall screen in screen stack")
            del self._installed_screens[screen]
            self.log.system(f"{uninstall_screen} UNINSTALLED name={screen!r}")
            return screen
        else:
            if screen in self._screen_stack:
                raise ScreenStackError("Can't uninstall screen in screen stack")
            for name, installed_screen in self._installed_screens.items():
                if installed_screen is screen:
                    self._installed_screens.pop(name)
                    self.log.system(f"{screen} UNINSTALLED name={name!r}")
                    return name
        return None

    def pop_screen(self) -> Screen:
        """Pop the current screen from the stack, and switch to the previous screen.

        Returns:
            The screen that was replaced.
        """
        screen_stack = self._screen_stack
        if len(screen_stack) <= 1:
            raise ScreenStackError(
                "Can't pop screen; there must be at least one screen on the stack"
            )
        previous_screen = self._replace_screen(screen_stack.pop())
        self.screen._screen_resized(self.size)
        self.screen.post_message_no_wait(events.ScreenResume(self))
        self.log.system(f"{self.screen} is active")
        return previous_screen

    def set_focus(self, widget: Widget | None, scroll_visible: bool = True) -> None:
        """Focus (or unfocus) a widget. A focused widget will receive key events first.

        Args:
            widget: Widget to focus.
            scroll_visible: Scroll widget in to view.
        """
        self.screen.set_focus(widget, scroll_visible)

    async def _set_mouse_over(self, widget: Widget | None) -> None:
        """Called when the mouse is over another widget.

        Args:
            widget: Widget under mouse, or None for no widgets.
        """
        if widget is None:
            if self.mouse_over is not None:
                try:
                    await self.mouse_over.post_message(events.Leave(self))
                finally:
                    self.mouse_over = None
        else:
            if self.mouse_over is not widget:
                try:
                    if self.mouse_over is not None:
                        await self.mouse_over._forward_event(events.Leave(self))
                    if widget is not None:
                        await widget._forward_event(events.Enter(self))
                finally:
                    self.mouse_over = widget

    def capture_mouse(self, widget: Widget | None) -> None:
        """Send all mouse events to the given widget, disable mouse capture.

        Args:
            widget: If a widget, capture mouse event, or None to end mouse capture.
        """
        if widget == self.mouse_captured:
            return
        if self.mouse_captured is not None:
            self.mouse_captured.post_message_no_wait(
                events.MouseRelease(self, self.mouse_position)
            )
        self.mouse_captured = widget
        if widget is not None:
            widget.post_message_no_wait(events.MouseCapture(self, self.mouse_position))

    def panic(self, *renderables: RenderableType) -> None:
        """Exits the app then displays a message.

        Args:
            *renderables: Rich renderables to display on exit.
        """

        assert all(
            is_renderable(renderable) for renderable in renderables
        ), "Can only call panic with strings or Rich renderables"

        def render(renderable: RenderableType) -> list[Segment]:
            """Render a panic renderables."""
            segments = list(self.console.render(renderable, self.console.options))
            return segments

        pre_rendered = [Segments(render(renderable)) for renderable in renderables]
        self._exit_renderables.extend(pre_rendered)
        self._close_messages_no_wait()

    def _handle_exception(self, error: Exception) -> None:
        """Called with an unhandled exception.

        Args:
            error: An exception instance.
        """

        if hasattr(error, "__rich__"):
            # Exception has a rich method, so we can defer to that for the rendering
            self.panic(error)
        else:
            # Use default exception rendering
            self.fatal_error()

    def fatal_error(self) -> None:
        """Exits the app after an unhandled exception."""
        self.bell()
        traceback = Traceback(
            show_locals=True, width=None, locals_max_length=5, suppress=[rich]
        )
        self._exit_renderables.append(
            Segments(self.console.render(traceback, self.console.options))
        )
        self._close_messages_no_wait()

    def _print_error_renderables(self) -> None:
        for renderable in self._exit_renderables:
            self.error_console.print(renderable)
        self._exit_renderables.clear()

    async def _process_messages(
        self,
        ready_callback: CallbackType | None = None,
        headless: bool = False,
        terminal_size: tuple[int, int] | None = None,
    ) -> None:
        self._set_active()

        if self.devtools is not None:
            from .devtools.client import DevtoolsConnectionError

            try:
                await self.devtools.connect()
                self.log.system(f"Connected to devtools ( {self.devtools.url} )")
            except DevtoolsConnectionError:
                self.log.system(f"Couldn't connect to devtools ( {self.devtools.url} )")

        self.log.system("---")

        self.log.system(driver=self.driver_class)
        self.log.system(loop=asyncio.get_running_loop())
        self.log.system(features=self.features)

        try:
            if self.css_path:
                self.stylesheet.read_all(self.css_path)
            for path, css, tie_breaker in self._get_default_css():
                self.stylesheet.add_source(
                    css, path=path, is_default_css=True, tie_breaker=tie_breaker
                )
            if self.CSS:
                try:
                    app_css_path = (
                        f"{inspect.getfile(self.__class__)}:{self.__class__.__name__}"
                    )
                except TypeError:
                    app_css_path = f"{self.__class__.__name__}"
                self.stylesheet.add_source(
                    self.CSS, path=app_css_path, is_default_css=False
                )
        except Exception as error:
            self._handle_exception(error)
            self._print_error_renderables()
            return

        if self.css_monitor:
            self.set_interval(0.25, self.css_monitor, name="css monitor")
            self.log.system("[b green]STARTED[/]", self.css_monitor)

        async def run_process_messages():
            """The main message loop, invoke below."""

            async def invoke_ready_callback() -> None:
                if ready_callback is not None:
                    ready_result = ready_callback()
                    if inspect.isawaitable(ready_result):
                        await ready_result

            try:
                try:
                    await self._dispatch_message(events.Compose(sender=self))
                    await self._dispatch_message(events.Mount(sender=self))
                finally:
                    self._mounted_event.set()

                Reactive._initialize_object(self)

                self.stylesheet.update(self)
                self.refresh()

                await self.animator.start()

            except Exception:
                await self.animator.stop()
                raise

            finally:
                self._running = True
                await self._ready()
                await invoke_ready_callback()

            try:
                await self._process_messages_loop()
            except asyncio.CancelledError:
                pass
            finally:
                self._running = False
                try:
                    await self.animator.stop()
                finally:
                    for timer in list(self._timers):
                        await timer.stop()

        self._running = True
        try:
            load_event = events.Load(sender=self)
            await self._dispatch_message(load_event)

            driver: Driver
            driver_class = cast(
                "type[Driver]",
                HeadlessDriver if headless else self.driver_class,
            )
            driver = self._driver = driver_class(self.console, self, size=terminal_size)

            if not self._exit:
                driver.start_application_mode()
                try:
                    if headless:
                        await run_process_messages()
                    else:
                        if self.devtools is not None:
                            devtools = self.devtools
                            assert devtools is not None
                            from .devtools.redirect_output import StdoutRedirector

                            redirector = StdoutRedirector(devtools)
                            with redirect_stderr(redirector):
                                with redirect_stdout(redirector):  # type: ignore
                                    await run_process_messages()
                        else:
                            null_file = _NullFile()
                            with redirect_stderr(null_file):
                                with redirect_stdout(null_file):
                                    await run_process_messages()

                finally:
                    driver.stop_application_mode()
        except Exception as error:
            self._handle_exception(error)

    async def _pre_process(self) -> None:
        pass

    async def _ready(self) -> None:
        """Called immediately prior to processing messages.

        May be used as a hook for any operations that should run first.

        """
        try:
            screenshot_timer = float(os.environ.get("TEXTUAL_SCREENSHOT", "0"))
        except ValueError:
            return

        screenshot_title = os.environ.get("TEXTUAL_SCREENSHOT_TITLE")

        if not screenshot_timer:
            return

        async def on_screenshot():
            """Used by docs plugin."""
            svg = self.export_screenshot(title=screenshot_title)
            self._screenshot = svg  # type: ignore
            self.exit()

        self.set_timer(screenshot_timer, on_screenshot, name="screenshot timer")

    async def _on_compose(self) -> None:
        try:
            widgets = list(self.compose())
        except TypeError as error:
            raise TypeError(
                f"{self!r} compose() returned an invalid response; {error}"
            ) from error
        await self.mount_all(widgets)

    def _on_idle(self) -> None:
        """Perform actions when there are no messages in the queue."""
        if self._require_stylesheet_update:
            nodes: set[DOMNode] = {
                child
                for node in self._require_stylesheet_update
                for child in node.walk_children(with_self=True)
            }
            self._require_stylesheet_update.clear()
            self.stylesheet.update_nodes(nodes, animate=True)

    def _register_child(
        self, parent: DOMNode, child: Widget, before: int | None, after: int | None
    ) -> None:
        """Register a widget as a child of another.

        Args:
            parent: Parent node.
            child: The child widget to register.
            widgets: The widget to register.
            before: A location to mount before.
            after: A location to mount after.
        """

        # Let's be 100% sure that we've not been asked to do a before and an
        # after at the same time. It's possible that we can remove this
        # check later on, but for the purposes of development right now,
        # it's likely a good idea to keep it here to check assumptions in
        # the rest of the code.
        if before is not None and after is not None:
            raise AppError("Only one of 'before' and 'after' may be specified.")

        # If we don't already know about this widget...
        if child not in self._registry:
            # Now to figure out where to place it. If we've got a `before`...
            if before is not None:
                # ...it's safe to NodeList._insert before that location.
                parent.children._insert(before, child)
            elif after is not None and after != -1:
                # In this case we've got an after. -1 holds the special
                # position (for now) of meaning "okay really what I mean is
                # do an append, like if I'd asked to add with no before or
                # after". So... we insert before the next item in the node
                # list, iff after isn't -1.
                parent.children._insert(after + 1, child)
            else:
                # At this point we appear to not be adding before or after,
                # or we've got a before/after value that really means
                # "please append". So...
                parent.children._append(child)

            # Now that the widget is in the NodeList of its parent, sort out
            # the rest of the admin.
            self._registry.add(child)
            child._attach(parent)
            child._post_register(self)
            child._start_messages()

    def _register(
        self,
        parent: DOMNode,
        *widgets: Widget,
        before: int | None = None,
        after: int | None = None,
    ) -> list[Widget]:
        """Register widget(s) so they may receive events.

        Args:
            parent: Parent node.
            *widgets: The widget(s) to register.
            before: A location to mount before.
            after: A location to mount after.
        Returns:
            List of modified widgets.

        """

        if not widgets:
            return []

        new_widgets = list(widgets)

        if before is not None or after is not None:
            # There's a before or after, which means there's going to be an
            # insertion, so make it easier to get the new things in the
            # correct order.
            new_widgets = reversed(new_widgets)

        apply_stylesheet = self.stylesheet.apply
        for widget in new_widgets:
            if not isinstance(widget, Widget):
                raise AppError(f"Can't register {widget!r}; expected a Widget instance")
            if widget not in self._registry:
                self._register_child(parent, widget, before, after)
                if widget.children:
                    self._register(widget, *widget.children)
                apply_stylesheet(widget)

        if not self._running:
            # If the app is not running, prevent awaiting of the widget tasks
            return []

        return list(widgets)

    def _unregister(self, widget: Widget) -> None:
        """Unregister a widget.

        Args:
            widget: A Widget to unregister
        """
        widget.reset_focus()
        if isinstance(widget._parent, Widget):
            widget._parent.children._remove(widget)
            widget._detach()
        self._registry.discard(widget)

    async def _disconnect_devtools(self):
        if self.devtools is not None:
            await self.devtools.disconnect()

    def _start_widget(self, parent: Widget, widget: Widget) -> None:
        """Start a widget (run it's task) so that it can receive messages.

        Args:
            parent: The parent of the Widget.
            widget: The Widget to start.
        """

        widget._attach(parent)
        widget._start_messages()
        self.app._registry.add(widget)

    def is_mounted(self, widget: Widget) -> bool:
        """Check if a widget is mounted.

        Args:
            widget: A widget.

        Returns:
            True of the widget is mounted.
        """
        return widget in self._registry

    async def _close_all(self) -> None:
        """Close all message pumps."""

        # Close all screens on the stack
        for screen in reversed(self._screen_stack):
            if screen._running:
                await self._prune_node(screen)

        self._screen_stack.clear()

        # Close pre-defined screens
        for screen in self.SCREENS.values():
            if isinstance(screen, Screen) and screen._running:
                await self._prune_node(screen)

        # Close any remaining nodes
        # Should be empty by now
        remaining_nodes = list(self._registry)
        for child in remaining_nodes:
            await child._close_messages()

    async def _shutdown(self) -> None:
        driver = self._driver
        self._running = False
        if driver is not None:
            driver.disable_input()
        await self._close_all()
        await self._close_messages()

        await self._dispatch_message(events.Unmount(sender=self))

        self._print_error_renderables()
        if self.devtools is not None and self.devtools.is_connected:
            await self._disconnect_devtools()

        if self._writer_thread is not None:
            self._writer_thread.stop()

    async def _on_exit_app(self) -> None:
        await self._message_queue.put(None)

    def refresh(self, *, repaint: bool = True, layout: bool = False) -> None:
        if self._screen_stack:
            self.screen.refresh(repaint=repaint, layout=layout)
        self.check_idle()

    def refresh_css(self, animate: bool = True) -> None:
        """Refresh CSS.

        Args:
            animate: Also execute CSS animations. Defaults to True.
        """
        stylesheet = self.app.stylesheet
        stylesheet.set_variables(self.get_css_variables())
        stylesheet.reparse()
        stylesheet.update(self.app, animate=animate)
        self.screen._refresh_layout(self.size, full=True)

    def _display(self, screen: Screen, renderable: RenderableType | None) -> None:
        """Display a renderable within a sync.

        Args:
            screen: Screen instance
            renderable: A Rich renderable.
        """

        try:
            if screen is not self.screen or renderable is None:
                return

            if self._running and not self._closed and not self.is_headless:
                console = self.console
                self._begin_update()
                try:
                    try:
                        console.print(renderable)
                    except Exception as error:
                        self._handle_exception(error)
                finally:
                    self._end_update()
                console.file.flush()
        finally:
            self.post_display_hook()

    def post_display_hook(self) -> None:
        """Called immediately after a display is done. Used in tests."""

    def get_widget_at(self, x: int, y: int) -> tuple[Widget, Region]:
        """Get the widget under the given coordinates.

        Args:
            x: X coordinate.
            y: Y coordinate.

        Returns:
            The widget and the widget's screen region.
        """
        return self.screen.get_widget_at(x, y)

    def bell(self) -> None:
        """Play the console 'bell'."""
        if not self.is_headless:
            self.console.bell()

    @property
    def _binding_chain(self) -> list[tuple[DOMNode, Bindings]]:
        """Get a chain of nodes and bindings to consider. If no widget is focused, returns the bindings from both the screen and the app level bindings. Otherwise, combines all the bindings from the currently focused node up the DOM to the root App.

        Returns:
            List of DOM nodes and their bindings.
        """
        focused = self.focused
        namespace_bindings: list[tuple[DOMNode, Bindings]]
        if focused is None:
            namespace_bindings = [
                (self.screen, self.screen._bindings),
                (self, self._bindings),
            ]
        else:
            namespace_bindings = [
                (node, node._bindings) for node in focused.ancestors_with_self
            ]
        return namespace_bindings

    async def check_bindings(self, key: str, priority: bool = False) -> bool:
        """Handle a key press.

        Args:
            key: A key.
            priority: If `True` check from `App` down, otherwise from focused up.

        Returns:
            True if the key was handled by a binding, otherwise False
        """
        for namespace, bindings in (
            reversed(self._binding_chain) if priority else self._binding_chain
        ):
            binding = bindings.keys.get(key)
            if binding is not None and binding.priority == priority:
                if await self.action(binding.action, namespace):
                    return True
        return False

    async def on_event(self, event: events.Event) -> None:
        # Handle input events that haven't been forwarded
        # If the event has been forwarded it may have bubbled up back to the App
        if isinstance(event, events.Compose):
            screen = Screen(id="_default")
            self._register(self, screen)
            self._screen_stack.append(screen)
            await super().on_event(event)

        elif isinstance(event, events.InputEvent) and not event.is_forwarded:
            if isinstance(event, events.MouseEvent):
                # Record current mouse position on App
                self.mouse_position = Offset(event.x, event.y)
                await self.screen._forward_event(event)
            elif isinstance(event, events.Key):
                if not await self.check_bindings(event.key, priority=True):
                    forward_target = self.focused or self.screen
                    await forward_target._forward_event(event)
            else:
                await self.screen._forward_event(event)

        elif isinstance(event, events.Paste):
            if self.focused is not None:
                await self.focused._forward_event(event)
        else:
            await super().on_event(event)

    async def action(
        self,
        action: str | tuple[str, tuple[str, ...]],
        default_namespace: object | None = None,
    ) -> bool:
        """Perform an action.

        Args:
            action: Action encoded in a string.
            default_namespace: Namespace to use if not provided in the action,
                or None to use app. Defaults to None.

        Returns:
            True if the event has handled.
        """
        print("ACTION", action, default_namespace)
        if isinstance(action, str):
            target, params = actions.parse(action)
        else:
            target, params = action
        implicit_destination = True
        if "." in target:
            destination, action_name = target.split(".", 1)
            if destination not in self._action_targets:
                raise ActionError(f"Action namespace {destination} is not known")
            action_target = getattr(self, destination)
            implicit_destination = True
        else:
            action_target = default_namespace or self
            action_name = target

        handled = await self._dispatch_action(action_target, action_name, params)
        if not handled and implicit_destination and not isinstance(action_target, App):
            handled = await self.app._dispatch_action(self.app, action_name, params)
        return handled

    async def _dispatch_action(
        self, namespace: object, action_name: str, params: Any
    ) -> bool:
        """Dispatch an action to an action method.

        Args:
            namespace: Namespace (object) of action.
            action_name: Name of the action.
            params: Action parameters.

        Returns:
            True if handled, otherwise False.
        """
        _rich_traceback_guard = True

        log(
            "<action>",
            namespace=namespace,
            action_name=action_name,
            params=params,
        )

        try:
            private_method = getattr(namespace, f"_action_{action_name}", None)
            if callable(private_method):
                await invoke(private_method, *params)
                return True
            public_method = getattr(namespace, f"action_{action_name}", None)
            if callable(public_method):
                await invoke(public_method, *params)
                return True
            log(
                f"<action> {action_name!r} has no target."
                f" Could not find methods '_action_{action_name}' or 'action_{action_name}'"
            )
        except SkipAction:
            # The action method raised this to explicitly not handle the action
            log(f"<action> {action_name!r} skipped.")
        return False

    async def _broker_event(
        self, event_name: str, event: events.Event, default_namespace: object | None
    ) -> bool:
        """Allow the app an opportunity to dispatch events to action system.

        Args:
            event_name: _description_
            event: An event object.
            default_namespace: The default namespace, where one isn't supplied.

        Returns:
            True if an action was processed.
        """
        try:
            style = getattr(event, "style")
        except AttributeError:
            return False
        try:
            _modifiers, action = extract_handler_actions(event_name, style.meta)
        except NoHandler:
            return False
        else:
            event.stop()
        if isinstance(action, (str, tuple)):
            await self.action(action, default_namespace=default_namespace)
        elif callable(action):
            await action()
        else:
            return False
        return True

    async def _on_update(self, message: messages.Update) -> None:
        message.stop()

    async def _on_layout(self, message: messages.Layout) -> None:
        message.stop()

    async def _on_key(self, event: events.Key) -> None:
        if not (await self.check_bindings(event.key)):
            await self.dispatch_key(event)

    async def _on_shutdown_request(self, event: events.ShutdownRequest) -> None:
        log("shutdown request")
        await self._close_messages()

    async def _on_resize(self, event: events.Resize) -> None:
        event.stop()
        await self.screen.post_message(event)

    def _detach_from_dom(self, widgets: list[Widget]) -> list[Widget]:
        """Detach a list of widgets from the DOM.

        Args:
            widgets: The list of widgets to detach from the DOM.

        Returns:
            The list of widgets that should be pruned.

        Note:
            A side-effect of calling this function is that each parent of
            each affected widget will be made to forget about the affected
            child.
        """

        # We've been given a list of widgets to remove, but removing those
        # will also result in other (descendent) widgets being removed. So
        # to start with let's get a list of everything that's not going to
        # be in the DOM by the time we've finished. Note that, at this
        # point, it's entirely possible that there will be duplicates.
        everything_to_remove: list[Widget] = []
        for widget in widgets:
            everything_to_remove.extend(
                widget.walk_children(
                    Widget, with_self=True, method="depth", reverse=True
                )
            )

        # Next up, let's quickly create a deduped collection of things to
        # remove and ensure that, if one of them is the focused widget,
        # focus gets moved to somewhere else.
        dedupe_to_remove = set(everything_to_remove)
        if self.screen.focused in dedupe_to_remove:
            self.screen._reset_focus(
                self.screen.focused,
                [to_remove for to_remove in dedupe_to_remove if to_remove.can_focus],
            )

        # Next, we go through the set of widgets we've been asked to remove
        # and try and find the minimal collection of widgets that will
        # result in everything else that should be removed, being removed.
        # In other words: find the smallest set of ancestors in the DOM that
        # will remove the widgets requested for removal, and also ensure
        # that all knock-on effects happen too.
        request_remove = set(widgets)
        pruned_remove = [
            widget for widget in widgets if request_remove.isdisjoint(widget.ancestors)
        ]

        # Now that we know that minimal set of widgets, we go through them
        # and get their parents to forget about them. This has the effect of
        # snipping each affected branch from the DOM.
        for widget in pruned_remove:
            if widget.parent is not None:
                widget.parent.children._remove(widget)

        # Return the list of widgets that should end up being sent off in a
        # prune event.
        return pruned_remove

    def _walk_children(self, root: Widget) -> Iterable[list[Widget]]:
        """Walk children depth first, generating widgets and a list of their siblings.

        Returns:
            The child widgets of root.

        """
        stack: list[Widget] = [root]
        pop = stack.pop
        push = stack.append

        while stack:
            widget = pop()
            children = [*widget.children, *widget._get_virtual_dom()]
            if children:
                yield children
            for child in widget.children:
                push(child)

    def _remove_nodes(self, widgets: list[Widget]) -> AwaitRemove:
        """Remove nodes from DOM, and return an awaitable that awaits cleanup.

        Args:
            widgets: List of nodes to remove.

        Returns:
            Awaitable that returns when the nodes have been fully removed.
        """

        async def prune_widgets_task(
            widgets: list[Widget], finished_event: asyncio.Event
        ) -> None:
            """Prune widgets as a background task.

            Args:
                widgets: Widgets to prune.
                finished_event: Event to set when complete.
            """
            try:
                await self._prune_nodes(widgets)
            finally:
                finished_event.set()
                self.refresh(layout=True)

        removed_widgets = self._detach_from_dom(widgets)

        finished_event = asyncio.Event()
        remove_task = create_task(
            prune_widgets_task(removed_widgets, finished_event), name="prune nodes"
        )

        await_remove = AwaitRemove(finished_event, remove_task)
        self.call_next(await_remove)
        return await_remove

    async def _prune_nodes(self, widgets: list[Widget]) -> None:
        """Remove nodes and children.

        Args:
            widgets: Widgets to remove.
        """
        async with self._dom_lock:
            for widget in widgets:
                await self._prune_node(widget)

    async def _prune_node(self, root: Widget) -> None:
        """Remove a node and its children. Children are removed before parents.

        Args:
            root: Node to remove.
        """
        # Pruning a node that has been removed is a no-op
        if root not in self._registry:
            return

        node_children = list(self._walk_children(root))

        for children in reversed(node_children):
            # Closing children can be done asynchronously.
            close_messages = [
                child._close_messages(wait=True) for child in children if child._running
            ]
            # TODO: What if a message pump refuses to exit?
            if close_messages:
                await asyncio.gather(*close_messages)
                for child in children:
                    self._unregister(child)

        await root._close_messages(wait=True)
        self._unregister(root)

    async def action_check_bindings(self, key: str) -> None:
        if not await self.check_bindings(key, priority=True):
            await self.check_bindings(key, priority=False)

    async def action_quit(self) -> None:
        """Quit the app as soon as possible."""
        self.exit()

    async def action_bang(self) -> None:
        1 / 0

    async def action_bell(self) -> None:
        """Play the terminal 'bell'."""
        self.bell()

    async def action_focus(self, widget_id: str) -> None:
        """Focus the given widget.

        Args:
            widget_id: ID of widget to focus.
        """
        try:
            node = self.query(f"#{widget_id}").first()
        except NoMatches:
            pass
        else:
            if isinstance(node, Widget):
                self.set_focus(node)

    async def action_switch_screen(self, screen: str) -> None:
        """Switches to another screen.

        Args:
            screen: Name of the screen.
        """
        self.switch_screen(screen)

    async def action_push_screen(self, screen: str) -> None:
        """Pushes a screen on to the screen stack and makes it active.

        Args:
            screen: Name of the screen.
        """
        self.push_screen(screen)

    async def action_pop_screen(self) -> None:
        """Removes the topmost screen and makes the new topmost screen active."""
        self.pop_screen()

    async def action_back(self) -> None:
        try:
            self.pop_screen()
        except ScreenStackError:
            pass

    async def action_add_class_(self, selector: str, class_name: str) -> None:
        self.screen.query(selector).add_class(class_name)

    async def action_remove_class_(self, selector: str, class_name: str) -> None:
        self.screen.query(selector).remove_class(class_name)

    async def action_toggle_class(self, selector: str, class_name: str) -> None:
        self.screen.query(selector).toggle_class(class_name)

    def action_focus_next(self) -> None:
        """Focus the next widget."""
        self.screen.focus_next()

    def action_focus_previous(self) -> None:
        """Focus the previous widget."""
        self.screen.focus_previous()

    def _on_terminal_supports_synchronized_output(
        self, message: messages.TerminalSupportsSynchronizedOutput
    ) -> None:
        log.system("[b green]SynchronizedOutput mode is supported")
        self._sync_available = True

    def _begin_update(self) -> None:
        if self._sync_available:
            self.console.file.write(SYNC_START)

    def _end_update(self) -> None:
        if self._sync_available:
            self.console.file.write(SYNC_END)


_uvloop_init_done: bool = False


def _init_uvloop() -> None:
    """
    Import and install the `uvloop` asyncio policy, if available.
    This is done only once, even if the function is called multiple times.
    """
    global _uvloop_init_done

    if _uvloop_init_done:
        return

    try:
        import uvloop
    except ImportError:
        pass
    else:
        uvloop.install()

    _uvloop_init_done = True<|MERGE_RESOLUTION|>--- conflicted
+++ resolved
@@ -804,10 +804,7 @@
         app = self
         driver = app._driver
         assert driver is not None
-<<<<<<< HEAD
-=======
         await wait_for_idle(0)
->>>>>>> 475cd4fb
         for key in keys:
             if key == "_":
                 continue
@@ -832,22 +829,10 @@
                 print(f"press {key!r} (char={char!r})")
                 key_event = events.Key(app, key, char)
                 driver.send_event(key_event)
-<<<<<<< HEAD
-                # TODO: A bit of a fudge - extra sleep after tabbing to help guard against race
-                #  condition between widget-level key handling and app/screen level handling.
-                #  More information here: https://github.com/Textualize/textual/issues/1009
-                #  This conditional sleep can be removed after that issue is resolved.
-                if key == "tab":
-                    await asyncio.sleep(0.05)
-                await asyncio.sleep(0.025)
-        await app._animator.wait_for_idle()
-        await asyncio.sleep(2 / 100)
-=======
                 await wait_for_idle(0)
 
         await app._animator.wait_for_idle()
         await wait_for_idle(0)
->>>>>>> 475cd4fb
 
     @asynccontextmanager
     async def run_test(
