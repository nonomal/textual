"""
This module contains classes for working with Textual's command palette.

See the guide on the [Command Palette](../guide/command_palette.md) for full details.

"""

from __future__ import annotations

from abc import ABC, abstractmethod
from asyncio import (
    CancelledError,
    Queue,
    Task,
    TimeoutError,
    create_task,
    wait,
    wait_for,
)
from dataclasses import dataclass
from functools import total_ordering
from inspect import isclass
from time import monotonic
from typing import (
    TYPE_CHECKING,
    Any,
    AsyncGenerator,
    AsyncIterator,
    Callable,
    ClassVar,
    Iterable,
    NamedTuple,
)

import rich.repr
from rich.align import Align
from rich.style import Style
from rich.text import Text
from typing_extensions import Final, TypeAlias

from textual import on, work
from textual.binding import Binding, BindingType
from textual.containers import Horizontal, Vertical
from textual.content import Content
from textual.events import Click, Mount
from textual.fuzzy import Matcher
from textual.message import Message
from textual.reactive import var
from textual.screen import Screen, SystemModalScreen
from textual.timer import Timer
from textual.types import IgnoreReturnCallbackType
from textual.visual import Style as VisualStyle
from textual.visual import VisualType
from textual.widget import Widget
from textual.widgets import Button, Input, LoadingIndicator, OptionList, Static
from textual.widgets.option_list import Option
from textual.worker import get_current_worker

if TYPE_CHECKING:
    from textual.app import App, ComposeResult

__all__ = [
    "CommandPalette",
    "DiscoveryHit",
    "Hit",
    "Hits",
    "Matcher",
    "Provider",
]


@dataclass
class Hit:
    """Holds the details of a single command search hit."""

    score: float
    """The score of the command hit.

    The value should be between 0 (no match) and 1 (complete match).
    """

    match_display: VisualType
    """A string or Rich renderable representation of the hit."""

    command: IgnoreReturnCallbackType
    """The function to call when the command is chosen."""

    text: str | None = None
    """The command text associated with the hit, as plain text.

    If `match_display` is not simple text, this attribute should be provided by the
    [Provider][textual.command.Provider] object.
    """

    help: str | None = None
    """Optional help text for the command."""

    @property
    def prompt(self) -> VisualType:
        """The prompt to use when displaying the hit in the command palette."""
        return self.match_display

    def __lt__(self, other: object) -> bool:
        if isinstance(other, Hit):
            return self.score < other.score
        return NotImplemented

    def __eq__(self, other: object) -> bool:
        if isinstance(other, Hit):
            return self.score == other.score
        return NotImplemented

    def __post_init__(self) -> None:
        """Ensure 'text' is populated."""
        if self.text is None:
            self.text = str(self.match_display)


@dataclass
class DiscoveryHit:
    """Holds the details of a single command search hit."""

    display: VisualType
    """A string or Rich renderable representation of the hit."""

    command: IgnoreReturnCallbackType
    """The function to call when the command is chosen."""

    text: str | None = None
    """The command text associated with the hit, as plain text.

    If `display` is not simple text, this attribute should be provided by
    the [Provider][textual.command.Provider] object.
    """

    help: str | None = None
    """Optional help text for the command."""

    @property
    def prompt(self) -> VisualType:
        """The prompt to use when displaying the discovery hit in the command palette."""
        return self.display

    @property
    def score(self) -> float:
        """A discovery hit always has a score of 0.

        The order in which discovery hits are displayed is determined by the order
        in which they are yielded by the Provider. It's up to the developer to yield
        DiscoveryHits in the .
        """
        return 0.0

    def __lt__(self, other: object) -> bool:
        if isinstance(other, DiscoveryHit):
            assert self.text is not None
            assert other.text is not None
            return other.text < self.text
        return NotImplemented

    def __eq__(self, other: object) -> bool:
        if isinstance(other, Hit):
            return self.text == other.text
        return NotImplemented

    def __post_init__(self) -> None:
        """Ensure 'text' is populated."""
        if self.text is None:
            self.text = str(self.display)


Hits: TypeAlias = AsyncIterator["DiscoveryHit | Hit"]
"""Return type for the command provider's `search` method."""

ProviderSource: TypeAlias = "Iterable[type[Provider] | Callable[[], type[Provider]]]"
"""The type used to declare the providers for a CommandPalette."""


class Provider(ABC):
    """Base class for command palette command providers.

    To create new command provider, inherit from this class and implement
    [`search`][textual.command.Provider.search].
    """

    def __init__(self, screen: Screen[Any], match_style: Style | None = None) -> None:
        """Initialise the command provider.

        Args:
            screen: A reference to the active screen.
        """
        self.__screen = screen
        self.__match_style = match_style
        self._init_task: Task | None = None
        self._init_success = False

    @property
    def focused(self) -> Widget | None:
        """The currently-focused widget in the currently-active screen in the application.

        If no widget has focus this will be `None`.
        """
        return self.__screen.focused

    @property
    def screen(self) -> Screen[object]:
        """The currently-active screen in the application."""
        return self.__screen

    @property
    def app(self) -> App[object]:
        """A reference to the application."""
        return self.__screen.app

    @property
    def match_style(self) -> Style | None:
        """The preferred style to use when highlighting matching portions of the [`match_display`][textual.command.Hit.match_display]."""
        return self.__match_style

    def matcher(self, user_input: str, case_sensitive: bool = False) -> Matcher:
        """Create a [fuzzy matcher][textual.fuzzy.Matcher] for the given user input.

        Args:
            user_input: The text that the user has input.
            case_sensitive: Should matching be case sensitive?

        Returns:
            A [fuzzy matcher][textual.fuzzy.Matcher] object for matching against candidate hits.
        """
        return Matcher(
            user_input, match_style=self.match_style, case_sensitive=case_sensitive
        )

    def _post_init(self) -> None:
        """Internal method to run post init task."""

        async def post_init_task() -> None:
            """Wrapper to post init that runs in a task."""
            try:
                await self.startup()
            except Exception:
                from rich.traceback import Traceback

                self.app.log.error(Traceback())
            else:
                self._init_success = True

        self._init_task = create_task(post_init_task())

    async def _wait_init(self) -> None:
        """Wait for initialization."""
        if self._init_task is not None:
            await self._init_task
        self._init_task = None

    async def startup(self) -> None:
        """Called after the Provider is initialized, but before any calls to `search`."""

    async def _search(self, query: str) -> Hits:
        """Internal method to perform search.

        Args:
            query: The user input to be matched.

        Yields:
            Instances of [`Hit`][textual.command.Hit].
        """
        await self._wait_init()
        if self._init_success:
            # An empty search string is a discovery search, anything else is
            # a conventional search.
            hits = self.search(query) if query else self.discover()
            async for hit in hits:
                if hit is not NotImplemented:
                    yield hit

    @abstractmethod
    async def search(self, query: str) -> Hits:
        """A request to search for commands relevant to the given query.

        Args:
            query: The user input to be matched.

        Yields:
            Instances of [`Hit`][textual.command.Hit].
        """
        yield NotImplemented

    async def discover(self) -> Hits:
        """A default collection of hits for the provider.

        Yields:
            Instances of [`DiscoveryHit`][textual.command.DiscoveryHit].

        Note:
            This is different from
            [`search`][textual.command.Provider.search] in that it should
            yield [`DiscoveryHit`s][textual.command.DiscoveryHit] that
            should be shown by default (before user input).

            It is permitted to *not* implement this method.
        """
        yield NotImplemented

    async def _shutdown(self) -> None:
        """Internal method to call shutdown and log errors."""
        try:
            await self.shutdown()
        except Exception:
            from rich.traceback import Traceback

            self.app.log.error(Traceback())

    async def shutdown(self) -> None:
        """Called when the Provider is shutdown.

        Use this method to perform an cleanup, if required.

        """


class SimpleCommand(NamedTuple):
    """A simple command."""

    name: str
    """The name of the command."""
    callback: IgnoreReturnCallbackType
    """The callback to invoke when the command is selected."""
    help_text: str | None = None
    """The description of the command."""


CommandListItem: TypeAlias = (
    "SimpleCommand | tuple[str, IgnoreReturnCallbackType, str | None] | tuple[str, IgnoreReturnCallbackType]"
)


class SimpleProvider(Provider):
    """A simple provider which the caller can pass commands to."""

    def __init__(
        self,
        screen: Screen[Any],
        commands: list[CommandListItem],
    ) -> None:
        # Convert all commands to SimpleCommand instances
        super().__init__(screen, None)
        self._commands: list[SimpleCommand] = []
        for command in commands:
            if isinstance(command, SimpleCommand):
                self._commands.append(command)
            elif len(command) == 2:
                self._commands.append(SimpleCommand(*command, None))
            elif len(command) == 3:
                self._commands.append(SimpleCommand(*command))
            else:
                raise ValueError(f"Invalid command: {command}")

    def __call__(
        self, screen: Screen[Any], match_style: Style | None = None
    ) -> SimpleProvider:
        self.__match_style = match_style
        return self

    @property
    def match_style(self) -> Style | None:
        return self.__match_style

    async def search(self, query: str) -> Hits:
        matcher = self.matcher(query)
        for name, callback, help_text in self._commands:
            if (match := matcher.match(name)) > 0:
                yield Hit(
                    match,
                    matcher.highlight(name),
                    callback,
                    help=help_text,
                )

    async def discover(self) -> Hits:
        """Handle a request for the discovery commands for this provider.

        Yields:
            Commands that can be discovered.
        """
        for name, callback, help_text in self._commands:
            yield DiscoveryHit(
                name,
                callback,
                help=help_text,
            )


@rich.repr.auto
@total_ordering
class Command(Option):
    """Class that holds a hit in the [`CommandList`][textual.command.CommandList]."""

    def __init__(
        self,
        prompt: VisualType,
        hit: DiscoveryHit | Hit,
        id: str | None = None,
        disabled: bool = False,
    ) -> None:
        """Initialise the option.

        Args:
            prompt: The prompt for the option.
            hit: The details of the hit associated with the option.
            id: The optional ID for the option.
            disabled: The initial enabled/disabled state. Enabled by default.
        """
        super().__init__(prompt, id, disabled)
        self.hit = hit
        """The details of the hit associated with the option."""

    def __lt__(self, other: object) -> bool:
        if isinstance(other, Command):
            return self.hit < other.hit
        return NotImplemented

    def __eq__(self, other: object) -> bool:
        if isinstance(other, Command):
            return self.hit == other.hit
        return NotImplemented


class CommandList(OptionList, can_focus=False):
    """The command palette command list."""

    DEFAULT_CSS = """
    CommandList {
        visibility: hidden;
        border-top: blank;
        border-bottom: hkey $border;
        border-left: none;
        border-right: none;
        height: auto;
        max-height: 70vh;
        background: transparent;
        padding: 0;
    }

    CommandList:focus {
        border: blank;
    }

    CommandList.--visible {
        visibility: visible;
    }

    CommandList.--populating {
        border-bottom: none;
    }

    CommandList > .option-list--option-highlighted {
        color: $block-cursor-foreground;
        background: $block-cursor-background;
        text-style: $block-cursor-text-style;
    }

    CommandList:nocolor > .option-list--option-highlighted {       
        text-style: reverse;
    }

    CommandList > .option-list--option {
<<<<<<< HEAD
        padding: 0 2;
=======
        padding-left: 2;
        color: $foreground;
>>>>>>> 5de3a80b
    }
    """


class SearchIcon(Static, inherit_css=False):
    """Widget for displaying a search icon before the command input."""

    DEFAULT_CSS = """
    SearchIcon {
        color: #000;  /* required for snapshot tests */
        margin-left: 1;
        margin-top: 1;
        width: 2;
    }
    """

    icon: var[str] = var("🔎")
    """The icon to display."""

    def render(self) -> VisualType:
        """Render the icon.

        Returns:
            The icon renderable.
        """
        return self.icon


class CommandInput(Input):
    """The command palette input control."""

    DEFAULT_CSS = """
    CommandInput, CommandInput:focus {
        border: blank;
        width: 1fr;
        padding-left: 0;
        background: transparent;
        background-tint: 0%;
    }
    """


class CommandPalette(SystemModalScreen[None]):
    """The Textual command palette."""

    AUTO_FOCUS = "CommandInput"

    COMPONENT_CLASSES: ClassVar[set[str]] = {
        "command-palette--help-text",
        "command-palette--highlight",
    }
    """
    | Class | Description |
    | :- | :- |
    | `command-palette--help-text` | Targets the help text of a matched command. |
    | `command-palette--highlight` | Targets the highlights of a matched command. |
    """

    DEFAULT_CSS = """
   
    CommandPalette:inline {
        /* If the command palette is invoked in inline mode, we may need additional lines. */
        min-height: 20;
    }
    CommandPalette {
        color: $foreground;
        background: $background 60%;
        align-horizontal: center;        

        #--container {
            display: none;
        }

        &:ansi {
            background: transparent;
        }
    }

    CommandPalette.-ready {
        #--container {
            display: block;
        }
    }

    CommandPalette > .command-palette--help-text {           
<<<<<<< HEAD
        text-style: not bold;        
        color: $text-muted;       
=======
        color: $foreground-muted;
        background: transparent;
        text-style: not bold;       
>>>>>>> 5de3a80b
    }

    CommandPalette:dark > .command-palette--highlight {
        text-style: bold;
        color: $warning;
    }
    CommandPalette > .command-palette--highlight {
        text-style: bold;
        color: $warning-darken-2;

    }

    CommandPalette:nocolor > .command-palette--highlight {
        text-style: underline;
    }

    CommandPalette > Vertical {
        margin-top: 3; 
        height: 100%;
        visibility: hidden;
        background: $panel-darken-1;
    }

    CommandPalette #--input {
        height: auto;
        visibility: visible;
        border: hkey $border;
    }

    CommandPalette #--input.--list-visible {
        border-bottom: none;
    }

    CommandPalette #--input Label {
        margin-top: 1;
        margin-left: 1;
    }

    CommandPalette #--input Button {
        min-width: 7;
        margin-right: 1;
    }

    CommandPalette #--results {
        overlay: screen;
        height: auto;
    }

    CommandPalette LoadingIndicator {
        height: auto;
        visibility: hidden;
        border-bottom: hkey $border;
    }

    CommandPalette LoadingIndicator.--visible {
        visibility: visible;
    }
    """

    BINDINGS: ClassVar[list[BindingType]] = [
        Binding(
            "ctrl+end, shift+end",
            "command_list('last')",
            "Go to bottom",
            show=False,
        ),
        Binding(
            "ctrl+home, shift+home",
            "command_list('first')",
            "Go to top",
            show=False,
        ),
        Binding("down", "cursor_down", "Next command", show=False),
        Binding("escape", "escape", "Exit the command palette"),
        Binding("pagedown", "command_list('page_down')", "Next page", show=False),
        Binding("pageup", "command_list('page_up')", "Previous page", show=False),
        Binding("up", "command_list('cursor_up')", "Previous command", show=False),
    ]
    """
    | Key(s) | Description |
    | :- | :- |
    | ctrl+end, shift+end | Jump to the last available commands. |
    | ctrl+home, shift+home | Jump to the first available commands. |
    | down | Navigate down through the available commands. |
    | escape | Exit the command palette. |
    | pagedown | Navigate down a page through the available commands. |
    | pageup | Navigate up a page through the available commands. |
    | up | Navigate up through the available commands. |
    """

    run_on_select: ClassVar[bool] = True
    """A flag to say if a command should be run when selected by the user.

    If `True` then when a user hits `Enter` on a command match in the result
    list, or if they click on one with the mouse, the command will be
    selected and run. If set to `False` the input will be filled with the
    command and then `Enter` should be pressed on the keyboard or the 'go'
    button should be pressed.
    """

    _list_visible: var[bool] = var(False, init=False)
    """Internal reactive to toggle the visibility of the command list."""

    _show_busy: var[bool] = var(False, init=False)
    """Internal reactive to toggle the visibility of the busy indicator."""

    _calling_screen: var[Screen[Any] | None] = var(None)
    """A record of the screen that was active when we were called."""

    @dataclass
    class OptionHighlighted(Message):
        """Posted to App when an option is highlighted in the command palette."""

        highlighted_event: OptionList.OptionHighlighted
        """The option highlighted event from the OptionList within the command palette."""

    @dataclass
    class Opened(Message):
        """Posted to App when the command palette is opened."""

    @dataclass
    class Closed(Message):
        """Posted to App when the command palette is closed."""

        option_selected: bool
        """True if an option was selected, False if the palette was closed without selecting an option."""

    def __init__(
        self,
        providers: ProviderSource | None = None,
        *,
        placeholder: str = "Search for commands…",
        name: str | None = None,
        id: str | None = None,
        classes: str | None = None,
    ) -> None:
        """Initialise the command palette.

        Args:
            providers: An optional list of providers to use. If None, the providers supplied
                in the App or Screen will be used.
            placeholder: The placeholder text for the command palette.
        """
        super().__init__(
            id=id,
            classes=classes,
            name=name,
        )
        self.add_class("--textual-command-palette")

        self._selected_command: DiscoveryHit | Hit | None = None
        """The command that was selected by the user."""
        self._busy_timer: Timer | None = None
        """Keeps track of if there's a busy indication timer in effect."""
        self._no_matches_timer: Timer | None = None
        """Keeps track of if there are 'No matches found' message waiting to be displayed."""
        self._supplied_providers: ProviderSource | None = providers
        self._providers: list[Provider] = []
        """List of Provider instances involved in searches."""
        self._hit_count: int = 0
        """Number of hits displayed."""
        self._placeholder = placeholder

    @staticmethod
    def is_open(app: App[object]) -> bool:
        """Is a command palette current open?

        Args:
            app: The app to test.

        Returns:
            `True` if a command palette is currently open, `False` if not.
        """
        return app.screen.has_class("--textual-command-palette")

    @property
    def _provider_classes(self) -> set[type[Provider]]:
        """The currently available command providers.

        This is a combination of the command providers defined [in the
        application][textual.app.App.COMMANDS] and those [defined in
        the current screen][textual.screen.Screen.COMMANDS].
        """

        def get_providers(
            provider_source: ProviderSource,
        ) -> Iterable[type[Provider]]:
            """Load the providers from a source (typically from the COMMANDS class variable)
            at the App or Screen level.

            Args:
                provider_source: The source of providers.

            Returns:
                An iterable of providers.
            """
            for provider in provider_source:
                if isinstance(provider, SimpleProvider):
                    yield provider
                elif isclass(provider) and issubclass(provider, Provider):
                    yield provider
                else:
                    # Lazy loaded providers
                    yield provider()  # type: ignore

        if self._calling_screen is None:
            return set()
        elif self._supplied_providers is None:
            return {
                *get_providers(self.app.COMMANDS),
                *get_providers(self._calling_screen.COMMANDS),
            }
        else:
            return {*get_providers(self._supplied_providers)}

    def compose(self) -> ComposeResult:
        """Compose the command palette.

        Returns:
            The content of the screen.
        """
        with Vertical(id="--container"):
            with Horizontal(id="--input"):
                yield SearchIcon()
                yield CommandInput(placeholder=self._placeholder)
                if not self.run_on_select:
                    yield Button("\u25b6")
            with Vertical(id="--results"):
                yield CommandList()
                yield LoadingIndicator()

    def _on_click(self, event: Click) -> None:  # type: ignore[override]
        """Handle the click event.

        Args:
            event: The click event.

        This method is used to allow clicking on the 'background' as a
        method of dismissing the palette.
        """
        if self.get_widget_at(event.screen_x, event.screen_y)[0] is self:
            self._cancel_gather_commands()
            self.app.post_message(CommandPalette.Closed(option_selected=False))
            self.dismiss()

    def _on_mount(self, _: Mount) -> None:
        """Configure the command palette once the DOM is ready."""

        self.app.post_message(CommandPalette.Opened())
        self._calling_screen = self.app.screen_stack[-2]

        match_style = self.get_component_rich_style("command-palette--highlight")

        assert self._calling_screen is not None
        self._providers = [
            provider_class(self._calling_screen, match_style)
            for provider_class in self._provider_classes
        ]
        for provider in self._providers:
            provider._post_init()
        self._gather_commands("")

    async def _on_unmount(self) -> None:  # type: ignore[override]
        """Shutdown providers when command palette is closed."""
        if self._providers:
            await wait(
                [create_task(provider._shutdown()) for provider in self._providers],
            )
            self._providers.clear()

    def _stop_busy_countdown(self) -> None:
        """Stop any busy countdown that's in effect."""
        if self._busy_timer is not None:
            self._busy_timer.stop()
            self._busy_timer = None

    _BUSY_COUNTDOWN: Final[float] = 0.5
    """How many seconds to wait for commands to come in before showing we're busy."""

    def _start_busy_countdown(self) -> None:
        """Start a countdown to showing that we're busy searching."""
        self._stop_busy_countdown()

        def _become_busy() -> None:
            if self._list_visible:
                self._show_busy = True

        self._busy_timer = self.set_timer(self._BUSY_COUNTDOWN, _become_busy)

    def _stop_no_matches_countdown(self) -> None:
        """Stop any 'No matches' countdown that's in effect."""
        if self._no_matches_timer is not None:
            self._no_matches_timer.stop()
            self._no_matches_timer = None

    _NO_MATCHES_COUNTDOWN: Final[float] = 0.5
    """How many seconds to wait before showing 'No matches found'."""

    def _start_no_matches_countdown(self, search_value: str) -> None:
        """Start a countdown to showing that there are no matches for the query.

        Args:
            search_value: The value being searched for.

        Adds a 'No matches found' option to the command list after
        `_NO_MATCHES_COUNTDOWN` seconds.
        """
        self._stop_no_matches_countdown()

        def _show_no_matches() -> None:
            # If we were actually searching for something, show that we
            # found no matches.
            if search_value:
                command_list = self.query_one(CommandList)
                command_list.add_option(
                    Option(
                        Align.center(Text("No matches found", style="not bold")),
                        disabled=True,
                        id=self._NO_MATCHES,
                    )
                )
                self._list_visible = True
            else:
                # The search value was empty, which means we were in
                # discover mode; in that case it makes no sense to show that
                # no matches were found. Lack of commands that can be
                # discovered is a situation we don't need to highlight.
                self._list_visible = False

        self._no_matches_timer = self.set_timer(
            self._NO_MATCHES_COUNTDOWN,
            _show_no_matches,
        )

    def _watch__list_visible(self) -> None:
        """React to the list visible flag being toggled."""
        self.query_one(CommandList).set_class(self._list_visible, "--visible")
        self.query_one("#--input", Horizontal).set_class(
            self._list_visible, "--list-visible"
        )
        if not self._list_visible:
            self._show_busy = False

    async def _watch__show_busy(self) -> None:
        """React to the show busy flag being toggled.

        This watcher adds or removes a busy indication depending on the
        flag's state.
        """
        self.query_one(LoadingIndicator).set_class(self._show_busy, "--visible")
        self.query_one(CommandList).set_class(self._show_busy, "--populating")

    @staticmethod
    async def _consume(hits: Hits, commands: Queue[DiscoveryHit | Hit]) -> None:
        """Consume a source of matching commands, feeding the given command queue.

        Args:
            hits: The hits to consume.
            commands: The command queue to feed.
        """
        async for hit in hits:
            await commands.put(hit)

    async def _search_for(
        self, search_value: str
    ) -> AsyncGenerator[DiscoveryHit | Hit, bool]:
        """Search for a given search value amongst all of the command providers.

        Args:
            search_value: The value to search for.

        Yields:
            The hits made amongst the registered command providers.
        """

        # Set up a queue to stream in the command hits from all the providers.
        commands: Queue[DiscoveryHit | Hit] = Queue()

        # Fire up an instance of each command provider, inside a task, and
        # have them go start looking for matches.
        searches = [
            create_task(
                self._consume(
                    provider._search(search_value),
                    commands,
                )
            )
            for provider in self._providers
        ]

        # Set up a delay for showing that we're busy.
        self._start_busy_countdown()

        # Assume the search isn't aborted.
        aborted = False

        # Now, while there's some task running...
        while not aborted and any(not search.done() for search in searches):
            try:
                # ...briefly wait for something on the stack. If we get
                # something yield it up to our caller.
                aborted = yield await wait_for(commands.get(), 0.1)
            except TimeoutError:
                # A timeout is fine. We're just going to go back round again
                # and see if anything else has turned up.
                pass
            except CancelledError:
                # A cancelled error means things are being aborted.
                aborted = True
            else:
                # There was no timeout, which means that we managed to yield
                # up that command; we're done with it so let the queue know.
                commands.task_done()

        # Check through all the finished searches, see if any have
        # exceptions, and log them. In most other circumstances we'd
        # re-raise the exception and quit the application, but the decision
        # has been made to find and log exceptions with command providers.
        #
        # https://github.com/Textualize/textual/pull/3058#discussion_r1310051855
        for search in searches:
            if search.done():
                exception = search.exception()
                if exception is not None:
                    from rich.traceback import Traceback

                    self.log.error(
                        Traceback.from_exception(
                            type(exception), exception, exception.__traceback__
                        )
                    )

        # Having finished the main processing loop, we're not busy any more.
        # Anything left in the queue (see next) will fall out more or less
        # instantly. If we're aborted, that means a fresh search is incoming
        # and it'll have cleaned up the countdown anyway, so don't do that
        # here as they'll be a clash.
        if not aborted:
            self._stop_busy_countdown()

        # If all the providers are pretty fast it could be that we've reached
        # this point but the queue isn't empty yet. So here we flush the
        # queue of anything left.
        while not aborted and not commands.empty():
            aborted = yield await commands.get()

        # If we were aborted, ensure that all of the searches are cancelled.
        if aborted:
            for search in searches:
                search.cancel()

    def _refresh_command_list(
        self, command_list: CommandList, commands: list[Command], clear_current: bool
    ) -> None:
        """Refresh the command list.

        Args:
            command_list: The widget that shows the list of commands.
            commands: The commands to show in the widget.
            clear_current: Should the current content of the list be cleared first?
        """
        # For the moment, this is a fairly naive approach to populating the
        # command list with a list of commands. Every time we add a
        # new one we're nuking the list of options and populating them
        # again. If this turns out to not be a great approach, we may try
        # and get a lot smarter with this (ideally OptionList will grow a
        # method to sort its content in an efficient way; but for now we'll
        # go with "worse is better" wisdom).
        highlighted = (
            command_list.get_option_at_index(command_list.highlighted)
            if command_list.highlighted is not None and not clear_current
            else None
        )

        def sort_key(command: Command) -> float:
            return -command.hit.score

        sorted_commands = sorted(commands, key=sort_key)
        command_list.clear_options().add_options(sorted_commands)
        if highlighted is not None and highlighted.id:
            command_list.highlighted = command_list.get_option_index(highlighted.id)

        self._list_visible = bool(command_list.option_count)
        self._hit_count = command_list.option_count

    _RESULT_BATCH_TIME: Final[float] = 0.25
    """How long to wait before adding commands to the command list."""

    _NO_MATCHES: Final[str] = "--no-matches"
    """The ID to give the disabled option that shows there were no matches."""

    _GATHER_COMMANDS_GROUP: Final[str] = "--textual-command-palette-gather-commands"
    """The group name of the command gathering worker."""

    @work(exclusive=True, group=_GATHER_COMMANDS_GROUP)
    async def _gather_commands(self, search_value: str) -> None:
        """Gather up all of the commands that match the search value.

        Args:
            search_value: The value to search for.
        """

<<<<<<< HEAD
=======
        # We'll potentially use the help text style a lot so let's grab it
        # the once for use in the loop further down.
        help_style = self.get_component_rich_style("command-palette--help-text")

>>>>>>> 5de3a80b
        # The list to hold on to the commands we've gathered from the
        # command providers.
        gathered_commands: list[Command] = []

        # Get a reference to the widget that we're going to drop the
        # (display of) commands into.
        command_list = self.query_one(CommandList)

        # If there's just one option in the list, and it's the item that
        # tells the user there were no matches, let's remove that. We're
        # starting a new search so we don't want them thinking there's no
        # matches already.
        if (
            command_list.option_count == 1
            and command_list.get_option_at_index(0).id == self._NO_MATCHES
        ):
            command_list.remove_option(self._NO_MATCHES)

        # Each command will receive a sequential ID. This is going to be
        # used to find commands back again when we update the visible list
        # and want to settle the selection back on the command it was on.
        command_id = 0

        # We're going to be checking in on the worker as we loop around, so
        # grab a reference to that.
        worker = get_current_worker()

        # Reset busy mode.
        self._show_busy = False

        # A flag to keep track of if the current content of the command hit
        # list needs to be cleared. The initial clear *should* be in
        # `_input`, but doing so caused an unsightly "flash" of the list; so
        # here we sacrifice "correct" code for a better-looking UI.
        clear_current = True

        # We're going to batch updates over time, so start off pretending
        # we've just done an update.
        last_update = monotonic()

        # Kick off the search, grabbing the iterator.
        search_routine = self._search_for(search_value)
        search_results = search_routine.__aiter__()

        # We're going to be doing the send/await dance in this code, so we
        # need to grab the first yielded command to start things off.
        try:
            hit = await search_results.__anext__()
        except StopAsyncIteration:
            # We've been stopped before we've even really got going, likely
            # because the user is very quick on the keyboard.
            hit = None

        while hit:
            # Turn the command into something for display, and add it to the
            # list of commands that have been gathered so far.
<<<<<<< HEAD

            def build_prompt() -> Iterable[Content]:
                """Generator for prompt content."""
                assert hit is not None
                yield Content.from_rich_text(hit.prompt)
                # Optional help text
                if hit.help:
                    help_style = VisualStyle.from_styles(
                        self.get_component_styles("command-palette--help-text")
                    )
                    yield Content.styled(hit.help, help_style)

            prompt = Content("\n").join(build_prompt())
=======
            prompt = hit.prompt
            if hit.help:
                help_text = Text(hit.help, style=help_style)
                prompt = Group(prompt, help_text)
>>>>>>> 5de3a80b
            gathered_commands.append(Command(prompt, hit, id=str(command_id)))

            if worker.is_cancelled:
                break

            now = monotonic()
            if (now - last_update) > self._RESULT_BATCH_TIME:
                self._refresh_command_list(
                    command_list, gathered_commands, clear_current
                )
                clear_current = False
                last_update = now

            command_id += 1

            # Finally, get the available command from the incoming queue;
            # note that we send the worker cancelled status down into the
            # search method.
            try:
                hit = await search_routine.asend(worker.is_cancelled)
            except StopAsyncIteration:
                break

        # On the way out, if we're still in play, ensure everything has been
        # dropped into the command list.
        if not worker.is_cancelled:
            self._refresh_command_list(command_list, gathered_commands, clear_current)

        # One way or another, we're not busy any more.
        self._show_busy = False

        # If we didn't get any hits, and we're not cancelled, that would
        # mean nothing was found. Give the user positive feedback to that
        # effect.
        if command_list.option_count == 0 and not worker.is_cancelled:
            self._hit_count = 0
            self._start_no_matches_countdown(search_value)

        self.add_class("-ready")

    def _cancel_gather_commands(self) -> None:
        """Cancel any operation that is gather commands."""
        self.workers.cancel_group(self, self._GATHER_COMMANDS_GROUP)

    @on(Input.Changed)
    def _input(self, event: Input.Changed) -> None:
        """React to input in the command palette.

        Args:
            event: The input event.
        """
        event.stop()
        self._cancel_gather_commands()
        self._stop_no_matches_countdown()
        self._gather_commands(event.value.strip())

    @on(OptionList.OptionSelected)
    def _select_command(self, event: OptionList.OptionSelected) -> None:
        """React to a command being selected from the dropdown.

        Args:
            event: The option selection event.
        """
        event.stop()
        self._cancel_gather_commands()
        input = self.query_one(CommandInput)
        with self.prevent(Input.Changed):
            assert isinstance(event.option, Command)
            hit = event.option.hit
            input.value = str(hit.text)
            self._selected_command = hit
        input.action_end()
        self._list_visible = False
        self.query_one(CommandList).clear_options()
        self._hit_count = 0
        if self.run_on_select:
            self._select_or_command()

    @on(Input.Submitted)
    @on(Button.Pressed)
    def _select_or_command(
        self, event: Input.Submitted | Button.Pressed | None = None
    ) -> None:
        """Depending on context, select or execute a command."""
        # If the list is visible, that means we're in "pick a command"
        # mode...
        if event is not None:
            event.stop()
        if self._list_visible:
            command_list = self.query_one(CommandList)
            # ...so if nothing in the list is highlighted yet...
            if command_list.highlighted is None:
                # ...cause the first completion to be highlighted.
                self._action_cursor_down()
                # If there is one option, assume the user wants to select it
                if command_list.option_count == 1:
                    # Call after a short delay to provide a little visual feedback
                    self._action_command_list("select")
            else:
                # The list is visible, something is highlighted, the user
                # made a selection "gesture"; let's go select it!
                self._action_command_list("select")
        else:
            # The list isn't visible, which means that if we have a
            # command...
            if self._selected_command is not None:
                # ...we should return it to the parent screen and let it
                # decide what to do with it (hopefully it'll run it).
                self._cancel_gather_commands()
                self.app.post_message(CommandPalette.Closed(option_selected=True))
                self.dismiss()
                self.call_later(self._selected_command.command)

    @on(OptionList.OptionHighlighted)
    def _stop_event_leak(self, event: OptionList.OptionHighlighted) -> None:
        """Stop any unused events so they don't leak to the application."""
        event.stop()
        self.app.post_message(CommandPalette.OptionHighlighted(highlighted_event=event))

    def _action_escape(self) -> None:
        """Handle a request to escape out of the command palette."""
        self._cancel_gather_commands()
        self.app.post_message(CommandPalette.Closed(option_selected=False))
        self.dismiss()

    def _action_command_list(self, action: str) -> None:
        """Pass an action on to the [`CommandList`][textual.command.CommandList].

        Args:
            action: The action to pass on to the [`CommandList`][textual.command.CommandList].
        """
        try:
            command_action = getattr(self.query_one(CommandList), f"action_{action}")
        except AttributeError:
            return
        command_action()

    def _action_cursor_down(self) -> None:
        """Handle the cursor down action.

        This allows the cursor down key to either open the command list, if
        it's closed but has options, or if it's open with options just
        cursor through them.
        """
        commands = self.query_one(CommandList)
        if commands.option_count and not self._list_visible:
            self._list_visible = True
            commands.highlighted = 0
        elif (
            commands.option_count
            and not commands.get_option_at_index(0).id == self._NO_MATCHES
        ):
            self._action_command_list("cursor_down")<|MERGE_RESOLUTION|>--- conflicted
+++ resolved
@@ -465,12 +465,8 @@
     }
 
     CommandList > .option-list--option {
-<<<<<<< HEAD
         padding: 0 2;
-=======
-        padding-left: 2;
         color: $foreground;
->>>>>>> 5de3a80b
     }
     """
 
@@ -556,14 +552,9 @@
     }
 
     CommandPalette > .command-palette--help-text {           
-<<<<<<< HEAD
-        text-style: not bold;        
-        color: $text-muted;       
-=======
-        color: $foreground-muted;
+        color: auto 50%;
         background: transparent;
         text-style: not bold;       
->>>>>>> 5de3a80b
     }
 
     CommandPalette:dark > .command-palette--highlight {
@@ -1065,14 +1056,6 @@
         Args:
             search_value: The value to search for.
         """
-
-<<<<<<< HEAD
-=======
-        # We'll potentially use the help text style a lot so let's grab it
-        # the once for use in the loop further down.
-        help_style = self.get_component_rich_style("command-palette--help-text")
-
->>>>>>> 5de3a80b
         # The list to hold on to the commands we've gathered from the
         # command providers.
         gathered_commands: list[Command] = []
@@ -1129,7 +1112,6 @@
         while hit:
             # Turn the command into something for display, and add it to the
             # list of commands that have been gathered so far.
-<<<<<<< HEAD
 
             def build_prompt() -> Iterable[Content]:
                 """Generator for prompt content."""
@@ -1143,12 +1125,7 @@
                     yield Content.styled(hit.help, help_style)
 
             prompt = Content("\n").join(build_prompt())
-=======
-            prompt = hit.prompt
-            if hit.help:
-                help_text = Text(hit.help, style=help_style)
-                prompt = Group(prompt, help_text)
->>>>>>> 5de3a80b
+
             gathered_commands.append(Command(prompt, hit, id=str(command_id)))
 
             if worker.is_cancelled:
