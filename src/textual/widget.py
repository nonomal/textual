"""
This module contains the `Widget` class, the base class for all widgets.

"""

from __future__ import annotations

from asyncio import create_task, gather, wait
from collections import Counter
from contextlib import asynccontextmanager
from fractions import Fraction
from itertools import islice
from types import TracebackType
from typing import (
    TYPE_CHECKING,
    AsyncGenerator,
    Callable,
    ClassVar,
    Collection,
    Generator,
    Iterable,
    NamedTuple,
    Sequence,
    TypeVar,
    cast,
    overload,
)

import rich.repr
from rich.console import (
    Console,
    ConsoleOptions,
    ConsoleRenderable,
    JustifyMethod,
    RenderableType,
)
from rich.console import RenderResult as RichRenderResult
from rich.console import RichCast
from rich.measure import Measurement
from rich.segment import Segment
from rich.style import Style
from rich.text import Text
from typing_extensions import Self

if TYPE_CHECKING:
    from textual.app import RenderResult

from textual import constants, errors, events, messages
from textual._animator import DEFAULT_EASING, Animatable, BoundAnimator, EasingFunction
from textual._arrange import DockArrangeResult, arrange
from textual._compose import compose
from textual._context import NoActiveAppError
from textual._debug import get_caller_file_and_line
from textual._dispatch_key import dispatch_key
from textual._easing import DEFAULT_SCROLL_EASING
from textual._layout import Layout
from textual._segment_tools import align_lines
from textual._styles_cache import StylesCache
from textual._types import AnimationLevel
from textual.actions import SkipAction
from textual.await_remove import AwaitRemove
from textual.box_model import BoxModel
from textual.cache import FIFOCache
from textual.color import Color
from textual.css.match import match
from textual.css.parse import parse_selectors
from textual.css.query import NoMatches, WrongType
from textual.css.scalar import ScalarOffset
from textual.dom import DOMNode, NoScreen
from textual.geometry import (
    NULL_REGION,
    NULL_SIZE,
    NULL_SPACING,
    Offset,
    Region,
    Size,
    Spacing,
    clamp,
)
from textual.layouts.vertical import VerticalLayout
from textual.message import Message
from textual.messages import CallbackType, Prune
from textual.notifications import SeverityLevel
from textual.reactive import Reactive
from textual.render import measure
from textual.renderables.blank import Blank
from textual.rlock import RLock
from textual.strip import Strip

if TYPE_CHECKING:
    from textual.app import App, ComposeResult
    from textual.css.query import QueryType
    from textual.message_pump import MessagePump
    from textual.scrollbar import (
        ScrollBar,
        ScrollBarCorner,
        ScrollDown,
        ScrollLeft,
        ScrollRight,
        ScrollTo,
        ScrollUp,
    )

_JUSTIFY_MAP: dict[str, JustifyMethod] = {
    "start": "left",
    "end": "right",
    "justify": "full",
}


_NULL_STYLE = Style()
_MOUSE_EVENTS_DISALLOW_IF_DISABLED = (events.MouseEvent, events.Enter, events.Leave)
_MOUSE_EVENTS_ALLOW_IF_DISABLED = (events.MouseScrollDown, events.MouseScrollUp)


@rich.repr.auto
class AwaitMount:
    """An *optional* awaitable returned by [mount][textual.widget.Widget.mount] and [mount_all][textual.widget.Widget.mount_all].

    Example:
        ```python
        await self.mount(Static("foo"))
        ```
    """

    def __init__(self, parent: Widget, widgets: Sequence[Widget]) -> None:
        self._parent = parent
        self._widgets = widgets
        self._caller = get_caller_file_and_line()

    def __rich_repr__(self) -> rich.repr.Result:
        yield "parent", self._parent
        yield "widgets", self._widgets
        yield "caller", self._caller, None

    async def __call__(self) -> None:
        """Allows awaiting via a call operation."""
        await self

    def __await__(self) -> Generator[None, None, None]:
        async def await_mount() -> None:
            if self._widgets:
                aws = [
                    create_task(widget._mounted_event.wait(), name="await mount")
                    for widget in self._widgets
                ]
                if aws:
                    await wait(aws)
                    self._parent.refresh(layout=True)
                    try:
                        self._parent.app._update_mouse_over(self._parent.screen)
                    except NoScreen:
                        pass

        return await_mount().__await__()


class _Styled:
    """Apply a style to a renderable.

    Args:
        renderable: Any renderable.
        style: A style to apply across the entire renderable.
    """

    def __init__(
        self, renderable: "ConsoleRenderable", style: Style, link_style: Style | None
    ) -> None:
        self.renderable = renderable
        self.style = style
        self.link_style = link_style

    def __rich_console__(
        self, console: "Console", options: "ConsoleOptions"
    ) -> "RichRenderResult":
        style = console.get_style(self.style)
        result_segments = console.render(self.renderable, options)

        _Segment = Segment
        if style:
            apply = style.__add__
            result_segments = (
                _Segment(text, apply(_style), None)
                for text, _style, control in result_segments
            )
        link_style = self.link_style
        if link_style:
            result_segments = (
                _Segment(
                    text,
                    (
                        style
                        if style._meta is None
                        else (style + link_style if "@click" in style.meta else style)
                    ),
                    control,
                )
                for text, style, control in result_segments
                if style is not None
            )
        return result_segments

    def __rich_measure__(
        self, console: "Console", options: "ConsoleOptions"
    ) -> Measurement:
        return Measurement.get(console, options, self.renderable)


class _RenderCache(NamedTuple):
    """Stores results of a previous render."""

    size: Size
    """The size of the render."""
    lines: list[Strip]
    """Contents of the render."""


class WidgetError(Exception):
    """Base widget error."""


class MountError(WidgetError):
    """Error raised when there was a problem with the mount request."""


class PseudoClasses(NamedTuple):
    """Used for render/render_line based widgets that use caching. This structure can be used as a
    cache-key."""

    enabled: bool
    """Is 'enabled' applied?"""
    focus: bool
    """Is 'focus' applied?"""
    hover: bool
    """Is 'hover' applied?"""


class _BorderTitle:
    """Descriptor to set border titles."""

    def __set_name__(self, owner: Widget, name: str) -> None:
        # The private name where we store the real data.
        self._internal_name = f"_{name}"

    def __set__(self, obj: Widget, title: str | Text | None) -> None:
        """Setting a title accepts a str, Text, or None."""
        if title is None:
            setattr(obj, self._internal_name, None)
        else:
            # We store the title as Text
            new_title = obj.render_str(title)
            new_title.expand_tabs(4)
            new_title = new_title.split()[0]
            setattr(obj, self._internal_name, new_title)
        obj.refresh()

    def __get__(self, obj: Widget, objtype: type[Widget] | None = None) -> str | None:
        """Getting a title will return None or a str as console markup."""
        title: Text | None = getattr(obj, self._internal_name, None)
        if title is None:
            return None
        # If we have a title, convert from Text to console markup
        return title.markup


class BadWidgetName(Exception):
    """Raised when widget class names do not satisfy the required restrictions."""


@rich.repr.auto
class Widget(DOMNode):
    """
    A Widget is the base class for Textual widgets.

    See also [static][textual.widgets._static.Static] for starting point for your own widgets.
    """

    DEFAULT_CSS = """
    Widget{
        scrollbar-background: $scrollbar-background;
        scrollbar-background-hover: $scrollbar-background-hover;
        scrollbar-background-active: $scrollbar-background-active;
        scrollbar-color: $scrollbar;
        scrollbar-color-active: $scrollbar-active;
        scrollbar-color-hover: $scrollbar-hover;
        scrollbar-corner-color: $scrollbar-corner-color;
        scrollbar-size-vertical: 2;
        scrollbar-size-horizontal: 1;
        link-background: $link-background;
        link-color: $link-color;
        link-style: $link-style;
        link-background-hover: $link-background-hover;
        link-color-hover: $link-color-hover;
        link-style-hover: $link-style-hover;
        color: $foreground;
        background: transparent;
    }
    """
    COMPONENT_CLASSES: ClassVar[set[str]] = set()

    BORDER_TITLE: ClassVar[str] = ""
    """Initial value for border_title attribute."""

    BORDER_SUBTITLE: ClassVar[str] = ""
    """Initial value for border_subtitle attribute."""

    ALLOW_MAXIMIZE: ClassVar[bool | None] = None
    """Defines default logic to allow the widget to be maximized.
    
    - `None` Use default behavior (Focusable widgets may be maximized)
    - `False` Do not allow widget to be maximized
    - `True` Allow widget to be maximized
    
    """

    can_focus: bool = False
    """Widget may receive focus."""
    can_focus_children: bool = True
    """Widget's children may receive focus."""
    expand: Reactive[bool] = Reactive(False)
    """Rich renderable may expand beyond optimal size."""
    shrink: Reactive[bool] = Reactive(True)
    """Rich renderable may shrink below optimal size."""
    auto_links: Reactive[bool] = Reactive(True)
    """Widget will highlight links automatically."""
    disabled: Reactive[bool] = Reactive(False)
    """Is the widget disabled? Disabled widgets can not be interacted with, and are typically styled to look dimmer."""

    hover_style: Reactive[Style] = Reactive(Style, repaint=False)
    """The current hover style (style under the mouse cursor). Read only."""
    highlight_link_id: Reactive[str] = Reactive("")
    """The currently highlighted link id. Read only."""
    loading: Reactive[bool] = Reactive(False)
    """If set to `True` this widget will temporarily be replaced with a loading indicator."""

    virtual_size: Reactive[Size] = Reactive(Size(0, 0), layout=True)
    """The virtual (scrollable) [size][textual.geometry.Size] of the widget."""

    has_focus: Reactive[bool] = Reactive(False, repaint=False)
    """Does this widget have focus? Read only."""

    mouse_hover: Reactive[bool] = Reactive(False, repaint=False)
    """Is the mouse over this widget? Read only."""

    scroll_x: Reactive[float] = Reactive(0.0, repaint=False, layout=False)
    """The scroll position on the X axis."""

    scroll_y: Reactive[float] = Reactive(0.0, repaint=False, layout=False)
    """The scroll position on the Y axis."""

    scroll_target_x = Reactive(0.0, repaint=False)
    """Scroll target destination, X coord."""

    scroll_target_y = Reactive(0.0, repaint=False)
    """Scroll target destination, Y coord."""

    show_vertical_scrollbar: Reactive[bool] = Reactive(False, layout=True)
    """Show a vertical scrollbar?"""

    show_horizontal_scrollbar: Reactive[bool] = Reactive(False, layout=True)
    """Show a horizontal scrollbar?"""

    border_title: str | Text | None = _BorderTitle()  # type: ignore
    """A title to show in the top border (if there is one)."""
    border_subtitle: str | Text | None = _BorderTitle()  # type: ignore
    """A title to show in the bottom border (if there is one)."""

    # Default sort order, incremented by constructor
    _sort_order: ClassVar[int] = 0

    _PSEUDO_CLASSES: ClassVar[dict[str, Callable[[Widget], bool]]] = {
        "hover": lambda widget: widget.mouse_hover,
        "focus": lambda widget: widget.has_focus,
        "blur": lambda widget: not widget.has_focus,
        "can-focus": lambda widget: widget.can_focus,
        "disabled": lambda widget: widget.is_disabled,
        "enabled": lambda widget: not widget.is_disabled,
        "dark": lambda widget: widget.app.dark,
        "light": lambda widget: not widget.app.dark,
        "focus-within": lambda widget: widget.has_focus_within,
        "inline": lambda widget: widget.app.is_inline,
        "ansi": lambda widget: widget.app.ansi_color,
        "nocolor": lambda widget: widget.app.no_color,
        "first-of-type": lambda widget: widget.first_of_type,
        "last-of-type": lambda widget: widget.last_of_type,
        "odd": lambda widget: widget.is_odd,
        "even": lambda widget: widget.is_even,
    }  # type: ignore[assignment]

    def __init__(
        self,
        *children: Widget,
        name: str | None = None,
        id: str | None = None,
        classes: str | None = None,
        disabled: bool = False,
    ) -> None:
        """Initialize a Widget.

        Args:
            *children: Child widgets.
            name: The name of the widget.
            id: The ID of the widget in the DOM.
            classes: The CSS classes for the widget.
            disabled: Whether the widget is disabled or not.
        """
        _null_size = NULL_SIZE
        self._size = _null_size
        self._container_size = _null_size
        self._layout_required = False
        self._repaint_required = False
        self._scroll_required = False
        self._recompose_required = False
        self._default_layout = VerticalLayout()
        self._animate: BoundAnimator | None = None
        Widget._sort_order += 1
        self.sort_order = Widget._sort_order
        self.highlight_style: Style | None = None

        self._vertical_scrollbar: ScrollBar | None = None
        self._horizontal_scrollbar: ScrollBar | None = None
        self._scrollbar_corner: ScrollBarCorner | None = None

        self._border_title: Text | None = None
        self._border_subtitle: Text | None = None

        self._render_cache = _RenderCache(_null_size, [])
        # Regions which need to be updated (in Widget)
        self._dirty_regions: set[Region] = set()
        # Regions which need to be transferred from cache to screen
        self._repaint_regions: set[Region] = set()

        # Cache the auto content dimensions
        self._content_width_cache: tuple[object, int] = (None, 0)
        self._content_height_cache: tuple[object, int] = (None, 0)

        self._arrangement_cache: FIFOCache[tuple[Size, int], DockArrangeResult] = (
            FIFOCache(4)
        )

        self._styles_cache = StylesCache()
        self._rich_style_cache: dict[tuple[str, ...], tuple[Style, Style]] = {}

        self._tooltip: RenderableType | None = None
        """The tooltip content."""
        self.absolute_offset: Offset | None = None
        """Force an absolute offset for the widget (used by tooltips)."""

        self._scrollbar_changes: set[tuple[bool, bool]] = set()
        """Used to stabilize scrollbars."""

        super().__init__(
            name=name,
            id=id,
            classes=self.DEFAULT_CLASSES if classes is None else classes,
        )

        if self in children:
            raise WidgetError("A widget can't be its own parent")

        for child in children:
            if not isinstance(child, Widget):
                raise TypeError(
                    f"Widget positional arguments must be Widget subclasses; not {child!r}"
                )
        self._pending_children = list(children)
        self.set_reactive(Widget.disabled, disabled)
        if self.BORDER_TITLE:
            self.border_title = self.BORDER_TITLE
        if self.BORDER_SUBTITLE:
            self.border_subtitle = self.BORDER_SUBTITLE

        self.lock = RLock()
        """`asyncio` lock to be used to synchronize the state of the widget.

        Two different tasks might call methods on a widget at the same time, which
        might result in a race condition.
        This can be fixed by adding `async with widget.lock:` around the method calls.
        """
        self._anchored: Widget | None = None
        """An anchored child widget, or `None` if no child is anchored."""
        self._anchor_animate: bool = False
        """Flag to enable animation when scrolling anchored widgets."""
        self._cover_widget: Widget | None = None
        """Widget to render over this widget (used by loading indicator)."""

        self._first_of_type: tuple[int, bool] = (-1, False)
        """Used to cache :first-of-type pseudoclass state."""
        self._last_of_type: tuple[int, bool] = (-1, False)
        """Used to cache :last-of-type pseudoclass state."""
        self._odd: tuple[int, bool] = (-1, False)
        """Used to cache :odd pseudoclass state."""

    @property
    def is_mounted(self) -> bool:
        """Check if this widget is mounted."""
        return self._is_mounted

    @property
    def siblings(self) -> list[Widget]:
        """Get the widget's siblings (self is removed from the return list).

        Returns:
            A list of siblings.
        """
        parent = self.parent
        if parent is not None:
            siblings = list(parent._nodes)
            siblings.remove(self)
            return siblings
        else:
            return []

    @property
    def visible_siblings(self) -> list[Widget]:
        """A list of siblings which will be shown.

        Returns:
            List of siblings.
        """
        siblings = [
            widget for widget in self.siblings if widget.visible and widget.display
        ]
        return siblings

    @property
    def allow_vertical_scroll(self) -> bool:
        """Check if vertical scroll is permitted.

        May be overridden if you want different logic regarding allowing scrolling.
        """
        if self._check_disabled():
            return False
        return self.is_scrollable and self.show_vertical_scrollbar

    @property
    def allow_horizontal_scroll(self) -> bool:
        """Check if horizontal scroll is permitted.

        May be overridden if you want different logic regarding allowing scrolling.
        """
        if self._check_disabled():
            return False
        return self.is_scrollable and self.show_horizontal_scrollbar

    @property
    def _allow_scroll(self) -> bool:
        """Check if both axis may be scrolled.

        Returns:
            True if horizontal and vertical scrolling is enabled.
        """
        return self.is_scrollable and (
            self.allow_horizontal_scroll or self.allow_vertical_scroll
        )

    @property
    def allow_maximize(self) -> bool:
        """Check if the widget may be maximized.

        Returns:
            `True` if the widget may be maximized, or `False` if it should not be maximized.
        """
        return self.can_focus if self.ALLOW_MAXIMIZE is None else self.ALLOW_MAXIMIZE

    @property
    def offset(self) -> Offset:
        """Widget offset from origin.

        Returns:
            Relative offset.
        """
        return self.styles.offset.resolve(self.size, self.app.size)

    @offset.setter
    def offset(self, offset: tuple[int, int]) -> None:
        self.styles.offset = ScalarOffset.from_offset(offset)

    @property
    def opacity(self) -> float:
        """Total opacity of widget."""
        opacity = 1.0
        for node in reversed(self.ancestors_with_self):
            opacity *= node.styles.opacity
            if not opacity:
                break
        return opacity

    @property
    def is_anchored(self) -> bool:
        """Is this widget anchored?"""
        return self._parent is not None and self._parent is self

    @property
    def is_mouse_over(self) -> bool:
        """Is the mouse currently over this widget?

        Note this will be `True` if the mouse pointer is within the widget's region, even if
        the mouse pointer is not directly over the widget (there could be another widget between
        the mouse pointer and self).

        """
        if not self.screen.is_active:
            return False
        for widget, _ in self.screen.get_widgets_at(*self.app.mouse_position):
            if widget is self:
                return True
        return False

    @property
    def is_maximized(self) -> bool:
        """Is this widget maximized?"""
        try:
            return self.screen.maximized is self
        except NoScreen:
            return False

    @property
    def _render_widget(self) -> Widget:
        """The widget the compositor should render."""
        # Will return the "cover widget" if one is set, otherwise self.
        return self._cover_widget if self._cover_widget is not None else self

    def _cover(self, widget: Widget) -> None:
        """Set a widget used to replace the visuals of this widget (used for loading indicator).

        Args:
            widget: A newly constructed, but unmounted widget.
        """
        self._uncover()
        self._cover_widget = widget
        widget._parent = self
        widget._start_messages()
        widget._post_register(self.app)
        self.app.stylesheet.apply(widget)
        self.refresh(layout=True)

    def _uncover(self) -> None:
        """Remove any widget, previously set via [`_cover`][textual.widget.Widget._cover]."""
        if self._cover_widget is not None:
            self._cover_widget.remove()
            self._cover_widget = None
            self.refresh(layout=True)

    def anchor(self, *, animate: bool = False) -> None:
        """Anchor the widget, which scrolls it into view (like [scroll_visible][textual.widget.Widget.scroll_visible]),
        but also keeps it in view if the widget's size changes, or the size of its container changes.

        !!! note

            Anchored widgets will be un-anchored if the users scrolls the container.

        Args:
            animate: `True` if the scroll should animate, or `False` if it shouldn't.
        """
        if self._parent is not None and isinstance(self._parent, Widget):
            self._parent._anchored = self
            self._parent._anchor_animate = animate
            self.check_idle()

    def clear_anchor(self) -> None:
        """Stop anchoring this widget (a no-op if this widget is not anchored)."""
        if (
            self._parent is not None
            and isinstance(self._parent, Widget)
            and self._parent._anchored is self
        ):
            self._parent._anchored = None

    def _clear_anchor(self) -> None:
        """Clear an anchored child."""
        self._anchored = None

    def _check_disabled(self) -> bool:
        """Check if the widget is disabled either explicitly by setting `disabled`,
        or implicitly by setting `loading`.

        Returns:
            True if the widget should be disabled.
        """
        return self.disabled or self.loading

    @property
    def tooltip(self) -> RenderableType | None:
        """Tooltip for the widget, or `None` for no tooltip."""
        return self._tooltip

    @tooltip.setter
    def tooltip(self, tooltip: RenderableType | None):
        self._tooltip = tooltip
        try:
            self.screen._update_tooltip(self)
        except NoScreen:
            pass

    def allow_focus(self) -> bool:
        """Check if the widget is permitted to focus.

        The base class returns [`can_focus`][textual.widget.Widget.can_focus].
        This method may be overridden if additional logic is required.

        Returns:
            `True` if the widget may be focused, or `False` if it may not be focused.
        """
        return self.can_focus

    def allow_focus_children(self) -> bool:
        """Check if a widget's children may be focused.

        The base class returns [`can_focus_children`][textual.widget.Widget.can_focus_children].
        This method may be overridden if additional logic is required.

        Returns:
            `True` if the widget's children may be focused, or `False` if the widget's children may not be focused.
        """
        return self.can_focus_children

    def compose_add_child(self, widget: Widget) -> None:
        """Add a node to children.

        This is used by the compose process when it adds children.
        There is no need to use it directly, but you may want to override it in a subclass
        if you want children to be attached to a different node.

        Args:
            widget: A Widget to add.
        """
        _rich_traceback_omit = True
        self._pending_children.append(widget)

    @property
    def is_disabled(self) -> bool:
        """Is the widget disabled either because `disabled=True` or an ancestor has `disabled=True`."""
        node: MessagePump | None = self
        while isinstance(node, Widget):
            if node.disabled:
                return True
            node = node._parent
        return False

    @property
    def has_focus_within(self) -> bool:
        """Are any descendants focused?"""
        try:
            focused = self.screen.focused
        except NoScreen:
            return False
        node = focused
        while node is not None:
            if node is self:
                return True
            node = node._parent
        return False

    @property
    def first_of_type(self) -> bool:
        """Is this the first widget of its type in its siblings?"""
        parent = self.parent
        if parent is None:
            return True
        # This pseudo classes only changes when the parent's nodes._updates changes
        if parent._nodes._updates == self._first_of_type[0]:
            return self._first_of_type[1]
        widget_type = type(self)
        for node in parent._nodes:
            if isinstance(node, widget_type):
                self._first_of_type = (parent._nodes._updates, node is self)
                return self._first_of_type[1]
        return False

    @property
    def last_of_type(self) -> bool:
        """Is this the last widget of its type in its siblings?"""
        parent = self.parent
        if parent is None:
            return True
        # This pseudo classes only changes when the parent's nodes._updates changes
        if parent._nodes._updates == self._last_of_type[0]:
            return self._last_of_type[1]
        widget_type = type(self)
        for node in reversed(parent._nodes):
            if isinstance(node, widget_type):
                self._last_of_type = (parent._nodes._updates, node is self)
                return self._last_of_type[1]
        return False

    @property
    def is_odd(self) -> bool:
        """Is this widget at an oddly numbered position within its siblings?"""
        parent = self.parent
        if parent is None:
            return True
        # This pseudo classes only changes when the parent's nodes._updates changes
        if parent._nodes._updates == self._odd[0]:
            return self._odd[1]
        try:
            is_odd = parent._nodes.index(self) % 2 == 0
            self._odd = (parent._nodes._updates, is_odd)
            return is_odd
        except ValueError:
            return False

    @property
    def is_even(self) -> bool:
        """Is this widget at an evenly numbered position within its siblings?"""
        return not self.is_odd

    def __enter__(self) -> Self:
        """Use as context manager when composing."""
        self.app._compose_stacks[-1].append(self)
        return self

    def __exit__(
        self,
        exc_type: type[BaseException] | None,
        exc_val: BaseException | None,
        exc_tb: TracebackType | None,
    ) -> None:
        """Exit compose context manager."""
        compose_stack = self.app._compose_stacks[-1]
        composed = compose_stack.pop()
        if compose_stack:
            compose_stack[-1].compose_add_child(composed)
        else:
            self.app._composed[-1].append(composed)

    def clear_cached_dimensions(self) -> None:
        """Clear cached results of `get_content_width` and `get_content_height`.

        Call if the widget's renderable changes size after the widget has been created.

        !!! note

            This is not required if you are extending [`Static`][textual.widgets.Static].

        """
        self._content_width_cache = (None, 0)
        self._content_height_cache = (None, 0)

    def get_loading_widget(self) -> Widget:
        """Get a widget to display a loading indicator.

        The default implementation will defer to App.get_loading_widget.

        Returns:
            A widget in place of this widget to indicate a loading.
        """
        loading_widget = self.app.get_loading_widget()
        return loading_widget

    def set_loading(self, loading: bool) -> None:
        """Set or reset the loading state of this widget.

        A widget in a loading state will display a LoadingIndicator that obscures the widget.

        Args:
            loading: `True` to put the widget into a loading state, or `False` to reset the loading state.

        Returns:
            An optional awaitable.
        """
        LOADING_INDICATOR_CLASS = "-textual-loading-indicator"
        if loading:
            loading_indicator = self.get_loading_widget()
            loading_indicator.add_class(LOADING_INDICATOR_CLASS)
            self._cover(loading_indicator)
        else:
            self._uncover()

    def _watch_loading(self, loading: bool) -> None:
        """Called when the 'loading' reactive is changed."""
        self.set_loading(loading)

    ExpectType = TypeVar("ExpectType", bound="Widget")

    if TYPE_CHECKING:

        @overload
        def get_child_by_id(self, id: str) -> Widget: ...

        @overload
        def get_child_by_id(
            self, id: str, expect_type: type[ExpectType]
        ) -> ExpectType: ...

    def get_child_by_id(
        self, id: str, expect_type: type[ExpectType] | None = None
    ) -> ExpectType | Widget:
        """Return the first child (immediate descendent) of this node with the given ID.

        Args:
            id: The ID of the child.
            expect_type: Require the object be of the supplied type, or None for any type.

        Returns:
            The first child of this node with the ID.

        Raises:
            NoMatches: if no children could be found for this ID
            WrongType: if the wrong type was found.
        """
        child = self._nodes._get_by_id(id)
        if child is None:
            raise NoMatches(f"No child found with id={id!r}")
        if expect_type is None:
            return child
        if not isinstance(child, expect_type):
            raise WrongType(
                f"Child with id={id!r} is wrong type; expected {expect_type}, got"
                f" {type(child)}"
            )
        return child

    if TYPE_CHECKING:

        @overload
        def get_widget_by_id(self, id: str) -> Widget: ...

        @overload
        def get_widget_by_id(
            self, id: str, expect_type: type[ExpectType]
        ) -> ExpectType: ...

    def get_widget_by_id(
        self, id: str, expect_type: type[ExpectType] | None = None
    ) -> ExpectType | Widget:
        """Return the first descendant widget with the given ID.

        Performs a depth-first search rooted at this widget.

        Args:
            id: The ID to search for in the subtree.
            expect_type: Require the object be of the supplied type, or None for any type.

        Returns:
            The first descendant encountered with this ID.

        Raises:
            NoMatches: if no children could be found for this ID.
            WrongType: if the wrong type was found.
        """

        widget = self.query_one(f"#{id}")
        if expect_type is not None and not isinstance(widget, expect_type):
            raise WrongType(
                f"Descendant with id={id!r} is wrong type; expected {expect_type},"
                f" got {type(widget)}"
            )
        return widget

    def get_child_by_type(self, expect_type: type[ExpectType]) -> ExpectType:
        """Get the first immediate child of a given type.

        Only returns exact matches, and so will not match subclasses of the given type.

        Args:
            expect_type: The type of the child to search for.

        Raises:
            NoMatches: If no matching child is found.

        Returns:
            The first immediate child widget with the expected type.
        """
        for child in self._nodes:
            # We want the child with the exact type (not subclasses)
            if type(child) is expect_type:
                assert isinstance(child, expect_type)
                return child
        raise NoMatches(f"No immediate child of type {expect_type}; {self._nodes}")

    def get_component_rich_style(self, *names: str, partial: bool = False) -> Style:
        """Get a *Rich* style for a component.

        Args:
            names: Names of components.
            partial: Return a partial style (not combined with parent).

        Returns:
            A Rich style object.
        """

        if names not in self._rich_style_cache:
            component_styles = self.get_component_styles(*names)
            style = component_styles.rich_style
            text_opacity = component_styles.text_opacity
            if text_opacity < 1 and style.bgcolor is not None:
                style += Style.from_color(
                    (
                        Color.from_rich_color(style.bgcolor)
                        + component_styles.color.multiply_alpha(text_opacity)
                    ).rich_color
                )
            partial_style = component_styles.partial_rich_style
            self._rich_style_cache[names] = (style, partial_style)

        style, partial_style = self._rich_style_cache[names]

        return partial_style if partial else style

    def render_str(self, text_content: str | Text) -> Text:
        """Convert str in to a Text object.

        If you pass in an existing Text object it will be returned unaltered.

        Args:
            text_content: Text or str.

        Returns:
            A text object.
        """
        text = (
            Text.from_markup(text_content)
            if isinstance(text_content, str)
            else text_content
        )
        return text

    def _arrange(self, size: Size) -> DockArrangeResult:
        """Arrange children.

        Args:
            size: Size of container.

        Returns:
            Widget locations.
        """
        cache_key = (size, self._nodes._updates)
        cached_result = self._arrangement_cache.get(cache_key)
        if cached_result is not None:
            return cached_result

        arrangement = self._arrangement_cache[cache_key] = arrange(
            self, self._nodes, size, self.screen.size
        )

        return arrangement

    def _clear_arrangement_cache(self) -> None:
        """Clear arrangement cache, forcing a new arrange operation."""
        self._arrangement_cache.clear()

    def _get_virtual_dom(self) -> Iterable[Widget]:
        """Get widgets not part of the DOM.

        Returns:
            An iterable of Widgets.
        """
        if self._horizontal_scrollbar is not None:
            yield self._horizontal_scrollbar
        if self._vertical_scrollbar is not None:
            yield self._vertical_scrollbar
        if self._scrollbar_corner is not None:
            yield self._scrollbar_corner

    def _find_mount_point(self, spot: int | str | "Widget") -> tuple["Widget", int]:
        """Attempt to locate the point where the caller wants to mount something.

        Args:
            spot: The spot to find.

        Returns:
            The parent and the location in its child list.

        Raises:
            MountError: If there was an error finding where to mount a widget.

        The rules of this method are:

        - Given an ``int``, parent is ``self`` and location is the integer value.
        - Given a ``Widget``, parent is the widget's parent and location is
          where the widget is found in the parent's ``children``. If it
          can't be found a ``MountError`` will be raised.
        - Given a string, it is used to perform a ``query_one`` and then the
          result is used as if a ``Widget`` had been given.
        """

        # A numeric location means at that point in our child list.
        if isinstance(spot, int):
            return self, spot

        # If we've got a string, that should be treated like a query that
        # can be passed to query_one. So let's use that to get a widget to
        # work on.
        if isinstance(spot, str):
            spot = self.query_exactly_one(spot, Widget)

        # At this point we should have a widget, either because we got given
        # one, or because we pulled one out of the query. First off, does it
        # have a parent? There's no way we can use it as a sibling to make
        # mounting decisions if it doesn't have a parent.
        if spot.parent is None:
            raise MountError(
                f"Unable to find relative location of {spot!r} because it has no parent"
            )

        # We've got a widget. It has a parent. It has (zero or more)
        # children. We should be able to go looking for the widget's
        # location amongst its parent's children.
        try:
            return cast("Widget", spot.parent), spot.parent._nodes.index(spot)
        except ValueError:
            raise MountError(f"{spot!r} is not a child of {self!r}") from None

    def mount(
        self,
        *widgets: Widget,
        before: int | str | Widget | None = None,
        after: int | str | Widget | None = None,
    ) -> AwaitMount:
        """Mount widgets below this widget (making this widget a container).

        Args:
            *widgets: The widget(s) to mount.
            before: Optional location to mount before. An `int` is the index
                of the child to mount before, a `str` is a `query_one` query to
                find the widget to mount before.
            after: Optional location to mount after. An `int` is the index
                of the child to mount after, a `str` is a `query_one` query to
                find the widget to mount after.

        Returns:
            An awaitable object that waits for widgets to be mounted.

        Raises:
            MountError: If there is a problem with the mount request.

        Note:
            Only one of ``before`` or ``after`` can be provided. If both are
            provided a ``MountError`` will be raised.
        """
        if self._closing or self._pruning:
            return AwaitMount(self, [])
        if not self.is_attached:
            raise MountError(f"Can't mount widget(s) before {self!r} is mounted")
        # Check for duplicate IDs in the incoming widgets
        ids_to_mount = [
            widget_id for widget in widgets if (widget_id := widget.id) is not None
        ]
        if len(set(ids_to_mount)) != len(ids_to_mount):
            counter = Counter(ids_to_mount)
            for widget_id, count in counter.items():
                if count > 1:
                    raise MountError(
                        f"Tried to insert {count!r} widgets with the same ID {widget_id!r}. "
                        "Widget IDs must be unique."
                    )

        # Saying you want to mount before *and* after something is an error.
        if before is not None and after is not None:
            raise MountError(
                "Only one of `before` or `after` can be handled -- not both"
            )

        # Decide the final resting place depending on what we've been asked
        # to do.
        insert_before: int | None = None
        insert_after: int | None = None
        if before is not None:
            parent, insert_before = self._find_mount_point(before)
        elif after is not None:
            parent, insert_after = self._find_mount_point(after)
        else:
            parent = self

        mounted = self.app._register(
            parent, *widgets, before=insert_before, after=insert_after
        )

        def update_styles(children: Iterable[DOMNode]) -> None:
            """Update order related CSS"""
            for child in children:
                if child._has_order_style:
                    child._update_styles()

        self.call_later(update_styles, list(self.children))
        await_mount = AwaitMount(self, mounted)
        self.call_next(await_mount)

        return await_mount

    def mount_all(
        self,
        widgets: Iterable[Widget],
        *,
        before: int | str | Widget | None = None,
        after: int | str | Widget | None = None,
    ) -> AwaitMount:
        """Mount widgets from an iterable.

        Args:
            widgets: An iterable of widgets.
            before: Optional location to mount before. An `int` is the index
                of the child to mount before, a `str` is a `query_one` query to
                find the widget to mount before.
            after: Optional location to mount after. An `int` is the index
                of the child to mount after, a `str` is a `query_one` query to
                find the widget to mount after.

        Returns:
            An awaitable object that waits for widgets to be mounted.

        Raises:
            MountError: If there is a problem with the mount request.

        Note:
            Only one of ``before`` or ``after`` can be provided. If both are
            provided a ``MountError`` will be raised.
        """
        if self.app._exit:
            return AwaitMount(self, [])
        await_mount = self.mount(*widgets, before=before, after=after)
        return await_mount

    if TYPE_CHECKING:

        @overload
        def move_child(
            self,
            child: int | Widget,
            *,
            before: int | Widget,
            after: None = None,
        ) -> None: ...

        @overload
        def move_child(
            self,
            child: int | Widget,
            *,
            after: int | Widget,
            before: None = None,
        ) -> None: ...

    def move_child(
        self,
        child: int | Widget,
        *,
        before: int | Widget | None = None,
        after: int | Widget | None = None,
    ) -> None:
        """Move a child widget within its parent's list of children.

        Args:
            child: The child widget to move.
            before: Child widget or location index to move before.
            after: Child widget or location index to move after.

        Raises:
            WidgetError: If there is a problem with the child or target.

        Note:
            Only one of `before` or `after` can be provided. If neither
            or both are provided a `WidgetError` will be raised.
        """

        # One or the other of before or after are required. Can't do
        # neither, can't do both.
        if before is None and after is None:
            raise WidgetError("One of `before` or `after` is required.")
        elif before is not None and after is not None:
            raise WidgetError("Only one of `before` or `after` can be handled.")

        def _to_widget(child: int | Widget, called: str) -> Widget:
            """Ensure a given child reference is a Widget."""
            if isinstance(child, int):
                try:
                    child = self._nodes[child]
                except IndexError:
                    raise WidgetError(
                        f"An index of {child} for the child to {called} is out of bounds"
                    ) from None
            else:
                # We got an actual widget, so let's be sure it really is one of
                # our children.
                try:
                    _ = self._nodes.index(child)
                except ValueError:
                    raise WidgetError(f"{child!r} is not a child of {self!r}") from None
            return child

        # Ensure the child and target are widgets.
        child = _to_widget(child, "move")
        target = _to_widget(
            cast("int | Widget", before if after is None else after), "move towards"
        )

        if child is target:
            return  # Nothing to be done.

        # At this point we should know what we're moving, and it should be a
        # child; where we're moving it to, which should be within the child
        # list; and how we're supposed to move it. All that's left is doing
        # the right thing.
        self._nodes._remove(child)
        if before is not None:
            self._nodes._insert(self._nodes.index(target), child)
        else:
            self._nodes._insert(self._nodes.index(target) + 1, child)

        # Request a refresh.
        self.refresh(layout=True)

    def compose(self) -> ComposeResult:
        """Called by Textual to create child widgets.

        This method is called when a widget is mounted or by setting `recompose=True` when
        calling [`refresh()`][textual.widget.Widget.refresh].

        Note that you don't typically need to explicitly call this method.

        Example:
            ```python
            def compose(self) -> ComposeResult:
                yield Header()
                yield Label("Press the button below:")
                yield Button()
                yield Footer()
            ```
        """
        yield from ()

    async def _check_recompose(self) -> None:
        """Check if a recompose is required."""
        if self._recompose_required:
            self._recompose_required = False
            await self.recompose()

    async def recompose(self) -> None:
        """Recompose the widget.

        Recomposing will remove children and call `self.compose` again to remount.
        """
        if not self.is_attached or self._pruning:
            return

        async with self.batch():
            await self.query_children("*").exclude(".-textual-system").remove()
            if self.is_attached:
                compose_nodes = compose(self)
                await self.mount_all(compose_nodes)

    def _post_register(self, app: App) -> None:
        """Called when the instance is registered.

        Args:
            app: App instance.
        """
        # Parse the Widget's CSS
        for read_from, css, tie_breaker, scope in self._get_default_css():
            self.app.stylesheet.add_source(
                css,
                read_from=read_from,
                is_default_css=True,
                tie_breaker=tie_breaker,
                scope=scope,
            )

    def _get_box_model(
        self,
        container: Size,
        viewport: Size,
        width_fraction: Fraction,
        height_fraction: Fraction,
    ) -> BoxModel:
        """Process the box model for this widget.

        Args:
            container: The size of the container widget (with a layout)
            viewport: The viewport size.
            width_fraction: A fraction used for 1 `fr` unit on the width dimension.
            height_fraction: A fraction used for 1 `fr` unit on the height dimension.

        Returns:
            The size and margin for this widget.
        """
        styles = self.styles
        _content_width, _content_height = container
        content_width = Fraction(_content_width)
        content_height = Fraction(_content_height)
        is_border_box = styles.box_sizing == "border-box"
        gutter = styles.gutter
        margin = styles.margin

        is_auto_width = styles.width and styles.width.is_auto
        is_auto_height = styles.height and styles.height.is_auto

        # Container minus padding and border
        content_container = container - gutter.totals

        if styles.width is None:
            # No width specified, fill available space
            content_width = Fraction(content_container.width - margin.width)
        elif is_auto_width:
            # When width is auto, we want enough space to always fit the content

            content_width = Fraction(
                self.get_content_width(content_container - margin.totals, viewport)
            )
            if (
                styles.overflow_x == "auto" and styles.scrollbar_gutter == "stable"
            ) or self.show_vertical_scrollbar:
                content_width += styles.scrollbar_size_vertical
            if (
                content_width < content_container.width
                and self._has_relative_children_width
            ):
                content_width = Fraction(content_container.width)
        else:
            # An explicit width
            styles_width = styles.width
            content_width = styles_width.resolve(
                container - margin.totals, viewport, width_fraction
            )
            if is_border_box:
                content_width -= gutter.width

        if styles.min_width is not None:
            # Restrict to minimum width, if set
            min_width = styles.min_width.resolve(
                container - margin.totals, viewport, width_fraction
            )
            if is_border_box:
                min_width -= gutter.width
            content_width = max(content_width, min_width, Fraction(0))

        if styles.max_width is not None and not (
            container.width == 0
            and not styles.max_width.is_cells
            and self._parent is not None
            and self._parent.styles.is_auto_width
        ):
            # Restrict to maximum width, if set
            max_width = styles.max_width.resolve(
                container - margin.totals, viewport, width_fraction
            )
            if is_border_box:
                max_width -= gutter.width

            content_width = min(content_width, max_width)

        content_width = max(Fraction(0), content_width)

        if styles.height is None:
            # No height specified, fill the available space
            content_height = Fraction(content_container.height - margin.height)
        elif is_auto_height:
            # Calculate dimensions based on content
            content_height = Fraction(
                self.get_content_height(content_container, viewport, int(content_width))
            )
            if (
                styles.overflow_y == "auto" and styles.scrollbar_gutter == "stable"
            ) or self.show_horizontal_scrollbar:
                content_height += styles.scrollbar_size_horizontal
            if (
                content_height < content_container.height
                and self._has_relative_children_height
            ):
                content_height = Fraction(content_container.height)
        else:
            styles_height = styles.height
            # Explicit height set
            content_height = styles_height.resolve(
                container - margin.totals, viewport, height_fraction
            )
            if is_border_box:
                content_height -= gutter.height

        if styles.min_height is not None:
            # Restrict to minimum height, if set
            min_height = styles.min_height.resolve(
                container - margin.totals, viewport, height_fraction
            )
            if is_border_box:
                min_height -= gutter.height
            content_height = max(content_height, min_height, Fraction(0))

        if styles.max_height is not None and not (
            container.height == 0
            and not styles.max_height.is_cells
            and self._parent is not None
            and self._parent.styles.is_auto_height
        ):
            # Restrict maximum height, if set
            max_height = styles.max_height.resolve(
                container - margin.totals, viewport, height_fraction
            )
            if is_border_box:
                max_height -= gutter.height
            content_height = min(content_height, max_height)

        content_height = max(Fraction(0), content_height)

        model = BoxModel(
            content_width + gutter.width, content_height + gutter.height, margin
        )
        return model

    def get_content_width(self, container: Size, viewport: Size) -> int:
        """Called by textual to get the width of the content area. May be overridden in a subclass.

        Args:
            container: Size of the container (immediate parent) widget.
            viewport: Size of the viewport.

        Returns:
            The optimal width of the content.
        """

        if self.is_container:
            width = self._layout.get_content_width(self, container, viewport)
            return width

        cache_key = container.width
        if self._content_width_cache[0] == cache_key:
            return self._content_width_cache[1]

        console = self.app.console
        renderable = self._render()

        width = measure(
            console, renderable, container.width, container_width=container.width
        )
        if self.expand:
            width = max(container.width, width)
        if self.shrink:
            width = min(width, container.width)

        self._content_width_cache = (cache_key, width)

        return width

    def get_content_height(self, container: Size, viewport: Size, width: int) -> int:
        """Called by Textual to get the height of the content area. May be overridden in a subclass.

        Args:
            container: Size of the container (immediate parent) widget.
            viewport: Size of the viewport.
            width: Width of renderable.

        Returns:
            The height of the content.
        """
        if self.is_container:
            assert self._layout is not None
            height = self._layout.get_content_height(
                self,
                container,
                viewport,
                width,
            )
        else:
            cache_key = width

            if self._content_height_cache[0] == cache_key:
                return self._content_height_cache[1]

            renderable = self.render()
            if isinstance(renderable, Text):
                height = (
                    len(
                        renderable.wrap(
                            self._console,
                            width,
                            no_wrap=renderable.no_wrap,
                            tab_size=renderable.tab_size or 8,
                        )
                    )
                    if renderable
                    else 0
                )
            else:
                options = self._console.options.update_width(width).update(
                    highlight=False
                )
                segments = self._console.render(renderable, options)
                # Cheaper than counting the lines returned from render_lines!
                height = sum([text.count("\n") for text, _, _ in segments])
            self._content_height_cache = (cache_key, height)

        return height

    def watch_hover_style(
        self, previous_hover_style: Style, hover_style: Style
    ) -> None:
        if self.auto_links:
            self.highlight_link_id = hover_style.link_id

    def watch_scroll_x(self, old_value: float, new_value: float) -> None:
        self.horizontal_scrollbar.position = round(new_value)
        if round(old_value) != round(new_value):
            self._refresh_scroll()

    def watch_scroll_y(self, old_value: float, new_value: float) -> None:
        self.vertical_scrollbar.position = round(new_value)
        if round(old_value) != round(new_value):
            self._refresh_scroll()

    def validate_scroll_x(self, value: float) -> float:
        return clamp(value, 0, self.max_scroll_x)

    def validate_scroll_target_x(self, value: float) -> float:
        return clamp(value, 0, self.max_scroll_x)

    def validate_scroll_y(self, value: float) -> float:
        return clamp(value, 0, self.max_scroll_y)

    def validate_scroll_target_y(self, value: float) -> float:
        return clamp(value, 0, self.max_scroll_y)

    @property
    def max_scroll_x(self) -> int:
        """The maximum value of `scroll_x`."""
        return max(
            0,
            self.virtual_size.width
            - (self.container_size.width - self.scrollbar_size_vertical),
        )

    @property
    def max_scroll_y(self) -> int:
        """The maximum value of `scroll_y`."""
        return max(
            0,
            self.virtual_size.height
            - (self.container_size.height - self.scrollbar_size_horizontal),
        )

    @property
    def is_vertical_scroll_end(self) -> bool:
        """Is the vertical scroll position at the maximum?"""
        return self.scroll_offset.y == self.max_scroll_y

    @property
    def is_horizontal_scroll_end(self) -> bool:
        """Is the horizontal scroll position at the maximum?"""
        return self.scroll_offset.x == self.max_scroll_x

    @property
    def is_vertical_scrollbar_grabbed(self) -> bool:
        """Is the user dragging the vertical scrollbar?"""
        return bool(self._vertical_scrollbar and self._vertical_scrollbar.grabbed)

    @property
    def is_horizontal_scrollbar_grabbed(self) -> bool:
        """Is the user dragging the vertical scrollbar?"""
        return bool(self._horizontal_scrollbar and self._horizontal_scrollbar.grabbed)

    @property
    def scrollbar_corner(self) -> ScrollBarCorner:
        """The scrollbar corner.

        Note:
            This will *create* a scrollbar corner if one doesn't exist.

        Returns:
            ScrollBarCorner Widget.
        """
        from textual.scrollbar import ScrollBarCorner

        if self._scrollbar_corner is not None:
            return self._scrollbar_corner
        self._scrollbar_corner = ScrollBarCorner()
        self.app._start_widget(self, self._scrollbar_corner)
        return self._scrollbar_corner

    @property
    def vertical_scrollbar(self) -> ScrollBar:
        """The vertical scrollbar (create if necessary).

        Note:
            This will *create* a scrollbar if one doesn't exist.

        Returns:
            ScrollBar Widget.
        """
        from textual.scrollbar import ScrollBar

        if self._vertical_scrollbar is not None:
            return self._vertical_scrollbar
        self._vertical_scrollbar = scroll_bar = ScrollBar(
            vertical=True, name="vertical", thickness=self.scrollbar_size_vertical
        )
        self._vertical_scrollbar.display = False
        self.app._start_widget(self, scroll_bar)
        return scroll_bar

    @property
    def horizontal_scrollbar(self) -> ScrollBar:
        """The horizontal scrollbar.

        Note:
            This will *create* a scrollbar if one doesn't exist.

        Returns:
            ScrollBar Widget.
        """

        from textual.scrollbar import ScrollBar

        if self._horizontal_scrollbar is not None:
            return self._horizontal_scrollbar
        self._horizontal_scrollbar = scroll_bar = ScrollBar(
            vertical=False, name="horizontal", thickness=self.scrollbar_size_horizontal
        )
        self._horizontal_scrollbar.display = False
        self.app._start_widget(self, scroll_bar)
        return scroll_bar

    def _refresh_scrollbars(self) -> None:
        """Refresh scrollbar visibility."""
        if not self.is_scrollable or not self.container_size:
            return

        styles = self.styles
        overflow_x = styles.overflow_x
        overflow_y = styles.overflow_y

        width, height = self._container_size

        show_horizontal = False
        if overflow_x == "hidden":
            show_horizontal = False
        elif overflow_x == "scroll":
            show_horizontal = True
        elif overflow_x == "auto":
            show_horizontal = self.virtual_size.width > width

        show_vertical = False
        if overflow_y == "hidden":
            show_vertical = False
        elif overflow_y == "scroll":
            show_vertical = True
        elif overflow_y == "auto":
            show_vertical = self.virtual_size.height > height

        _show_horizontal = show_horizontal
        _show_vertical = show_vertical

        if not (
            overflow_x == "auto"
            and overflow_y == "auto"
            and (show_horizontal, show_vertical) in self._scrollbar_changes
        ):
            # When a single scrollbar is shown, the other dimension changes, so we need to recalculate.
            if overflow_x == "auto" and show_vertical and not show_horizontal:
                show_horizontal = self.virtual_size.width > (
                    width - styles.scrollbar_size_vertical
                )
            if overflow_y == "auto" and show_horizontal and not show_vertical:
                show_vertical = self.virtual_size.height > (
                    height - styles.scrollbar_size_horizontal
                )

        if (
            self.show_horizontal_scrollbar != show_horizontal
            or self.show_vertical_scrollbar != show_vertical
        ):
            self._scrollbar_changes.add((_show_horizontal, _show_vertical))
        else:
            self._scrollbar_changes.clear()

        self.show_horizontal_scrollbar = show_horizontal
        self.show_vertical_scrollbar = show_vertical

        if self._horizontal_scrollbar is not None or show_horizontal:
            self.horizontal_scrollbar.display = show_horizontal
        if self._vertical_scrollbar is not None or show_vertical:
            self.vertical_scrollbar.display = show_vertical

    @property
    def scrollbars_enabled(self) -> tuple[bool, bool]:
        """A tuple of booleans that indicate if scrollbars are enabled.

        Returns:
            A tuple of (<vertical scrollbar enabled>, <horizontal scrollbar enabled>)
        """
        if not self.is_scrollable:
            return False, False

        return (self.show_vertical_scrollbar, self.show_horizontal_scrollbar)

    @property
    def scrollbars_space(self) -> tuple[int, int]:
        """The number of cells occupied by scrollbars for width and height"""
        return (self.scrollbar_size_vertical, self.scrollbar_size_horizontal)

    @property
    def scrollbar_size_vertical(self) -> int:
        """Get the width used by the *vertical* scrollbar.

        Returns:
            Number of columns in the vertical scrollbar.
        """
        styles = self.styles
        if styles.scrollbar_gutter == "stable" and styles.overflow_y == "auto":
            return styles.scrollbar_size_vertical
        return styles.scrollbar_size_vertical if self.show_vertical_scrollbar else 0

    @property
    def scrollbar_size_horizontal(self) -> int:
        """Get the height used by the *horizontal* scrollbar.

        Returns:
            Number of rows in the horizontal scrollbar.
        """
        styles = self.styles
        return styles.scrollbar_size_horizontal if self.show_horizontal_scrollbar else 0

    @property
    def scrollbar_gutter(self) -> Spacing:
        """Spacing required to fit scrollbar(s).

        Returns:
            Scrollbar gutter spacing.
        """
        return Spacing(
            0, self.scrollbar_size_vertical, self.scrollbar_size_horizontal, 0
        )

    @property
    def gutter(self) -> Spacing:
        """Spacing for padding / border / scrollbars.

        Returns:
            Additional spacing around content area.
        """
        return self.styles.gutter + self.scrollbar_gutter

    @property
    def size(self) -> Size:
        """The size of the content area.

        Returns:
            Content area size.
        """
        return self.content_region.size

    @property
    def scrollable_size(self) -> Size:
        """The size of the scrollable content.

        Returns:
            Scrollable content size.
        """
        return self.scrollable_content_region.size

    @property
    def outer_size(self) -> Size:
        """The size of the widget (including padding and border).

        Returns:
            Outer size.
        """
        return self._size

    @property
    def container_size(self) -> Size:
        """The size of the container (parent widget).

        Returns:
            Container size.
        """
        return self._container_size

    @property
    def content_region(self) -> Region:
        """Gets an absolute region containing the content (minus padding and border).

        Returns:
            Screen region that contains a widget's content.
        """
        content_region = self.region.shrink(self.styles.gutter)
        return content_region

    @property
    def scrollable_content_region(self) -> Region:
        """Gets an absolute region containing the scrollable content (minus padding, border, and scrollbars).

        Returns:
            Screen region that contains a widget's content.
        """
        content_region = self.region.shrink(self.styles.gutter).shrink(
            self.scrollbar_gutter
        )
        return content_region

    @property
    def content_offset(self) -> Offset:
        """An offset from the Widget origin where the content begins.

        Returns:
            Offset from widget's origin.
        """
        x, y = self.gutter.top_left
        return Offset(x, y)

    @property
    def content_size(self) -> Size:
        """The size of the content area.

        Returns:
            Content area size.
        """
        return self.region.shrink(self.styles.gutter).size

    @property
    def region(self) -> Region:
        """The region occupied by this widget, relative to the Screen.

        Raises:
            NoScreen: If there is no screen.
            errors.NoWidget: If the widget is not on the screen.

        Returns:
            Region within screen occupied by widget.
        """
        try:
            return self.screen.find_widget(self).region
        except (NoScreen, errors.NoWidget):
            return NULL_REGION

    @property
    def dock_gutter(self) -> Spacing:
        """Space allocated to docks in the parent.

        Returns:
            Space to be subtracted from scrollable area.
        """
        try:
            return self.screen.find_widget(self).dock_gutter
        except (NoScreen, errors.NoWidget):
            return NULL_SPACING

    @property
    def container_viewport(self) -> Region:
        """The viewport region (parent window).

        Returns:
            The region that contains this widget.
        """
        if self.parent is None:
            return self.size.region
        assert isinstance(self.parent, Widget)
        return self.parent.region

    @property
    def virtual_region(self) -> Region:
        """The widget region relative to its container (which may not be visible,
        depending on scroll offset).


        Returns:
            The virtual region.
        """
        try:
            return self.screen.find_widget(self).virtual_region
        except NoScreen:
            return Region()
        except errors.NoWidget:
            return Region()

    @property
    def window_region(self) -> Region:
        """The region within the scrollable area that is currently visible.

        Returns:
            New region.
        """
        window_region = self.region.at_offset(self.scroll_offset)
        return window_region

    @property
    def virtual_region_with_margin(self) -> Region:
        """The widget region relative to its container (*including margin*), which may not be visible,
        depending on the scroll offset.

        Returns:
            The virtual region of the Widget, inclusive of its margin.
        """
        return self.virtual_region.grow(self.styles.margin)

    @property
    def _self_or_ancestors_disabled(self) -> bool:
        """Is this widget or any of its ancestors disabled?"""

        node: Widget | None = self
        while isinstance(node, Widget) and not node.is_dom_root:
            if node.disabled:
                return True
            node = node._parent  # type:ignore[assignment]
        return False

    @property
    def focusable(self) -> bool:
        """Can this widget currently be focused?"""
        return (
            not self.loading
            and self.can_focus
            and self.visible
            and not self._self_or_ancestors_disabled
        )

    @property
    def _focus_sort_key(self) -> tuple[int, int]:
        """Key function to sort widgets in to focus order."""
        x, y, _, _ = self.virtual_region
        top, _, _, left = self.styles.margin
        return y - top, x - left

    @property
    def scroll_offset(self) -> Offset:
        """Get the current scroll offset.

        Returns:
            Offset a container has been scrolled by.
        """
        return Offset(round(self.scroll_x), round(self.scroll_y))

    @property
    def _console(self) -> Console:
        """Get the current console.

        Returns:
            A Rich console object.
        """
        return self.app.console

    @property
    def _has_relative_children_width(self) -> bool:
        """Do any children (or progeny) have a relative width?"""
        if not self.is_container:
            return False
        for child in self.children:
            styles = child.styles
            if styles.display == "none":
                continue
            width = styles.width
            if width is None:
                continue
            if styles.is_relative_width or (
                width.is_auto and child._has_relative_children_width
            ):
                return True
        return False

    @property
    def _has_relative_children_height(self) -> bool:
        """Do any children (or progeny) have a relative height?"""

        if not self.is_container:
            return False
        for child in self.children:
            styles = child.styles
            if styles.display == "none":
                continue
            height = styles.height
            if height is None:
                continue
            if styles.is_relative_height or (
                height.is_auto and child._has_relative_children_height
            ):
                return True
        return False

    @property
    def is_on_screen(self) -> bool:
        """Check if the node was displayed in the last screen update."""
        try:
            self.screen.find_widget(self)
        except (NoScreen, errors.NoWidget):
            return False
        return True

    def animate(
        self,
        attribute: str,
        value: float | Animatable,
        *,
        final_value: object = ...,
        duration: float | None = None,
        speed: float | None = None,
        delay: float = 0.0,
        easing: EasingFunction | str = DEFAULT_EASING,
        on_complete: CallbackType | None = None,
        level: AnimationLevel = "full",
    ) -> None:
        """Animate an attribute.

        Args:
            attribute: Name of the attribute to animate.
            value: The value to animate to.
            final_value: The final value of the animation. Defaults to `value` if not set.
            duration: The duration (in seconds) of the animation.
            speed: The speed of the animation.
            delay: A delay (in seconds) before the animation starts.
            easing: An easing method.
            on_complete: A callable to invoke when the animation is finished.
            level: Minimum level required for the animation to take place (inclusive).
        """
        if self._animate is None:
            self._animate = self.app.animator.bind(self)
        assert self._animate is not None
        self._animate(
            attribute,
            value,
            final_value=final_value,
            duration=duration,
            speed=speed,
            delay=delay,
            easing=easing,
            on_complete=on_complete,
            level=level,
        )

    async def stop_animation(self, attribute: str, complete: bool = True) -> None:
        """Stop an animation on an attribute.

        Args:
            attribute: Name of the attribute whose animation should be stopped.
            complete: Should the animation be set to its final value?

        Note:
            If there is no animation scheduled or running, this is a no-op.
        """
        await self.app.animator.stop_animation(self, attribute, complete)

    @property
    def _layout(self) -> Layout:
        """Get the layout object if set in styles, or a default layout.

        Returns:
            A layout object.
        """
        return self.styles.layout or self._default_layout

    @property
    def is_container(self) -> bool:
        """Is this widget a container (contains other widgets)?"""
        return self.styles.layout is not None or bool(self._nodes)

    @property
    def is_scrollable(self) -> bool:
        """Can this widget be scrolled?"""
        return self.styles.layout is not None or bool(self._nodes)

    @property
    def layer(self) -> str:
        """Get the name of this widgets layer.

        Returns:
            Name of layer.
        """
        return self.styles.layer or "default"

    @property
    def layers(self) -> tuple[str, ...]:
        """Layers of from parent.

        Returns:
            Tuple of layer names.
        """
        layers: tuple[str, ...] = ("default",)
        for node in self.ancestors_with_self:
            if not isinstance(node, Widget):
                break
            if node.styles.has_rule("layers"):
                layers = node.styles.layers
        return layers

    @property
    def link_style(self) -> Style:
        """Style of links.

        Returns:
            Rich style.
        """
        styles = self.styles
        _, background = self.background_colors
        link_background = background + styles.link_background
        link_color = link_background + (
            link_background.get_contrast_text(styles.link_color.a)
            if styles.auto_link_color
            else styles.link_color
        )
        style = styles.link_style + Style.from_color(
            link_color.rich_color,
            link_background.rich_color,
        )
        return style

    @property
    def link_style_hover(self) -> Style:
        """Style of links underneath the mouse cursor.

        Returns:
            Rich Style.
        """
        styles = self.styles
        _, background = self.background_colors
        hover_background = background + styles.link_background_hover
        hover_color = hover_background + (
            hover_background.get_contrast_text(styles.link_color_hover.a)
            if styles.auto_link_color_hover
            else styles.link_color_hover
        )
        style = styles.link_style_hover + Style.from_color(
            hover_color.rich_color,
            hover_background.rich_color,
        )
        return style

    def _set_dirty(self, *regions: Region) -> None:
        """Set the Widget as 'dirty' (requiring re-paint).

        Regions should be specified as positional args. If no regions are added, then
        the entire widget will be considered dirty.

        Args:
            *regions: Regions which require a repaint.
        """
        if regions:
            content_offset = self.content_offset
            widget_regions = [region.translate(content_offset) for region in regions]
            self._dirty_regions.update(widget_regions)
            self._repaint_regions.update(widget_regions)
            self._styles_cache.set_dirty(*widget_regions)
        else:
            self._dirty_regions.clear()
            self._repaint_regions.clear()
            self._styles_cache.clear()

            outer_size = self.outer_size
            self._dirty_regions.add(outer_size.region)
            if outer_size:
                self._repaint_regions.add(outer_size.region)

    def _exchange_repaint_regions(self) -> Collection[Region]:
        """Get a copy of the regions which need a repaint, and clear internal cache.

        Returns:
            Regions to repaint.
        """
        regions = self._repaint_regions.copy()
        self._repaint_regions.clear()
        return regions

    def _scroll_to(
        self,
        x: float | None = None,
        y: float | None = None,
        *,
        animate: bool = True,
        speed: float | None = None,
        duration: float | None = None,
        easing: EasingFunction | str | None = None,
        force: bool = False,
        on_complete: CallbackType | None = None,
        level: AnimationLevel = "basic",
    ) -> bool:
        """Scroll to a given (absolute) coordinate, optionally animating.

        Args:
            x: X coordinate (column) to scroll to, or `None` for no change.
            y: Y coordinate (row) to scroll to, or `None` for no change.
            animate: Animate to new scroll position.
            speed: Speed of scroll if `animate` is `True`. Or `None` to use duration.
            duration: Duration of animation, if `animate` is `True` and speed is `None`.
            easing: An easing method for the scrolling animation.
            force: Force scrolling even when prohibited by overflow styling.
            on_complete: A callable to invoke when the animation is finished.
            level: Minimum level required for the animation to take place (inclusive).

        Returns:
            `True` if the scroll position changed, otherwise `False`.
        """

        maybe_scroll_x = x is not None and (self.allow_horizontal_scroll or force)
        maybe_scroll_y = y is not None and (self.allow_vertical_scroll or force)
        scrolled_x = scrolled_y = False

        animator = self.app.animator
        animator.force_stop_animation(self, "scroll_x")
        animator.force_stop_animation(self, "scroll_y")

        if animate:
            # TODO: configure animation speed
            if duration is None and speed is None:
                speed = 50

            if easing is None:
                easing = DEFAULT_SCROLL_EASING

            if maybe_scroll_x:
                assert x is not None
                self.scroll_target_x = x
                if x != self.scroll_x:
                    self.animate(
                        "scroll_x",
                        self.scroll_target_x,
                        speed=speed,
                        duration=duration,
                        easing=easing,
                        on_complete=on_complete,
                        level=level,
                    )
                    scrolled_x = True
            if maybe_scroll_y:
                assert y is not None
                self.scroll_target_y = y
                if y != self.scroll_y:
                    self.animate(
                        "scroll_y",
                        self.scroll_target_y,
                        speed=speed,
                        duration=duration,
                        easing=easing,
                        on_complete=on_complete,
                        level=level,
                    )
                    scrolled_y = True

        else:
            if maybe_scroll_x:
                assert x is not None
                scroll_x = self.scroll_x
                self.scroll_target_x = self.scroll_x = x
                scrolled_x = scroll_x != self.scroll_x
            if maybe_scroll_y:
                assert y is not None
                scroll_y = self.scroll_y
                self.scroll_target_y = self.scroll_y = y
                scrolled_y = scroll_y != self.scroll_y

            if on_complete is not None:
                self.call_after_refresh(on_complete)

        return scrolled_x or scrolled_y

    def scroll_to(
        self,
        x: float | None = None,
        y: float | None = None,
        *,
        animate: bool = True,
        speed: float | None = None,
        duration: float | None = None,
        easing: EasingFunction | str | None = None,
        force: bool = False,
        on_complete: CallbackType | None = None,
        level: AnimationLevel = "basic",
    ) -> None:
        """Scroll to a given (absolute) coordinate, optionally animating.

        Args:
            x: X coordinate (column) to scroll to, or `None` for no change.
            y: Y coordinate (row) to scroll to, or `None` for no change.
            animate: Animate to new scroll position.
            speed: Speed of scroll if `animate` is `True`; or `None` to use `duration`.
            duration: Duration of animation, if `animate` is `True` and `speed` is `None`.
            easing: An easing method for the scrolling animation.
            force: Force scrolling even when prohibited by overflow styling.
            on_complete: A callable to invoke when the animation is finished.
            level: Minimum level required for the animation to take place (inclusive).

        Note:
            The call to scroll is made after the next refresh.
        """
        self.call_after_refresh(
            self._scroll_to,
            x,
            y,
            animate=animate,
            speed=speed,
            duration=duration,
            easing=easing,
            force=force,
            on_complete=on_complete,
            level=level,
        )

    def scroll_relative(
        self,
        x: float | None = None,
        y: float | None = None,
        *,
        animate: bool = True,
        speed: float | None = None,
        duration: float | None = None,
        easing: EasingFunction | str | None = None,
        force: bool = False,
        on_complete: CallbackType | None = None,
        level: AnimationLevel = "basic",
    ) -> None:
        """Scroll relative to current position.

        Args:
            x: X distance (columns) to scroll, or ``None`` for no change.
            y: Y distance (rows) to scroll, or ``None`` for no change.
            animate: Animate to new scroll position.
            speed: Speed of scroll if `animate` is `True`. Or `None` to use `duration`.
            duration: Duration of animation, if animate is `True` and speed is `None`.
            easing: An easing method for the scrolling animation.
            force: Force scrolling even when prohibited by overflow styling.
            on_complete: A callable to invoke when the animation is finished.
            level: Minimum level required for the animation to take place (inclusive).
        """
        self.scroll_to(
            None if x is None else (self.scroll_x + x),
            None if y is None else (self.scroll_y + y),
            animate=animate,
            speed=speed,
            duration=duration,
            easing=easing,
            force=force,
            on_complete=on_complete,
            level=level,
        )

    def scroll_home(
        self,
        *,
        animate: bool = True,
        speed: float | None = None,
        duration: float | None = None,
        easing: EasingFunction | str | None = None,
        force: bool = False,
        on_complete: CallbackType | None = None,
        level: AnimationLevel = "basic",
    ) -> None:
        """Scroll to home position.

        Args:
            animate: Animate scroll.
            speed: Speed of scroll if animate is `True`; or `None` to use duration.
            duration: Duration of animation, if `animate` is `True` and `speed` is `None`.
            easing: An easing method for the scrolling animation.
            force: Force scrolling even when prohibited by overflow styling.
            on_complete: A callable to invoke when the animation is finished.
            level: Minimum level required for the animation to take place (inclusive).
        """
        if speed is None and duration is None:
            duration = 1.0
        self.scroll_to(
            0,
            0,
            animate=animate,
            speed=speed,
            duration=duration,
            easing=easing,
            force=force,
            on_complete=on_complete,
            level=level,
        )

    def scroll_end(
        self,
        *,
        animate: bool = True,
        speed: float | None = None,
        duration: float | None = None,
        easing: EasingFunction | str | None = None,
        force: bool = False,
        on_complete: CallbackType | None = None,
        level: AnimationLevel = "basic",
    ) -> None:
        """Scroll to the end of the container.

        Args:
            animate: Animate scroll.
            speed: Speed of scroll if `animate` is `True`; or `None` to use `duration`.
            duration: Duration of animation, if `animate` is `True` and `speed` is `None`.
            easing: An easing method for the scrolling animation.
            force: Force scrolling even when prohibited by overflow styling.
            on_complete: A callable to invoke when the animation is finished.
            level: Minimum level required for the animation to take place (inclusive).
        """
        if speed is None and duration is None:
            duration = 1.0

        # In most cases we'd call self.scroll_to and let it handle the call
        # to do things after a refresh, but here we need the refresh to
        # happen first so that we can get the new self.max_scroll_y (that
        # is, we need the layout to work out and then figure out how big
        # things are). Because of this we'll create a closure over the call
        # here and make our own call to call_after_refresh.
        def _lazily_scroll_end() -> None:
            """Scroll to the end of the widget."""
            self._scroll_to(
                0,
                self.max_scroll_y,
                animate=animate,
                speed=speed,
                duration=duration,
                easing=easing,
                force=force,
                on_complete=on_complete,
                level=level,
            )

        self.call_after_refresh(_lazily_scroll_end)

    def scroll_left(
        self,
        *,
        animate: bool = True,
        speed: float | None = None,
        duration: float | None = None,
        easing: EasingFunction | str | None = None,
        force: bool = False,
        on_complete: CallbackType | None = None,
        level: AnimationLevel = "basic",
    ) -> None:
        """Scroll one cell left.

        Args:
            animate: Animate scroll.
            speed: Speed of scroll if `animate` is `True`; or `None` to use `duration`.
            duration: Duration of animation, if `animate` is `True` and `speed` is `None`.
            easing: An easing method for the scrolling animation.
            force: Force scrolling even when prohibited by overflow styling.
            on_complete: A callable to invoke when the animation is finished.
            level: Minimum level required for the animation to take place (inclusive).
        """
        self.scroll_to(
            x=self.scroll_target_x - 1,
            animate=animate,
            speed=speed,
            duration=duration,
            easing=easing,
            force=force,
            on_complete=on_complete,
            level=level,
        )

    def _scroll_left_for_pointer(
        self,
        *,
        animate: bool = True,
        speed: float | None = None,
        duration: float | None = None,
        easing: EasingFunction | str | None = None,
        force: bool = False,
        on_complete: CallbackType | None = None,
        level: AnimationLevel = "basic",
    ) -> bool:
        """Scroll left one position, taking scroll sensitivity into account.

        Args:
            animate: Animate scroll.
            speed: Speed of scroll if `animate` is `True`; or `None` to use `duration`.
            duration: Duration of animation, if `animate` is `True` and `speed` is `None`.
            easing: An easing method for the scrolling animation.
            force: Force scrolling even when prohibited by overflow styling.
            on_complete: A callable to invoke when the animation is finished.
            level: Minimum level required for the animation to take place (inclusive).

        Returns:
            `True` if any scrolling was done.

        Note:
            How much is scrolled is controlled by
            [App.scroll_sensitivity_x][textual.app.App.scroll_sensitivity_x].
        """
        return self._scroll_to(
            x=self.scroll_target_x - self.app.scroll_sensitivity_x,
            animate=animate,
            speed=speed,
            duration=duration,
            easing=easing,
            force=force,
            on_complete=on_complete,
            level=level,
        )

    def scroll_right(
        self,
        *,
        animate: bool = True,
        speed: float | None = None,
        duration: float | None = None,
        easing: EasingFunction | str | None = None,
        force: bool = False,
        on_complete: CallbackType | None = None,
        level: AnimationLevel = "basic",
    ) -> None:
        """Scroll one cell right.

        Args:
            animate: Animate scroll.
            speed: Speed of scroll if animate is `True`; or `None` to use `duration`.
            duration: Duration of animation, if `animate` is `True` and `speed` is `None`.
            easing: An easing method for the scrolling animation.
            force: Force scrolling even when prohibited by overflow styling.
            on_complete: A callable to invoke when the animation is finished.
            level: Minimum level required for the animation to take place (inclusive).
        """
        self.scroll_to(
            x=self.scroll_target_x + 1,
            animate=animate,
            speed=speed,
            duration=duration,
            easing=easing,
            force=force,
            on_complete=on_complete,
            level=level,
        )

    def _scroll_right_for_pointer(
        self,
        *,
        animate: bool = True,
        speed: float | None = None,
        duration: float | None = None,
        easing: EasingFunction | str | None = None,
        force: bool = False,
        on_complete: CallbackType | None = None,
        level: AnimationLevel = "basic",
    ) -> bool:
        """Scroll right one position, taking scroll sensitivity into account.

        Args:
            animate: Animate scroll.
            speed: Speed of scroll if animate is `True`; or `None` to use `duration`.
            duration: Duration of animation, if `animate` is `True` and `speed` is `None`.
            easing: An easing method for the scrolling animation.
            force: Force scrolling even when prohibited by overflow styling.
            on_complete: A callable to invoke when the animation is finished.
            level: Minimum level required for the animation to take place (inclusive).

        Returns:
            `True` if any scrolling was done.

        Note:
            How much is scrolled is controlled by
            [App.scroll_sensitivity_x][textual.app.App.scroll_sensitivity_x].
        """
        return self._scroll_to(
            x=self.scroll_target_x + self.app.scroll_sensitivity_x,
            animate=animate,
            speed=speed,
            duration=duration,
            easing=easing,
            force=force,
            on_complete=on_complete,
            level=level,
        )

    def scroll_down(
        self,
        *,
        animate: bool = True,
        speed: float | None = None,
        duration: float | None = None,
        easing: EasingFunction | str | None = None,
        force: bool = False,
        on_complete: CallbackType | None = None,
        level: AnimationLevel = "basic",
    ) -> None:
        """Scroll one line down.

        Args:
            animate: Animate scroll.
            speed: Speed of scroll if `animate` is `True`; or `None` to use `duration`.
            duration: Duration of animation, if `animate` is `True` and `speed` is `None`.
            easing: An easing method for the scrolling animation.
            force: Force scrolling even when prohibited by overflow styling.
            on_complete: A callable to invoke when the animation is finished.
            level: Minimum level required for the animation to take place (inclusive).
        """
        self.scroll_to(
            y=self.scroll_target_y + 1,
            animate=animate,
            speed=speed,
            duration=duration,
            easing=easing,
            force=force,
            on_complete=on_complete,
            level=level,
        )

    def _scroll_down_for_pointer(
        self,
        *,
        animate: bool = True,
        speed: float | None = None,
        duration: float | None = None,
        easing: EasingFunction | str | None = None,
        force: bool = False,
        on_complete: CallbackType | None = None,
        level: AnimationLevel = "basic",
    ) -> bool:
        """Scroll down one position, taking scroll sensitivity into account.

        Args:
            animate: Animate scroll.
            speed: Speed of scroll if `animate` is `True`; or `None` to use `duration`.
            duration: Duration of animation, if `animate` is `True` and `speed` is `None`.
            easing: An easing method for the scrolling animation.
            force: Force scrolling even when prohibited by overflow styling.
            on_complete: A callable to invoke when the animation is finished.
            level: Minimum level required for the animation to take place (inclusive).

        Returns:
            `True` if any scrolling was done.

        Note:
            How much is scrolled is controlled by
            [App.scroll_sensitivity_y][textual.app.App.scroll_sensitivity_y].
        """
        return self._scroll_to(
            y=self.scroll_target_y + self.app.scroll_sensitivity_y,
            animate=animate,
            speed=speed,
            duration=duration,
            easing=easing,
            force=force,
            on_complete=on_complete,
            level=level,
        )

    def scroll_up(
        self,
        *,
        animate: bool = True,
        speed: float | None = None,
        duration: float | None = None,
        easing: EasingFunction | str | None = None,
        force: bool = False,
        on_complete: CallbackType | None = None,
        level: AnimationLevel = "basic",
    ) -> None:
        """Scroll one line up.

        Args:
            animate: Animate scroll.
            speed: Speed of scroll if `animate` is `True`; or `None` to use `duration`.
            duration: Duration of animation, if `animate` is `True` and speed is `None`.
            easing: An easing method for the scrolling animation.
            force: Force scrolling even when prohibited by overflow styling.
            on_complete: A callable to invoke when the animation is finished.
            level: Minimum level required for the animation to take place (inclusive).
        """
        self.scroll_to(
            y=self.scroll_target_y - 1,
            animate=animate,
            speed=speed,
            duration=duration,
            easing=easing,
            force=force,
            on_complete=on_complete,
            level=level,
        )

    def _scroll_up_for_pointer(
        self,
        *,
        animate: bool = True,
        speed: float | None = None,
        duration: float | None = None,
        easing: EasingFunction | str | None = None,
        force: bool = False,
        on_complete: CallbackType | None = None,
        level: AnimationLevel = "basic",
    ) -> bool:
        """Scroll up one position, taking scroll sensitivity into account.

        Args:
            animate: Animate scroll.
            speed: Speed of scroll if `animate` is `True`; or `None` to use `duration`.
            duration: Duration of animation, if `animate` is `True` and speed is `None`.
            easing: An easing method for the scrolling animation.
            force: Force scrolling even when prohibited by overflow styling.
            on_complete: A callable to invoke when the animation is finished.
            level: Minimum level required for the animation to take place (inclusive).

        Returns:
            `True` if any scrolling was done.

        Note:
            How much is scrolled is controlled by
            [App.scroll_sensitivity_y][textual.app.App.scroll_sensitivity_y].
        """
        return self._scroll_to(
            y=self.scroll_target_y - self.app.scroll_sensitivity_y,
            animate=animate,
            speed=speed,
            duration=duration,
            easing=easing,
            force=force,
            on_complete=on_complete,
            level=level,
        )

    def scroll_page_up(
        self,
        *,
        animate: bool = True,
        speed: float | None = None,
        duration: float | None = None,
        easing: EasingFunction | str | None = None,
        force: bool = False,
        on_complete: CallbackType | None = None,
        level: AnimationLevel = "basic",
    ) -> None:
        """Scroll one page up.

        Args:
            animate: Animate scroll.
            speed: Speed of scroll if animate is `True`; or `None` to use `duration`.
            duration: Duration of animation, if `animate` is `True` and `speed` is `None`.
            easing: An easing method for the scrolling animation.
            force: Force scrolling even when prohibited by overflow styling.
            on_complete: A callable to invoke when the animation is finished.
            level: Minimum level required for the animation to take place (inclusive).
        """
        self.scroll_to(
            y=self.scroll_y - self.scrollable_content_region.height,
            animate=animate,
            speed=speed,
            duration=duration,
            easing=easing,
            force=force,
            on_complete=on_complete,
            level=level,
        )

    def scroll_page_down(
        self,
        *,
        animate: bool = True,
        speed: float | None = None,
        duration: float | None = None,
        easing: EasingFunction | str | None = None,
        force: bool = False,
        on_complete: CallbackType | None = None,
        level: AnimationLevel = "basic",
    ) -> None:
        """Scroll one page down.

        Args:
            animate: Animate scroll.
            speed: Speed of scroll if animate is `True`; or `None` to use `duration`.
            duration: Duration of animation, if `animate` is `True` and `speed` is `None`.
            easing: An easing method for the scrolling animation.
            force: Force scrolling even when prohibited by overflow styling.
            on_complete: A callable to invoke when the animation is finished.
            level: Minimum level required for the animation to take place (inclusive).
        """
        self.scroll_to(
            y=self.scroll_y + self.scrollable_content_region.height,
            animate=animate,
            speed=speed,
            duration=duration,
            easing=easing,
            force=force,
            on_complete=on_complete,
            level=level,
        )

    def scroll_page_left(
        self,
        *,
        animate: bool = True,
        speed: float | None = None,
        duration: float | None = None,
        easing: EasingFunction | str | None = None,
        force: bool = False,
        on_complete: CallbackType | None = None,
        level: AnimationLevel = "basic",
    ) -> None:
        """Scroll one page left.

        Args:
            animate: Animate scroll.
            speed: Speed of scroll if animate is `True`; or `None` to use `duration`.
            duration: Duration of animation, if `animate` is `True` and `speed` is `None`.
            easing: An easing method for the scrolling animation.
            force: Force scrolling even when prohibited by overflow styling.
            on_complete: A callable to invoke when the animation is finished.
            level: Minimum level required for the animation to take place (inclusive).
        """
        if speed is None and duration is None:
            duration = 0.3
        self.scroll_to(
            x=self.scroll_x - self.scrollable_content_region.width,
            animate=animate,
            speed=speed,
            duration=duration,
            easing=easing,
            force=force,
            on_complete=on_complete,
            level=level,
        )

    def scroll_page_right(
        self,
        *,
        animate: bool = True,
        speed: float | None = None,
        duration: float | None = None,
        easing: EasingFunction | str | None = None,
        force: bool = False,
        on_complete: CallbackType | None = None,
        level: AnimationLevel = "basic",
    ) -> None:
        """Scroll one page right.

        Args:
            animate: Animate scroll.
            speed: Speed of scroll if animate is `True`; or `None` to use `duration`.
            duration: Duration of animation, if `animate` is `True` and `speed` is `None`.
            easing: An easing method for the scrolling animation.
            force: Force scrolling even when prohibited by overflow styling.
            on_complete: A callable to invoke when the animation is finished.
            level: Minimum level required for the animation to take place (inclusive).
        """
        if speed is None and duration is None:
            duration = 0.3
        self.scroll_to(
            x=self.scroll_x + self.scrollable_content_region.width,
            animate=animate,
            speed=speed,
            duration=duration,
            easing=easing,
            force=force,
            on_complete=on_complete,
            level=level,
        )

    def scroll_to_widget(
        self,
        widget: Widget,
        *,
        animate: bool = True,
        speed: float | None = None,
        duration: float | None = None,
        easing: EasingFunction | str | None = None,
        center: bool = False,
        top: bool = False,
        origin_visible: bool = True,
        force: bool = False,
        on_complete: CallbackType | None = None,
        level: AnimationLevel = "basic",
    ) -> bool:
        """Scroll scrolling to bring a widget in to view.

        Args:
            widget: A descendant widget.
            animate: `True` to animate, or `False` to jump.
            speed: Speed of scroll if `animate` is `True`; or `None` to use `duration`.
            duration: Duration of animation, if `animate` is `True` and `speed` is `None`.
            easing: An easing method for the scrolling animation.
            top: Scroll widget to top of container.
            origin_visible: Ensure that the top left of the widget is within the window.
            force: Force scrolling even when prohibited by overflow styling.
            on_complete: A callable to invoke when the animation is finished.
            level: Minimum level required for the animation to take place (inclusive).

        Returns:
            `True` if any scrolling has occurred in any descendant, otherwise `False`.
        """
        # Grow the region by the margin so to keep the margin in view.
        region = widget.virtual_region_with_margin
        scrolled = False

        while isinstance(widget.parent, Widget) and widget is not self:
            container = widget.parent
            if widget.styles.dock != "none":
                scroll_offset = Offset(0, 0)
            else:
                scroll_offset = container.scroll_to_region(
                    region,
                    spacing=widget.dock_gutter,
                    animate=animate,
                    speed=speed,
                    duration=duration,
                    center=center,
                    top=top,
                    easing=easing,
                    origin_visible=origin_visible,
                    force=force,
                    on_complete=on_complete,
                    level=level,
                )
                if scroll_offset:
                    scrolled = True

            # Adjust the region by the amount we just scrolled it, and convert to
            # its parent's virtual coordinate system.

            region = (
                (
                    region.translate(-scroll_offset)
                    .translate(container.styles.margin.top_left)
                    .translate(container.styles.border.spacing.top_left)
                    .translate(-widget.scroll_offset)
                    .translate(container.virtual_region_with_margin.offset)
                )
                .grow(container.styles.margin)
                .intersection(container.virtual_region_with_margin)
            )

            widget = container
        return scrolled

    def scroll_to_region(
        self,
        region: Region,
        *,
        spacing: Spacing | None = None,
        animate: bool = True,
        speed: float | None = None,
        duration: float | None = None,
        easing: EasingFunction | str | None = None,
        center: bool = False,
        top: bool = False,
        origin_visible: bool = True,
        force: bool = False,
        on_complete: CallbackType | None = None,
        level: AnimationLevel = "basic",
        x_axis: bool = True,
        y_axis: bool = True,
    ) -> Offset:
        """Scrolls a given region in to view, if required.

        This method will scroll the least distance required to move `region` fully within
        the scrollable area.

        Args:
            region: A region that should be visible.
            spacing: Optional spacing around the region.
            animate: `True` to animate, or `False` to jump.
            speed: Speed of scroll if `animate` is `True`; or `None` to use `duration`.
            duration: Duration of animation, if `animate` is `True` and `speed` is `None`.
            easing: An easing method for the scrolling animation.
            top: Scroll `region` to top of container.
            origin_visible: Ensure that the top left of the widget is within the window.
            force: Force scrolling even when prohibited by overflow styling.
            on_complete: A callable to invoke when the animation is finished.
            level: Minimum level required for the animation to take place (inclusive).
            x_axis: Allow scrolling on X axis?
            y_axis: Allow scrolling on Y axis?

        Returns:
            The distance that was scrolled.
        """
        window = self.scrollable_content_region.at_offset(self.scroll_offset)
        if spacing is not None:
            window = window.shrink(spacing)

        if window in region and not (top or center):
            return Offset()

        def clamp_delta(delta: Offset) -> Offset:
            """Clamp the delta to avoid scrolling out of range."""
            scroll_x, scroll_y = self.scroll_offset
            delta = Offset(
                clamp(scroll_x + delta.x, 0, self.max_scroll_x) - scroll_x,
                clamp(scroll_y + delta.y, 0, self.max_scroll_y) - scroll_y,
            )
            return delta

        if center:
            region_center_x, region_center_y = region.center
            window_center_x, window_center_y = window.center

            delta = clamp_delta(
                Offset(
                    int(region_center_x - window_center_x + 0.5),
                    int(region_center_y - window_center_y + 0.5),
                )
            )
            if origin_visible and (region.offset not in window.translate(delta)):
                delta = clamp_delta(
                    Region.get_scroll_to_visible(window, region, top=True)
                )
        else:
            delta = clamp_delta(
                Region.get_scroll_to_visible(window, region, top=top),
            )

        if not self.allow_horizontal_scroll and not force:
            delta = Offset(0, delta.y)

        if not self.allow_vertical_scroll and not force:
            delta = Offset(delta.x, 0)

        if delta:
            delta_x = delta.x if x_axis else 0
            delta_y = delta.y if y_axis else 0
            if speed is None and duration is None:
                duration = 0.2
            self.scroll_relative(
                delta_x or None,
                delta_y or None,
                animate=animate,
                speed=speed,
                duration=duration,
                easing=easing,
                force=force,
                on_complete=on_complete,
                level=level,
            )
        return delta

    def scroll_visible(
        self,
        animate: bool = True,
        *,
        speed: float | None = None,
        duration: float | None = None,
        top: bool = False,
        easing: EasingFunction | str | None = None,
        force: bool = False,
        on_complete: CallbackType | None = None,
        level: AnimationLevel = "basic",
    ) -> None:
        """Scroll the container to make this widget visible.

        Args:
            animate: Animate scroll.
            speed: Speed of scroll if animate is `True`; or `None` to use `duration`.
            duration: Duration of animation, if `animate` is `True` and `speed` is `None`.
            top: Scroll to top of container.
            easing: An easing method for the scrolling animation.
            force: Force scrolling even when prohibited by overflow styling.
            on_complete: A callable to invoke when the animation is finished.
            level: Minimum level required for the animation to take place (inclusive).
        """
        parent = self.parent
        if isinstance(parent, Widget):
            self.call_after_refresh(
                self.screen.scroll_to_widget,
                self,
                animate=animate,
                speed=speed,
                duration=duration,
                top=top,
                easing=easing,
                force=force,
                on_complete=on_complete,
                level=level,
            )

    def scroll_to_center(
        self,
        widget: Widget,
        animate: bool = True,
        *,
        speed: float | None = None,
        duration: float | None = None,
        easing: EasingFunction | str | None = None,
        force: bool = False,
        origin_visible: bool = True,
        on_complete: CallbackType | None = None,
        level: AnimationLevel = "basic",
    ) -> None:
        """Scroll this widget to the center of self.

        The center of the widget will be scrolled to the center of the container.

        Args:
            widget: The widget to scroll to the center of self.
            animate: Whether to animate the scroll.
            speed: Speed of scroll if animate is `True`; or `None` to use `duration`.
            duration: Duration of animation, if `animate` is `True` and `speed` is `None`.
            easing: An easing method for the scrolling animation.
            force: Force scrolling even when prohibited by overflow styling.
            origin_visible: Ensure that the top left corner of the widget remains visible after the scroll.
            on_complete: A callable to invoke when the animation is finished.
            level: Minimum level required for the animation to take place (inclusive).
        """
        self.call_after_refresh(
            self.scroll_to_widget,
            widget=widget,
            animate=animate,
            speed=speed,
            duration=duration,
            easing=easing,
            force=force,
            center=True,
            origin_visible=origin_visible,
            on_complete=on_complete,
            level=level,
        )

    def can_view(self, widget: Widget) -> bool:
        """Check if a given widget is in the current view (scrollable area).

        Note: This doesn't necessarily equate to a widget being visible.
        There are other reasons why a widget may not be visible.

        Args:
            widget: A widget that is a descendant of self.

        Returns:
            True if the entire widget is in view, False if it is partially visible or not in view.
        """
        if widget is self:
            return True

        region = widget.region
        node: Widget = widget

        while isinstance(node.parent, Widget) and node is not self:
            if region not in node.parent.scrollable_content_region:
                return False
            node = node.parent
        return True

    def __init_subclass__(
        cls,
        can_focus: bool | None = None,
        can_focus_children: bool | None = None,
        inherit_css: bool = True,
        inherit_bindings: bool = True,
    ) -> None:
        name = cls.__name__
        if not name[0].isupper() and not name.startswith("_"):
            raise BadWidgetName(
                f"Widget subclass {name!r} should be capitalized or start with '_'."
            )

        super().__init_subclass__(
            inherit_css=inherit_css,
            inherit_bindings=inherit_bindings,
        )
        base = cls.__mro__[0]
        if issubclass(base, Widget):
            cls.can_focus = base.can_focus if can_focus is None else can_focus
            cls.can_focus_children = (
                base.can_focus_children
                if can_focus_children is None
                else can_focus_children
            )

    def __rich_repr__(self) -> rich.repr.Result:
        try:
            yield "id", self.id, None
            if self.name:
                yield "name", self.name
        except AttributeError:
            pass

    def _get_scrollable_region(self, region: Region) -> Region:
        """Adjusts the Widget region to accommodate scrollbars.

        Args:
            region: A region for the widget.

        Returns:
            The widget region minus scrollbars.
        """
        show_vertical_scrollbar, show_horizontal_scrollbar = self.scrollbars_enabled

        styles = self.styles
        scrollbar_size_horizontal = styles.scrollbar_size_horizontal
        scrollbar_size_vertical = styles.scrollbar_size_vertical

        show_vertical_scrollbar = bool(
            show_vertical_scrollbar and scrollbar_size_vertical
        )
        show_horizontal_scrollbar = bool(
            show_horizontal_scrollbar and scrollbar_size_horizontal
        )

        if styles.scrollbar_gutter == "stable":
            # Let's _always_ reserve some space, whether the scrollbar is actually displayed or not:
            show_vertical_scrollbar = True
            scrollbar_size_vertical = styles.scrollbar_size_vertical

        if show_horizontal_scrollbar and show_vertical_scrollbar:
            (region, _, _, _) = region.split(
                -scrollbar_size_vertical,
                -scrollbar_size_horizontal,
            )
        elif show_vertical_scrollbar:
            region, _ = region.split_vertical(-scrollbar_size_vertical)
        elif show_horizontal_scrollbar:
            region, _ = region.split_horizontal(-scrollbar_size_horizontal)
        return region

    def _arrange_scrollbars(self, region: Region) -> Iterable[tuple[Widget, Region]]:
        """Arrange the 'chrome' widgets (typically scrollbars) for a layout element.

        Args:
            region: The containing region.

        Returns:
            Tuples of scrollbar Widget and region.
        """
        show_vertical_scrollbar, show_horizontal_scrollbar = self.scrollbars_enabled

        scrollbar_size_horizontal = self.scrollbar_size_horizontal
        scrollbar_size_vertical = self.scrollbar_size_vertical

        show_vertical_scrollbar = bool(
            show_vertical_scrollbar and scrollbar_size_vertical
        )
        show_horizontal_scrollbar = bool(
            show_horizontal_scrollbar and scrollbar_size_horizontal
        )

        if show_horizontal_scrollbar and show_vertical_scrollbar:
            (
                window_region,
                vertical_scrollbar_region,
                horizontal_scrollbar_region,
                scrollbar_corner_gap,
            ) = region.split(
                region.width - scrollbar_size_vertical,
                region.height - scrollbar_size_horizontal,
            )
            if scrollbar_corner_gap:
                yield self.scrollbar_corner, scrollbar_corner_gap
            if vertical_scrollbar_region:
                scrollbar = self.vertical_scrollbar
                scrollbar.window_virtual_size = self.virtual_size.height
                scrollbar.window_size = window_region.height
                yield scrollbar, vertical_scrollbar_region
            if horizontal_scrollbar_region:
                scrollbar = self.horizontal_scrollbar
                scrollbar.window_virtual_size = self.virtual_size.width
                scrollbar.window_size = window_region.width
                yield scrollbar, horizontal_scrollbar_region

        elif show_vertical_scrollbar:
            window_region, scrollbar_region = region.split_vertical(
                region.width - scrollbar_size_vertical
            )
            if scrollbar_region:
                scrollbar = self.vertical_scrollbar
                scrollbar.window_virtual_size = self.virtual_size.height
                scrollbar.window_size = window_region.height
                yield scrollbar, scrollbar_region
        elif show_horizontal_scrollbar:
            window_region, scrollbar_region = region.split_horizontal(
                region.height - scrollbar_size_horizontal
            )
            if scrollbar_region:
                scrollbar = self.horizontal_scrollbar
                scrollbar.window_virtual_size = self.virtual_size.width
                scrollbar.window_size = window_region.width
                yield scrollbar, scrollbar_region

<<<<<<< HEAD
    def get_pseudo_classes(self) -> Iterable[str]:
        """Pseudo classes for a widget.

        Returns:
            Names of the pseudo classes.
        """
        app = self.app
        if self.mouse_hover:
            yield "hover"
        if self.has_focus:
            yield "focus"
        else:
            yield "blur"
        if self.can_focus:
            yield "can-focus"
        node: MessagePump | None = self
        while isinstance(node, Widget):
            if node.disabled:
                yield "disabled"
                break
            node = node._parent
        else:
            yield "enabled"
        try:
            focused = self.screen.focused
        except NoScreen:
            pass
        else:
            app_theme = app.get_theme(app.theme)
            yield "dark" if app_theme.dark else "light"
            if focused:
                node = focused
                while node is not None:
                    if node is self:
                        yield "focus-within"
                        break
                    node = node._parent

        if app.is_inline:
            yield "inline"
        if app.ansi_color:
            yield "ansi"
        if app.no_color:
            yield "nocolor"

=======
>>>>>>> 3daf4d7c
    def get_pseudo_class_state(self) -> PseudoClasses:
        """Get an object describing whether each pseudo class is present on this object or not.

        Returns:
            A PseudoClasses object describing the pseudo classes that are present.
        """
        node: MessagePump | None = self
        disabled = False
        while isinstance(node, Widget):
            if node.disabled:
                disabled = True
                break
            node = node._parent

        pseudo_classes = PseudoClasses(
            enabled=not disabled,
            hover=self.mouse_hover,
            focus=self.has_focus,
        )
        return pseudo_classes

    @property
    def _pseudo_classes_cache_key(self) -> tuple[int, ...]:
        """A cache key that changes when the pseudo-classes change."""
        return (
            self.mouse_hover,
            self.has_focus,
            self.is_disabled,
        )

    def _get_rich_justify(self) -> JustifyMethod | None:
        """Get the justify method that may be passed to a Rich renderable."""
        text_justify: JustifyMethod | None = None
        if self.styles.has_rule("text_align"):
            text_align: JustifyMethod = cast(JustifyMethod, self.styles.text_align)
            text_justify = _JUSTIFY_MAP.get(text_align, text_align)
        return text_justify

    def post_render(self, renderable: RenderableType) -> ConsoleRenderable:
        """Applies style attributes to the default renderable.

        This method is called by Textual itself.
        It is unlikely you will need to call or implement this method.

        Returns:
            A new renderable.
        """

        text_justify = self._get_rich_justify()

        if isinstance(renderable, str):
            renderable = Text.from_markup(renderable, justify=text_justify)

        if (
            isinstance(renderable, Text)
            and text_justify is not None
            and renderable.justify != text_justify
        ):
            renderable = renderable.copy()
            renderable.justify = text_justify

        renderable = _Styled(
            cast(ConsoleRenderable, renderable),
            self.rich_style,
            self.link_style if self.auto_links else None,
        )

        return renderable

    def watch_mouse_hover(self, value: bool) -> None:
        """Update from CSS if mouse over state changes."""
        if self._has_hover_style:
            self._update_styles()

    def watch_has_focus(self, value: bool) -> None:
        """Update from CSS if has focus state changes."""
        self._update_styles()

    def watch_disabled(self, disabled: bool) -> None:
        """Update the styles of the widget and its children when disabled is toggled."""
        from textual.app import ScreenStackError

        if disabled and self.mouse_hover and self.app.mouse_over is not None:
            # Ensure widget gets a Leave if it is disabled while hovered
            self._message_queue.put_nowait(events.Leave(self.app.mouse_over))
        try:
            screen = self.screen
            if (
                disabled
                and screen.focused is not None
                and self in screen.focused.ancestors_with_self
            ):
                screen.focused.blur()
        except (ScreenStackError, NoActiveAppError, NoScreen):
            pass

        self._update_styles()

    def _size_updated(
        self, size: Size, virtual_size: Size, container_size: Size, layout: bool = True
    ) -> bool:
        """Called when the widget's size is updated.

        Args:
            size: Screen size.
            virtual_size: Virtual (scrollable) size.
            container_size: Container size (size of parent).
            layout: Perform layout if required.

        Returns:
            True if anything changed, or False if nothing changed.
        """

        if (
            self._size != size
            or self.virtual_size != virtual_size
            or self._container_size != container_size
        ):
            if self._size != size:
                self._set_dirty()
            self._size = size
            if layout:
                self.virtual_size = virtual_size
            else:
                self.set_reactive(Widget.virtual_size, virtual_size)
            self._container_size = container_size
            if self.is_scrollable:
                self._scroll_update(virtual_size)
            return True
        else:
            return False

    def _scroll_update(self, virtual_size: Size) -> None:
        """Update scrollbars visibility and dimensions.

        Args:
            virtual_size: Virtual size.
        """
        self._refresh_scrollbars()
        width, height = self.container_size

        if self.show_vertical_scrollbar:
            self.vertical_scrollbar.window_virtual_size = virtual_size.height
            self.vertical_scrollbar.window_size = (
                height - self.scrollbar_size_horizontal
            )
            if self.vertical_scrollbar._repaint_required:
                self.call_later(self.vertical_scrollbar.refresh)
        if self.show_horizontal_scrollbar:
            self.horizontal_scrollbar.window_virtual_size = virtual_size.width
            self.horizontal_scrollbar.window_size = width - self.scrollbar_size_vertical
            if self.horizontal_scrollbar._repaint_required:
                self.call_later(self.horizontal_scrollbar.refresh)

        self.scroll_x = self.validate_scroll_x(self.scroll_x)
        self.scroll_y = self.validate_scroll_y(self.scroll_y)

    def _render_content(self) -> None:
        """Render all lines."""
        width, height = self.size
        renderable = self.render()
        renderable = self.post_render(renderable)
        options = self._console.options.update(
            highlight=False, width=width, height=height
        )

        segments = self._console.render(renderable, options)
        lines = list(
            islice(
                Segment.split_and_crop_lines(
                    segments, width, include_new_lines=False, pad=False
                ),
                None,
                height,
            )
        )

        styles = self.styles
        align_horizontal, align_vertical = styles.content_align
        lines = list(
            align_lines(
                lines,
                _NULL_STYLE,
                self.size,
                align_horizontal,
                align_vertical,
            )
        )
        strips = [Strip(line, width) for line in lines]
        self._render_cache = _RenderCache(self.size, strips)
        self._dirty_regions.clear()

    def render_line(self, y: int) -> Strip:
        """Render a line of content.

        Args:
            y: Y Coordinate of line.

        Returns:
            A rendered line.
        """
        if self._dirty_regions:
            self._render_content()
        try:
            line = self._render_cache.lines[y]
        except IndexError:
            line = Strip.blank(self.size.width, self.rich_style)
        return line

    def render_lines(self, crop: Region) -> list[Strip]:
        """Render the widget in to lines.

        Args:
            crop: Region within visible area to render.

        Returns:
            A list of list of segments.
        """
        strips = self._styles_cache.render_widget(self, crop)
        return strips

    def get_style_at(self, x: int, y: int) -> Style:
        """Get the Rich style in a widget at a given relative offset.

        Args:
            x: X coordinate relative to the widget.
            y: Y coordinate relative to the widget.

        Returns:
            A rich Style object.
        """
        offset = Offset(x, y)
        screen_offset = offset + self.region.offset

        widget, _ = self.screen.get_widget_at(*screen_offset)
        if widget is not self:
            return Style()
        return self.screen.get_style_at(*screen_offset)

    def suppress_click(self) -> None:
        """Suppress a click event.

        This will prevent a [Click][textual.events.Click] event being sent,
        if called after a mouse down event and before the click itself.

        """
        self.app._mouse_down_widget = None

    def _forward_event(self, event: events.Event) -> None:
        event._set_forwarded()
        self.post_message(event)

    def _refresh_scroll(self) -> None:
        """Refreshes the scroll position."""
        self._scroll_required = True
        self.check_idle()

    def refresh(
        self,
        *regions: Region,
        repaint: bool = True,
        layout: bool = False,
        recompose: bool = False,
    ) -> Self:
        """Initiate a refresh of the widget.

        This method sets an internal flag to perform a refresh, which will be done on the
        next idle event. Only one refresh will be done even if this method is called multiple times.

        By default this method will cause the content of the widget to refresh, but not change its size. You can also
        set `layout=True` to perform a layout.

        !!! warning

            It is rarely necessary to call this method explicitly. Updating styles or reactive attributes will
            do this automatically.

        Args:
            *regions: Additional screen regions to mark as dirty.
            repaint: Repaint the widget (will call render() again).
            layout: Also layout widgets in the view.
            recompose: Re-compose the widget (will remove and re-mount children).

        Returns:
            The `Widget` instance.
        """

        if layout:
            self._layout_required = True
            for ancestor in self.ancestors:
                if not isinstance(ancestor, Widget):
                    break
                ancestor._clear_arrangement_cache()

        if recompose:
            self._recompose_required = True
            self.call_next(self._check_recompose)
            return self

        if not self._is_mounted:
            self._repaint_required = True
            self.check_idle()
            return self

        if repaint:
            self._set_dirty(*regions)
            self.clear_cached_dimensions()
            self._rich_style_cache.clear()
            self._repaint_required = True

        self.check_idle()
        return self

    def remove(self) -> AwaitRemove:
        """Remove the Widget from the DOM (effectively deleting it).

        Returns:
            An awaitable object that waits for the widget to be removed.
        """
        await_remove = self.app._prune(self, parent=self._parent)
        return await_remove

    def remove_children(
        self, selector: str | type[QueryType] | Iterable[Widget] = "*"
    ) -> AwaitRemove:
        """Remove the immediate children of this Widget from the DOM.

        Args:
            selector: A CSS selector or iterable of widgets to remove.

        Returns:
            An awaitable object that waits for the direct children to be removed.
        """

        if callable(selector) and issubclass(selector, Widget):
            selector = selector.__name__

        children_to_remove: Iterable[Widget]

        if isinstance(selector, str):
            parsed_selectors = parse_selectors(selector)
            children_to_remove = [
                child for child in self.children if match(parsed_selectors, child)
            ]
        else:
            children_to_remove = selector
        await_remove = self.app._prune(
            *children_to_remove, parent=cast(DOMNode, self._parent)
        )
        return await_remove

    @asynccontextmanager
    async def batch(self) -> AsyncGenerator[None, None]:
        """Async context manager that combines widget locking and update batching.

        Use this async context manager whenever you want to acquire the widget lock and
        batch app updates at the same time.

        Example:
            ```py
            async with container.batch():
                await container.remove_children(Button)
                await container.mount(Label("All buttons are gone."))
            ```
        """
        async with self.lock:
            with self.app.batch_update():
                yield

    def render(self) -> RenderResult:
        """Get text or Rich renderable for this widget.

        Implement this for custom widgets.

        Example:
            ```python
            from textual.app import RenderableType
            from textual.widget import Widget

            class CustomWidget(Widget):
                def render(self) -> RenderableType:
                    return "Welcome to [bold red]Textual[/]!"
            ```

        Returns:
            Any renderable.
        """

        if self.is_container:
            if self.styles.layout and self.styles.keyline[0] != "none":
                return self._layout.render_keyline(self)
            else:
                return Blank(self.background_colors[1])
        return self.css_identifier_styled

    def _render(self) -> ConsoleRenderable | RichCast:
        """Get renderable, promoting str to text as required.

        Returns:
            A renderable.
        """
        renderable = self.render()
        if isinstance(renderable, str):
            return Text.from_markup(renderable)
        return renderable

    async def run_action(self, action: str) -> None:
        """Perform a given action, with this widget as the default namespace.

        Args:
            action: Action encoded as a string.
        """
        await self.app.run_action(action, self)

    def post_message(self, message: Message) -> bool:
        """Post a message to this widget.

        Args:
            message: Message to post.

        Returns:
            True if the message was posted, False if this widget was closed / closing.
        """
        _rich_traceback_omit = True
        # Catch a common error.
        # This will error anyway, but at least we can offer a helpful message here.
        if not hasattr(message, "_prevent"):
            raise RuntimeError(
                f"{type(message)!r} is missing expected attributes; did you forget to call super().__init__() in the constructor?"
            )

        if constants.DEBUG and not self.is_running and not message.no_dispatch:
            try:
                self.log.warning(self, f"IS NOT RUNNING, {message!r} not sent")
            except NoActiveAppError:
                pass
        return super().post_message(message)

    async def on_prune(self, event: messages.Prune) -> None:
        """Close message loop when asked to prune."""
        await self._close_messages(wait=False)

    async def _message_loop_exit(self) -> None:
        """Clean up DOM tree."""
        parent = self._parent
        # Post messages to children, asking them to prune
        children = [*self.children, *self._get_virtual_dom()]
        for node in children:
            node.post_message(Prune())

        # Wait for child nodes to exit
        await gather(*[node._task for node in children if node._task is not None])
        # Send unmount event
        await self._dispatch_message(events.Unmount())
        assert isinstance(parent, DOMNode)
        # Finalize removal from DOM
        parent._nodes._remove(self)
        self.app._registry.discard(self)
        self._detach()
        self._arrangement_cache.clear()
        self._nodes._clear()
        self._render_cache = _RenderCache(NULL_SIZE, [])
        self._component_styles.clear()
        self._query_one_cache.clear()

    async def _on_idle(self, event: events.Idle) -> None:
        """Called when there are no more events on the queue.

        Args:
            event: Idle event.
        """
        self._check_refresh()

        if self.is_anchored:
            self.scroll_visible(animate=self._anchor_animate)
        if self._anchored:
            self._anchored.scroll_visible(animate=self._anchor_animate)

    def _check_refresh(self) -> None:
        """Check if a refresh was requested."""
        if self._parent is not None and not self._closing:
            try:
                screen = self.screen
            except NoScreen:
                pass
            else:
                if self._scroll_required:
                    self._scroll_required = False
                    screen.post_message(messages.UpdateScroll())
                if self._repaint_required:
                    self._repaint_required = False
                    screen.post_message(messages.Update(self))
                if self._layout_required:
                    self._layout_required = False
                    screen.post_message(messages.Layout())

    def focus(self, scroll_visible: bool = True) -> Self:
        """Give focus to this widget.

        Args:
            scroll_visible: Scroll parent to make this widget visible.

        Returns:
            The `Widget` instance.
        """

        def set_focus(widget: Widget) -> None:
            """Callback to set the focus."""
            try:
                widget.screen.set_focus(self, scroll_visible=scroll_visible)
            except NoScreen:
                pass

        self.app.call_later(set_focus, self)
        return self

    def blur(self) -> Self:
        """Blur (un-focus) the widget.

        Focus will be moved to the next available widget in the focus chain.

        Returns:
            The `Widget` instance.
        """
        try:
            self.screen._reset_focus(self)
        except NoScreen:
            pass
        return self

    def capture_mouse(self, capture: bool = True) -> None:
        """Capture (or release) the mouse.

        When captured, mouse events will go to this widget even when the pointer is not directly over the widget.

        Args:
            capture: True to capture or False to release.
        """
        self.app.capture_mouse(self if capture else None)

    def release_mouse(self) -> None:
        """Release the mouse.

        Mouse events will only be sent when the mouse is over the widget.
        """
        self.app.capture_mouse(None)

    def begin_capture_print(self, stdout: bool = True, stderr: bool = True) -> None:
        """Capture text from print statements (or writes to stdout / stderr).

        If printing is captured, the widget will be sent an [`events.Print`][textual.events.Print] message.

        Call [`end_capture_print`][textual.widget.Widget.end_capture_print] to disable print capture.

        Args:
            stdout: Whether to capture stdout.
            stderr: Whether to capture stderr.
        """
        self.app.begin_capture_print(self, stdout=stdout, stderr=stderr)

    def end_capture_print(self) -> None:
        """End print capture (set with [`begin_capture_print`][textual.widget.Widget.begin_capture_print])."""
        self.app.end_capture_print(self)

    def check_message_enabled(self, message: Message) -> bool:
        """Check if a given message is enabled (allowed to be sent).

        Args:
            message: A message object

        Returns:
            `True` if the message will be sent, or `False` if it is disabled.
        """
        # Do the normal checking and get out if that fails.
        if not super().check_message_enabled(message) or self._is_prevented(
            type(message)
        ):
            return False

        # Mouse scroll events should always go through, this allows mouse
        # wheel scrolling to pass through disabled widgets.
        if isinstance(message, _MOUSE_EVENTS_ALLOW_IF_DISABLED):
            return True
        # Otherwise, if this is any other mouse event, the widget receiving
        # the event must not be disabled at this moment.
        return (
            not self._self_or_ancestors_disabled
            if isinstance(message, _MOUSE_EVENTS_DISALLOW_IF_DISABLED)
            else True
        )

    async def broker_event(self, event_name: str, event: events.Event) -> bool:
        return await self.app._broker_event(event_name, event, default_namespace=self)

    def notify_style_update(self) -> None:
        self._rich_style_cache.clear()

    async def _on_mouse_down(self, event: events.MouseDown) -> None:
        await self.broker_event("mouse.down", event)

    async def _on_mouse_up(self, event: events.MouseUp) -> None:
        await self.broker_event("mouse.up", event)

    async def _on_click(self, event: events.Click) -> None:
        await self.broker_event("click", event)

    async def _on_key(self, event: events.Key) -> None:
        await self.handle_key(event)

    async def handle_key(self, event: events.Key) -> bool:
        return await dispatch_key(self, event)

    async def _on_compose(self, event: events.Compose) -> None:
        _rich_traceback_omit = True
        event.prevent_default()
        await self._compose()

    async def _compose(self) -> None:
        try:
            widgets = [*self._pending_children, *compose(self)]
            self._pending_children.clear()
        except TypeError as error:
            raise TypeError(
                f"{self!r} compose() method returned an invalid result; {error}"
            ) from error
        except Exception as error:
            self.app._handle_exception(error)
        else:
            self._extend_compose(widgets)
            await self.mount_composed_widgets(widgets)

    async def mount_composed_widgets(self, widgets: list[Widget]) -> None:
        """Called by Textual to mount widgets after compose.

        There is generally no need to implement this method in your application.
        See [Lazy][textual.lazy.Lazy] for a class which uses this method to implement
        *lazy* mounting.

        Args:
            widgets: A list of child widgets.
        """
        if widgets:
            await self.mount_all(widgets)

    def _extend_compose(self, widgets: list[Widget]) -> None:
        """Hook to extend composed widgets.

        Args:
            widgets: Widgets to be mounted.
        """

    def _on_mount(self, event: events.Mount) -> None:
        if self.styles.overflow_y == "scroll":
            self.show_vertical_scrollbar = True
        if self.styles.overflow_x == "scroll":
            self.show_horizontal_scrollbar = True

    def _on_leave(self, event: events.Leave) -> None:
        if event.node is self:
            self.mouse_hover = False
            self.hover_style = Style()

    def _on_enter(self, event: events.Enter) -> None:
        if event.node is self:
            self.mouse_hover = True

    def _on_focus(self, event: events.Focus) -> None:
        self.has_focus = True
        self.refresh()
        if self.parent is not None:
            self.parent.post_message(events.DescendantFocus(self))

    def _on_blur(self, event: events.Blur) -> None:
        self.has_focus = False
        self.refresh()
        if self.parent is not None:
            self.parent.post_message(events.DescendantBlur(self))

    def _on_mouse_scroll_down(self, event: events.MouseScrollDown) -> None:
        if event.ctrl or event.shift:
            if self.allow_horizontal_scroll:
                self._clear_anchor()
                if self._scroll_right_for_pointer(animate=False):
                    event.stop()
        else:
            if self.allow_vertical_scroll:
                self._clear_anchor()
                if self._scroll_down_for_pointer(animate=False):
                    event.stop()

    def _on_mouse_scroll_up(self, event: events.MouseScrollUp) -> None:
        if event.ctrl or event.shift:
            if self.allow_horizontal_scroll:
                self._clear_anchor()
                if self._scroll_left_for_pointer(animate=False):
                    event.stop()
        else:
            if self.allow_vertical_scroll:
                self._clear_anchor()
                if self._scroll_up_for_pointer(animate=False):
                    event.stop()

    def _on_scroll_to(self, message: ScrollTo) -> None:
        if self._allow_scroll:
            self._clear_anchor()
            self.scroll_to(message.x, message.y, animate=message.animate, duration=0.1)
            message.stop()

    def _on_scroll_up(self, event: ScrollUp) -> None:
        if self.allow_vertical_scroll:
            self._clear_anchor()
            self.scroll_page_up()
            event.stop()

    def _on_scroll_down(self, event: ScrollDown) -> None:
        if self.allow_vertical_scroll:
            self._clear_anchor()
            self.scroll_page_down()
            event.stop()

    def _on_scroll_left(self, event: ScrollLeft) -> None:
        if self.allow_horizontal_scroll:
            self._clear_anchor()
            self.scroll_page_left()
            event.stop()

    def _on_scroll_right(self, event: ScrollRight) -> None:
        if self.allow_horizontal_scroll:
            self._clear_anchor()
            self.scroll_page_right()
            event.stop()

    def _on_show(self, event: events.Show) -> None:
        if self.show_horizontal_scrollbar:
            self.horizontal_scrollbar.post_message(event)
        if self.show_vertical_scrollbar:
            self.vertical_scrollbar.post_message(event)

    def _on_hide(self, event: events.Hide) -> None:
        if self.show_horizontal_scrollbar:
            self.horizontal_scrollbar.post_message(event)
        if self.show_vertical_scrollbar:
            self.vertical_scrollbar.post_message(event)
        if self.has_focus:
            self.blur()

    def _on_scroll_to_region(self, message: messages.ScrollToRegion) -> None:
        self.scroll_to_region(message.region, animate=True)

    def _on_unmount(self) -> None:
        self._uncover()
        self.workers.cancel_node(self)

    def action_scroll_home(self) -> None:
        if not self._allow_scroll:
            raise SkipAction()
        self._clear_anchor()
        self.scroll_home()

    def action_scroll_end(self) -> None:
        if not self._allow_scroll:
            raise SkipAction()
        self._clear_anchor()
        self.scroll_end()

    def action_scroll_left(self) -> None:
        if not self.allow_horizontal_scroll:
            raise SkipAction()
        self._clear_anchor()
        self.scroll_left()

    def action_scroll_right(self) -> None:
        if not self.allow_horizontal_scroll:
            raise SkipAction()
        self._clear_anchor()
        self.scroll_right()

    def action_scroll_up(self) -> None:
        if not self.allow_vertical_scroll:
            raise SkipAction()
        self._clear_anchor()
        self.scroll_up()

    def action_scroll_down(self) -> None:
        if not self.allow_vertical_scroll:
            raise SkipAction()
        self._clear_anchor()
        self.scroll_down()

    def action_page_down(self) -> None:
        if not self.allow_vertical_scroll:
            raise SkipAction()
        self._clear_anchor()
        self.scroll_page_down()

    def action_page_up(self) -> None:
        if not self.allow_vertical_scroll:
            raise SkipAction()
        self._clear_anchor()
        self.scroll_page_up()

    def action_page_left(self) -> None:
        if not self.allow_horizontal_scroll:
            raise SkipAction()
        self._clear_anchor()
        self.scroll_page_left()

    def action_page_right(self) -> None:
        if not self.allow_horizontal_scroll:
            raise SkipAction()
        self._clear_anchor()
        self.scroll_page_right()

    def notify(
        self,
        message: str,
        *,
        title: str = "",
        severity: SeverityLevel = "information",
        timeout: float | None = None,
    ) -> None:
        """Create a notification.

        !!! tip

            This method is thread-safe.

        Args:
            message: The message for the notification.
            title: The title for the notification.
            severity: The severity of the notification.
            timeout: The timeout (in seconds) for the notification, or `None` for default.

        See [`App.notify`][textual.app.App.notify] for the full
        documentation for this method.
        """
        if timeout is None:
            return self.app.notify(
                message,
                title=title,
                severity=severity,
            )
        else:
            return self.app.notify(
                message,
                title=title,
                severity=severity,
                timeout=timeout,
            )<|MERGE_RESOLUTION|>--- conflicted
+++ resolved
@@ -3345,54 +3345,6 @@
                 scrollbar.window_size = window_region.width
                 yield scrollbar, scrollbar_region
 
-<<<<<<< HEAD
-    def get_pseudo_classes(self) -> Iterable[str]:
-        """Pseudo classes for a widget.
-
-        Returns:
-            Names of the pseudo classes.
-        """
-        app = self.app
-        if self.mouse_hover:
-            yield "hover"
-        if self.has_focus:
-            yield "focus"
-        else:
-            yield "blur"
-        if self.can_focus:
-            yield "can-focus"
-        node: MessagePump | None = self
-        while isinstance(node, Widget):
-            if node.disabled:
-                yield "disabled"
-                break
-            node = node._parent
-        else:
-            yield "enabled"
-        try:
-            focused = self.screen.focused
-        except NoScreen:
-            pass
-        else:
-            app_theme = app.get_theme(app.theme)
-            yield "dark" if app_theme.dark else "light"
-            if focused:
-                node = focused
-                while node is not None:
-                    if node is self:
-                        yield "focus-within"
-                        break
-                    node = node._parent
-
-        if app.is_inline:
-            yield "inline"
-        if app.ansi_color:
-            yield "ansi"
-        if app.no_color:
-            yield "nocolor"
-
-=======
->>>>>>> 3daf4d7c
     def get_pseudo_class_state(self) -> PseudoClasses:
         """Get an object describing whether each pseudo class is present on this object or not.
 
