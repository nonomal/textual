--- conflicted
+++ resolved
@@ -4,6 +4,12 @@
 
 The format is based on [Keep a Changelog](http://keepachangelog.com/)
 and this project adheres to [Semantic Versioning](http://semver.org/).
+
+### Unreleased
+
+### Added
+
+- Added support for configuring dark and light themes for code in `Markdown` https://github.com/Textualize/textual/issues/3997
 
 ## [0.49.1] - 2023-02-08
 
@@ -100,13 +106,9 @@
 - Ensuring `TextArea.SelectionChanged` message only sends when the updated selection is different https://github.com/Textualize/textual/pull/3933
 - Fixed declaration after nested rule set causing a parse error https://github.com/Textualize/textual/pull/4012
 - ID and class validation was too lenient https://github.com/Textualize/textual/issues/3954
-<<<<<<< HEAD
-- Fixed `MarkdownFence` not adapting to app theme changes https://github.com/Textualize/textual/issues/3997
-=======
 - Fixed CSS watcher crash if file becomes unreadable (even temporarily) https://github.com/Textualize/textual/pull/4079
 - Fixed display of keys when used in conjunction with other keys https://github.com/Textualize/textual/pull/3050
 - Fixed double detection of <kbd>Escape</kbd> on Windows https://github.com/Textualize/textual/issues/4038
->>>>>>> bd20c048
 
 ## [0.47.1] - 2024-01-05
 
