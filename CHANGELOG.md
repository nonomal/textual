# Change Log

All notable changes to this project will be documented in this file.

The format is based on [Keep a Changelog](http://keepachangelog.com/)
and this project adheres to [Semantic Versioning](http://semver.org/).

<<<<<<< HEAD
## Unreleased

### Fixed

- Improve support for selector lists in nested TCSS https://github.com/Textualize/textual/issues/3969
- Improve support for rule declarations after nested TCSS rule sets https://github.com/Textualize/textual/issues/3999

## [0.48.0] - 2023-02-01
=======
## [0.49.0] - 2024-02-07

### Fixed

- Fixed scrolling in long `OptionList` by adding max height of 100% https://github.com/Textualize/textual/issues/4021
- Fixed `DirectoryTree.clear_node` not clearing the node specified https://github.com/Textualize/textual/issues/4122

### Changed

- `DirectoryTree.reload` and `DirectoryTree.reload_node` now preserve state when reloading https://github.com/Textualize/textual/issues/4056
- Fixed a crash in the TextArea when performing a backward replace https://github.com/Textualize/textual/pull/4126
- Fixed selection not updating correctly when pasting while there's a non-zero selection https://github.com/Textualize/textual/pull/4126
- Breaking change: `TextArea` will not use `Escape` to shift focus if the `tab_behaviour` is the default https://github.com/Textualize/textual/issues/4110
- `TextArea` cursor will now be invisible before first focus https://github.com/Textualize/textual/pull/4128
- Fix toggling `TextArea.cursor_blink` reactive when widget does not have focus https://github.com/Textualize/textual/pull/4128

### Added

- Added DOMQuery.set https://github.com/Textualize/textual/pull/4075
- Added DOMNode.set_reactive https://github.com/Textualize/textual/pull/4075
- Added DOMNode.data_bind https://github.com/Textualize/textual/pull/4075
- Added DOMNode.action_toggle https://github.com/Textualize/textual/pull/4075
- Added Worker.cancelled_event https://github.com/Textualize/textual/pull/4075
- `Tree` (and `DirectoryTree`) grew an attribute `lock` that can be used for synchronization across coroutines https://github.com/Textualize/textual/issues/4056


## [0.48.2] - 2024-02-02

### Fixed

- Fixed a hang in the Linux driver when connected to a pipe https://github.com/Textualize/textual/issues/4104
- Fixed broken `OptionList` `Option.id` mappings https://github.com/Textualize/textual/issues/4101

### Changed

- Breaking change: keyboard navigation in `RadioSet`, `ListView`, `OptionList`, and `SelectionList`, no longer allows highlighting disabled items https://github.com/Textualize/textual/issues/3881

## [0.48.1] - 2024-02-01

### Fixed

- `TextArea` uses CSS theme by default instead of `monokai` https://github.com/Textualize/textual/pull/4091

## [0.48.0] - 2024-02-01
>>>>>>> b28ad500

### Changed

- Breaking change: Significant changes to `TextArea.__init__` default values/behaviour https://github.com/Textualize/textual/pull/3933
  - `soft_wrap=True` - soft wrapping is now enabled by default.
  - `show_line_numbers=False` - line numbers are now disabled by default.
  - `tab_behaviour="focus"` - pressing the tab key now switches focus instead of indenting by default.
- Breaking change: `TextArea` default theme changed to CSS, and default styling changed https://github.com/Textualize/textual/pull/4074
- Breaking change: `DOMNode.has_pseudo_class` now accepts a single name only https://github.com/Textualize/textual/pull/3970
- Made `textual.cache` (formerly `textual._cache`) public https://github.com/Textualize/textual/pull/3976
- `Tab.label` can now be used to change the label of a tab https://github.com/Textualize/textual/pull/3979
- Changed the default notification timeout from 3 to 5 seconds https://github.com/Textualize/textual/pull/4059
- Prior scroll animations are now cancelled on new scrolls https://github.com/Textualize/textual/pull/4081

### Added

- Added `DOMNode.has_pseudo_classes` https://github.com/Textualize/textual/pull/3970
- Added `Widget.allow_focus` and `Widget.allow_focus_children` https://github.com/Textualize/textual/pull/3989
- Added `TextArea.soft_wrap` reactive attribute added https://github.com/Textualize/textual/pull/3933
- Added `TextArea.tab_behaviour` reactive attribute added https://github.com/Textualize/textual/pull/3933
- Added `TextArea.code_editor` classmethod/alternative constructor https://github.com/Textualize/textual/pull/3933
- Added `TextArea.wrapped_document` attribute which can convert between wrapped visual coordinates and locations https://github.com/Textualize/textual/pull/3933
- Added `show_line_numbers` to `TextArea.__init__` https://github.com/Textualize/textual/pull/3933
- Added component classes allowing `TextArea` to be styled using CSS https://github.com/Textualize/textual/pull/4074
- Added `Query.blur` and `Query.focus` https://github.com/Textualize/textual/pull/4012
- Added `MessagePump.message_queue_size` https://github.com/Textualize/textual/pull/4012
- Added `TabbedContent.active_pane` https://github.com/Textualize/textual/pull/4012
- Added `App.suspend` https://github.com/Textualize/textual/pull/4064
- Added `App.action_suspend_process` https://github.com/Textualize/textual/pull/4064

### Fixed

- Parameter `animate` from `DataTable.move_cursor` was being ignored https://github.com/Textualize/textual/issues/3840
- Fixed a crash if `DirectoryTree.show_root` was set before the DOM was fully available https://github.com/Textualize/textual/issues/2363
- Live reloading of TCSS wouldn't apply CSS changes to screens under the top screen of the stack https://github.com/Textualize/textual/issues/3931
- `SelectionList` option IDs are usable as soon as the widget is instantiated https://github.com/Textualize/textual/issues/3903
- Fix issue with `Strip.crop` when crop window start aligned with strip end https://github.com/Textualize/textual/pull/3998
- Fixed Strip.crop_extend https://github.com/Textualize/textual/pull/4011
- Fix for percentage dimensions https://github.com/Textualize/textual/pull/4037
- Fixed a crash if the `TextArea` language was set but tree-sitter language binaries were not installed https://github.com/Textualize/textual/issues/4045
- Ensuring `TextArea.SelectionChanged` message only sends when the updated selection is different https://github.com/Textualize/textual/pull/3933
- Fixed declaration after nested rule set causing a parse error https://github.com/Textualize/textual/pull/4012
- ID and class validation was too lenient https://github.com/Textualize/textual/issues/3954
- Fixed CSS watcher crash if file becomes unreadable (even temporarily) https://github.com/Textualize/textual/pull/4079
- Fixed display of keys when used in conjunction with other keys https://github.com/Textualize/textual/pull/3050
- Fixed double detection of <kbd>Escape</kbd> on Windows https://github.com/Textualize/textual/issues/4038

## [0.47.1] - 2024-01-05

### Fixed

- Fixed nested specificity https://github.com/Textualize/textual/pull/3963

## [0.47.0] - 2024-01-04

### Fixed

- `Widget.move_child` would break if `before`/`after` is set to the index of the widget in `child` https://github.com/Textualize/textual/issues/1743
- Fixed auto width text not processing markup https://github.com/Textualize/textual/issues/3918
- Fixed `Tree.clear` not retaining the root's expanded state https://github.com/Textualize/textual/issues/3557

### Changed

- Breaking change: `Widget.move_child` parameters `before` and `after` are now keyword-only https://github.com/Textualize/textual/pull/3896
- Style tweak to toasts https://github.com/Textualize/textual/pull/3955

### Added

- Added textual.lazy https://github.com/Textualize/textual/pull/3936
- Added App.push_screen_wait https://github.com/Textualize/textual/pull/3955
- Added nesting of CSS https://github.com/Textualize/textual/pull/3946

## [0.46.0] - 2023-12-17

### Fixed

- Disabled radio buttons could be selected with the keyboard https://github.com/Textualize/textual/issues/3839
- Fixed zero width scrollbars causing content to disappear https://github.com/Textualize/textual/issues/3886

### Changed

- The tabs within a `TabbedContent` now prefix their IDs to stop any clash with their associated `TabPane` https://github.com/Textualize/textual/pull/3815
- Breaking change: `tab` is no longer a `@on` decorator selector for `TabbedContent.TabActivated` -- use `pane` instead https://github.com/Textualize/textual/pull/3815

### Added

- Added `Collapsible.title` reactive attribute https://github.com/Textualize/textual/pull/3830
- Added a `pane` attribute to `TabbedContent.TabActivated` https://github.com/Textualize/textual/pull/3815
- Added caching of rules attributes and `cache` parameter to Stylesheet.apply https://github.com/Textualize/textual/pull/3880

## [0.45.1] - 2023-12-12

### Fixed

- Fixed issues where styles wouldn't update if changed in mount. https://github.com/Textualize/textual/pull/3860

## [0.45.0] - 2023-12-12

### Fixed

- Fixed `DataTable.update_cell` not raising an error with an invalid column key https://github.com/Textualize/textual/issues/3335
- Fixed `Input` showing suggestions when not focused https://github.com/Textualize/textual/pull/3808
- Fixed loading indicator not covering scrollbars https://github.com/Textualize/textual/pull/3816

### Removed

- Removed renderables/align.py which was no longer used.

### Changed

- Dropped ALLOW_CHILDREN flag introduced in 0.43.0 https://github.com/Textualize/textual/pull/3814
- Widgets with an auto height in an auto height container will now expand if they have no siblings https://github.com/Textualize/textual/pull/3814
- Breaking change: Removed `limit_rules` from Stylesheet.apply https://github.com/Textualize/textual/pull/3844

### Added

- Added `get_loading_widget` to Widget and App customize the loading widget. https://github.com/Textualize/textual/pull/3816
- Added messages `Collapsible.Expanded` and `Collapsible.Collapsed` that inherit from `Collapsible.Toggled`. https://github.com/Textualize/textual/issues/3824

## [0.44.1] - 2023-12-4

### Fixed

- Fixed slow scrolling when there are many widgets https://github.com/Textualize/textual/pull/3801

## [0.44.0] - 2023-12-1

### Changed

- Breaking change: Dropped 3.7 support https://github.com/Textualize/textual/pull/3766
- Breaking changes https://github.com/Textualize/textual/issues/1530
 - `link-hover-background` renamed to `link-background-hover`
 - `link-hover-color` renamed to `link-color-hover`
 - `link-hover-style` renamed to `link-style-hover`
- `Tree` now forces a scroll when `scroll_to_node` is called https://github.com/Textualize/textual/pull/3786
- Brought rxvt's use of shift-numpad keys in line with most other terminals https://github.com/Textualize/textual/pull/3769

### Added

- Added support for Ctrl+Fn and Ctrl+Shift+Fn keys in urxvt https://github.com/Textualize/textual/pull/3737
- Friendly error messages when trying to mount non-widgets https://github.com/Textualize/textual/pull/3780
- Added `Select.from_values` class method that can be used to initialize a Select control with an iterator of values https://github.com/Textualize/textual/pull/3743

### Fixed

- Fixed NoWidget when mouse goes outside window https://github.com/Textualize/textual/pull/3790
- Removed spurious print statements from press_keys https://github.com/Textualize/textual/issues/3785

## [0.43.2] - 2023-11-29

### Fixed

- Fixed NoWidget error https://github.com/Textualize/textual/pull/3779

## [0.43.1] - 2023-11-29

### Fixed

- Fixed clicking on scrollbar moves TextArea cursor https://github.com/Textualize/textual/issues/3763

## [0.43.0] - 2023-11-28

### Fixed

- Fixed mouse targeting issue in `TextArea` when tabs were not fully expanded https://github.com/Textualize/textual/pull/3725
- Fixed `Select` not updating after changing the `prompt` reactive https://github.com/Textualize/textual/issues/2983
- Fixed flicker when updating Markdown https://github.com/Textualize/textual/pull/3757

### Added

- Added experimental Canvas class https://github.com/Textualize/textual/pull/3669/
- Added `keyline` rule https://github.com/Textualize/textual/pull/3669/
- Widgets can now have an ALLOW_CHILDREN (bool) classvar to disallow adding children to a widget https://github.com/Textualize/textual/pull/3758
- Added the ability to set the `label` property of a `Checkbox` https://github.com/Textualize/textual/pull/3765
- Added the ability to set the `label` property of a `RadioButton` https://github.com/Textualize/textual/pull/3765
- Added support for various modified edit and navigation keys in urxvt https://github.com/Textualize/textual/pull/3739
- Added app focus/blur for textual-web https://github.com/Textualize/textual/pull/3767

### Changed

- Method `MarkdownTableOfContents.set_table_of_contents` renamed to `MarkdownTableOfContents.rebuild_table_of_contents` https://github.com/Textualize/textual/pull/3730
- Exception `Tree.UnknownNodeID` moved out of `Tree`, import from `textual.widgets.tree` https://github.com/Textualize/textual/pull/3730
- Exception `TreeNode.RemoveRootError` moved out of `TreeNode`, import from `textual.widgets.tree` https://github.com/Textualize/textual/pull/3730
- Optimized startup time https://github.com/Textualize/textual/pull/3753
- App.COMMANDS or Screen.COMMANDS can now accept a callable which returns a command palette provider https://github.com/Textualize/textual/pull/3756

## [0.42.0] - 2023-11-22

### Fixed

- Duplicate CSS errors when parsing CSS from a screen https://github.com/Textualize/textual/issues/3581
- Added missing `blur` pseudo class https://github.com/Textualize/textual/issues/3439
- Fixed visual glitched characters on Windows due to Python limitation https://github.com/Textualize/textual/issues/2548
- Fixed `ScrollableContainer` to receive focus https://github.com/Textualize/textual/pull/3632
- Fixed app-level queries causing a crash when the command palette is active https://github.com/Textualize/textual/issues/3633
- Fixed outline not rendering correctly in some scenarios (e.g. on Button widgets) https://github.com/Textualize/textual/issues/3628
- Fixed live-reloading of screen CSS https://github.com/Textualize/textual/issues/3454
- `Select.value` could be in an invalid state https://github.com/Textualize/textual/issues/3612
- Off-by-one in CSS error reporting https://github.com/Textualize/textual/issues/3625
- Loading indicators and app notifications overlapped in the wrong order https://github.com/Textualize/textual/issues/3677
- Widgets being loaded are disabled and have their scrolling explicitly disabled too https://github.com/Textualize/textual/issues/3677
- Method render on a widget could be called before mounting said widget https://github.com/Textualize/textual/issues/2914

### Added

- Exceptions to `textual.widgets.select` https://github.com/Textualize/textual/pull/3614
  - `InvalidSelectValueError` for when setting a `Select` to an invalid value
  - `EmptySelectError` when creating/setting a `Select` to have no options when `allow_blank` is `False`
- `Select` methods https://github.com/Textualize/textual/pull/3614
  - `clear`
  - `is_blank`
- Constant `Select.BLANK` to flag an empty selection https://github.com/Textualize/textual/pull/3614
- Added `restrict`, `type`, `max_length`, and `valid_empty` to Input https://github.com/Textualize/textual/pull/3657
- Added `Pilot.mouse_down` to simulate `MouseDown` events https://github.com/Textualize/textual/pull/3495
- Added `Pilot.mouse_up` to simulate `MouseUp` events https://github.com/Textualize/textual/pull/3495
- Added `Widget.is_mounted` property https://github.com/Textualize/textual/pull/3709
- Added `TreeNode.refresh` https://github.com/Textualize/textual/pull/3639

### Changed

- CSS error reporting will no longer provide links to the files in question https://github.com/Textualize/textual/pull/3582
- inline CSS error reporting will report widget/class variable where the CSS was read from https://github.com/Textualize/textual/pull/3582
- Breaking change: `Tree.refresh_line` has now become an internal https://github.com/Textualize/textual/pull/3639
- Breaking change: Setting `Select.value` to `None` no longer clears the selection (See `Select.BLANK` and `Select.clear`) https://github.com/Textualize/textual/pull/3614
- Breaking change: `Button` no longer inherits from `Static`, now it inherits directly from `Widget` https://github.com/Textualize/textual/issues/3603
- Rich markup in markdown headings is now escaped when building the TOC https://github.com/Textualize/textual/issues/3689
- Mechanics behind mouse clicks. See [this](https://github.com/Textualize/textual/pull/3495#issue-1934915047) for more details. https://github.com/Textualize/textual/pull/3495
- Breaking change: max/min-width/height now includes padding and border. https://github.com/Textualize/textual/pull/3712

## [0.41.0] - 2023-10-31

### Fixed

- Fixed `Input.cursor_blink` reactive not changing blink state after `Input` was mounted https://github.com/Textualize/textual/pull/3498
- Fixed `Tabs.active` attribute value not being re-assigned after removing a tab or clearing https://github.com/Textualize/textual/pull/3498
- Fixed `DirectoryTree` race-condition crash when changing path https://github.com/Textualize/textual/pull/3498
- Fixed issue with `LRUCache.discard` https://github.com/Textualize/textual/issues/3537
- Fixed `DataTable` not scrolling to rows that were just added https://github.com/Textualize/textual/pull/3552
- Fixed cache bug with `DataTable.update_cell` https://github.com/Textualize/textual/pull/3551
- Fixed CSS errors being repeated https://github.com/Textualize/textual/pull/3566
- Fix issue with chunky highlights on buttons https://github.com/Textualize/textual/pull/3571
- Fixed `OptionList` event leakage from `CommandPalette` to `App`.
- Fixed crash in `LoadingIndicator` https://github.com/Textualize/textual/pull/3498
- Fixed crash when `Tabs` appeared as a descendant of `TabbedContent` in the DOM https://github.com/Textualize/textual/pull/3602
- Fixed the command palette cancelling other workers https://github.com/Textualize/textual/issues/3615

### Added

- Add Document `get_index_from_location` / `get_location_from_index` https://github.com/Textualize/textual/pull/3410
- Add setter for `TextArea.text` https://github.com/Textualize/textual/discussions/3525
- Added `key` argument to the `DataTable.sort()` method, allowing the table to be sorted using a custom function (or other callable) https://github.com/Textualize/textual/pull/3090
- Added `initial` to all css rules, which restores default (i.e. value from DEFAULT_CSS) https://github.com/Textualize/textual/pull/3566
- Added HorizontalPad to pad.py https://github.com/Textualize/textual/pull/3571
- Added `AwaitComplete` class, to be used for optionally awaitable return values https://github.com/Textualize/textual/pull/3498

### Changed

- Breaking change: `Button.ACTIVE_EFFECT_DURATION` classvar converted to `Button.active_effect_duration` attribute https://github.com/Textualize/textual/pull/3498
- Breaking change: `Input.blink_timer` made private (renamed to `Input._blink_timer`) https://github.com/Textualize/textual/pull/3498
- Breaking change: `Input.cursor_blink` reactive updated to not run on mount (now `init=False`) https://github.com/Textualize/textual/pull/3498
- Breaking change: `AwaitTabbedContent` class removed https://github.com/Textualize/textual/pull/3498
- Breaking change: `Tabs.remove_tab` now returns an `AwaitComplete` instead of an `AwaitRemove` https://github.com/Textualize/textual/pull/3498
- Breaking change: `Tabs.clear` now returns an `AwaitComplete` instead of an `AwaitRemove` https://github.com/Textualize/textual/pull/3498
- `TabbedContent.add_pane` now returns an `AwaitComplete` instead of an `AwaitTabbedContent` https://github.com/Textualize/textual/pull/3498
- `TabbedContent.remove_pane` now returns an `AwaitComplete` instead of an `AwaitTabbedContent` https://github.com/Textualize/textual/pull/3498
- `TabbedContent.clear_pane` now returns an `AwaitComplete` instead of an `AwaitTabbedContent` https://github.com/Textualize/textual/pull/3498
- `Tabs.add_tab` now returns an `AwaitComplete` instead of an `AwaitMount` https://github.com/Textualize/textual/pull/3498
- `DirectoryTree.reload` now returns an `AwaitComplete`, which may be awaited to ensure the node has finished being processed by the internal queue https://github.com/Textualize/textual/pull/3498
- `Tabs.remove_tab` now returns an `AwaitComplete`, which may be awaited to ensure the tab is unmounted and internal state is updated https://github.com/Textualize/textual/pull/3498
- `App.switch_mode` now returns an `AwaitMount`, which may be awaited to ensure the screen is mounted https://github.com/Textualize/textual/pull/3498
- Buttons will now display multiple lines, and have auto height https://github.com/Textualize/textual/pull/3539
- DataTable now has a max-height of 100vh rather than 100%, which doesn't work with auto
- Breaking change: empty rules now result in an error https://github.com/Textualize/textual/pull/3566
- Improved startup time by caching CSS parsing https://github.com/Textualize/textual/pull/3575
- Workers are now created/run in a thread-safe way https://github.com/Textualize/textual/pull/3586

## [0.40.0] - 2023-10-11

### Added

- Added `loading` reactive property to widgets https://github.com/Textualize/textual/pull/3509

## [0.39.0] - 2023-10-10

### Fixed

- `Pilot.click`/`Pilot.hover` can't use `Screen` as a selector https://github.com/Textualize/textual/issues/3395
- App exception when a `Tree` is initialized/mounted with `disabled=True` https://github.com/Textualize/textual/issues/3407
- Fixed `print` locations not being correctly reported in `textual console` https://github.com/Textualize/textual/issues/3237
- Fix location of IME and emoji popups https://github.com/Textualize/textual/pull/3408
- Fixed application freeze when pasting an emoji into an application on Windows https://github.com/Textualize/textual/issues/3178
- Fixed duplicate option ID handling in the `OptionList` https://github.com/Textualize/textual/issues/3455
- Fix crash when removing and updating DataTable cell at same time https://github.com/Textualize/textual/pull/3487
- Fixed fractional styles to allow integer values https://github.com/Textualize/textual/issues/3414
- Stop eating stdout/stderr in headless mode - print works again in tests https://github.com/Textualize/textual/pull/3486

### Added

- `OutOfBounds` exception to be raised by `Pilot` https://github.com/Textualize/textual/pull/3360
- `TextArea.cursor_screen_offset` property for getting the screen-relative position of the cursor https://github.com/Textualize/textual/pull/3408
- `Input.cursor_screen_offset` property for getting the screen-relative position of the cursor https://github.com/Textualize/textual/pull/3408
- Reactive `cell_padding` (and respective parameter) to define horizontal cell padding in data table columns https://github.com/Textualize/textual/issues/3435
- Added `Input.clear` method https://github.com/Textualize/textual/pull/3430
- Added `TextArea.SelectionChanged` and `TextArea.Changed` messages https://github.com/Textualize/textual/pull/3442
- Added `wait_for_dismiss` parameter to `App.push_screen` https://github.com/Textualize/textual/pull/3477
- Allow scrollbar-size to be set to 0 to achieve scrollable containers with no visible scrollbars https://github.com/Textualize/textual/pull/3488

### Changed

- Breaking change: tree-sitter and tree-sitter-languages dependencies moved to `syntax` extra https://github.com/Textualize/textual/pull/3398
- `Pilot.click`/`Pilot.hover` now raises `OutOfBounds` when clicking outside visible screen https://github.com/Textualize/textual/pull/3360
- `Pilot.click`/`Pilot.hover` now return a Boolean indicating whether the click/hover landed on the widget that matches the selector https://github.com/Textualize/textual/pull/3360
- Added a delay to when the `No Matches` message appears in the command palette, thus removing a flicker https://github.com/Textualize/textual/pull/3399
- Timer callbacks are now typed more loosely https://github.com/Textualize/textual/issues/3434

## [0.38.1] - 2023-09-21

### Fixed

- Hotfix - added missing highlight files in build distribution https://github.com/Textualize/textual/pull/3370

## [0.38.0] - 2023-09-21

### Added

- Added a TextArea https://github.com/Textualize/textual/pull/2931
- Added :dark and :light pseudo classes

### Fixed

- Fixed `DataTable` not updating component styles on hot-reloading https://github.com/Textualize/textual/issues/3312

### Changed

- Breaking change: CSS in DEFAULT_CSS is now automatically scoped to the widget (set SCOPED_CSS=False) to disable
- Breaking change: Changed `Markdown.goto_anchor` to return a boolean (if the anchor was found) instead of `None` https://github.com/Textualize/textual/pull/3334

## [0.37.1] - 2023-09-16

### Fixed

- Fixed the command palette crashing with a `TimeoutError` in any Python before 3.11 https://github.com/Textualize/textual/issues/3320
- Fixed `Input` event leakage from `CommandPalette` to `App`.

## [0.37.0] - 2023-09-15

### Added

- Added the command palette https://github.com/Textualize/textual/pull/3058
- `Input` is now validated when focus moves out of it https://github.com/Textualize/textual/pull/3193
- Attribute `Input.validate_on` (and `__init__` parameter of the same name) to customise when validation occurs https://github.com/Textualize/textual/pull/3193
- Screen-specific (sub-)title attributes https://github.com/Textualize/textual/pull/3199:
  - `Screen.TITLE`
  - `Screen.SUB_TITLE`
  - `Screen.title`
  - `Screen.sub_title`
- Properties `Header.screen_title` and `Header.screen_sub_title` https://github.com/Textualize/textual/pull/3199
- Added `DirectoryTree.DirectorySelected` message https://github.com/Textualize/textual/issues/3200
- Added `widgets.Collapsible` contributed by Sunyoung Yoo https://github.com/Textualize/textual/pull/2989

### Fixed

- Fixed a crash when removing an option from an `OptionList` while the mouse is hovering over the last option https://github.com/Textualize/textual/issues/3270
- Fixed a crash in `MarkdownViewer` when clicking on a link that contains an anchor https://github.com/Textualize/textual/issues/3094
- Fixed wrong message pump in pop_screen https://github.com/Textualize/textual/pull/3315

### Changed

- Widget.notify and App.notify are now thread-safe https://github.com/Textualize/textual/pull/3275
- Breaking change: Widget.notify and App.notify now return None https://github.com/Textualize/textual/pull/3275
- App.unnotify is now private (renamed to App._unnotify) https://github.com/Textualize/textual/pull/3275
- `Markdown.load` will now attempt to scroll to a related heading if an anchor is provided https://github.com/Textualize/textual/pull/3244
- `ProgressBar` explicitly supports being set back to its indeterminate state https://github.com/Textualize/textual/pull/3286

## [0.36.0] - 2023-09-05

### Added

- TCSS styles `layer` and `layers` can be strings https://github.com/Textualize/textual/pull/3169
- `App.return_code` for the app return code https://github.com/Textualize/textual/pull/3202
- Added `animate` switch to `Tree.scroll_to_line` and `Tree.scroll_to_node` https://github.com/Textualize/textual/pull/3210
- Added `Rule` widget https://github.com/Textualize/textual/pull/3209
- Added App.current_mode to get the current mode https://github.com/Textualize/textual/pull/3233

### Changed

- Reactive callbacks are now scheduled on the message pump of the reactable that is watching instead of the owner of reactive attribute https://github.com/Textualize/textual/pull/3065
- Callbacks scheduled with `call_next` will now have the same prevented messages as when the callback was scheduled https://github.com/Textualize/textual/pull/3065
- Added `cursor_type` to the `DataTable` constructor.
- Fixed `push_screen` not updating Screen.CSS styles https://github.com/Textualize/textual/issues/3217
- `DataTable.add_row` accepts `height=None` to automatically compute optimal height for a row https://github.com/Textualize/textual/pull/3213

### Fixed

- Fixed flicker when calling pop_screen multiple times https://github.com/Textualize/textual/issues/3126
- Fixed setting styles.layout not updating https://github.com/Textualize/textual/issues/3047
- Fixed flicker when scrolling tree up or down a line https://github.com/Textualize/textual/issues/3206

## [0.35.1]

### Fixed

- Fixed flash of 80x24 interface in textual-web

## [0.35.0]

### Added

- Ability to enable/disable tabs via the reactive `disabled` in tab panes https://github.com/Textualize/textual/pull/3152
- Textual-web driver support for Windows

### Fixed

- Could not hide/show/disable/enable tabs in nested `TabbedContent` https://github.com/Textualize/textual/pull/3150

## [0.34.0] - 2023-08-22

### Added

- Methods `TabbedContent.disable_tab` and `TabbedContent.enable_tab` https://github.com/Textualize/textual/pull/3112
- Methods `Tabs.disable` and `Tabs.enable` https://github.com/Textualize/textual/pull/3112
- Messages `Tab.Disabled`, `Tab.Enabled`, `Tabs.TabDisabled` and `Tabs.Enabled` https://github.com/Textualize/textual/pull/3112
- Methods `TabbedContent.hide_tab` and `TabbedContent.show_tab` https://github.com/Textualize/textual/pull/3112
- Methods `Tabs.hide` and `Tabs.show` https://github.com/Textualize/textual/pull/3112
- Messages `Tabs.TabHidden` and `Tabs.TabShown` https://github.com/Textualize/textual/pull/3112
- Added `ListView.extend` method to append multiple items https://github.com/Textualize/textual/pull/3012

### Changed

- grid-columns and grid-rows now accept an `auto` token to detect the optimal size https://github.com/Textualize/textual/pull/3107
- LoadingIndicator now has a minimum height of 1 line.

### Fixed

- Fixed auto height container with default grid-rows https://github.com/Textualize/textual/issues/1597
- Fixed `page_up` and `page_down` bug in `DataTable` when `show_header = False` https://github.com/Textualize/textual/pull/3093
- Fixed issue with visible children inside invisible container when moving focus https://github.com/Textualize/textual/issues/3053

## [0.33.0] - 2023-08-15

### Fixed

- Fixed unintuitive sizing behaviour of TabbedContent https://github.com/Textualize/textual/issues/2411
- Fixed relative units not always expanding auto containers https://github.com/Textualize/textual/pull/3059
- Fixed background refresh https://github.com/Textualize/textual/issues/3055
- Fixed `SelectionList.clear_options` https://github.com/Textualize/textual/pull/3075
- `MouseMove` events bubble up from widgets. `App` and `Screen` receive `MouseMove` events even if there's no Widget under the cursor. https://github.com/Textualize/textual/issues/2905
- Fixed click on double-width char https://github.com/Textualize/textual/issues/2968

### Changed

- Breaking change: `DOMNode.visible` now takes into account full DOM to report whether a node is visible or not.

### Removed

- Property `Widget.focusable_children` https://github.com/Textualize/textual/pull/3070

### Added

- Added an interface for replacing prompt of an individual option in an `OptionList` https://github.com/Textualize/textual/issues/2603
- Added `DirectoryTree.reload_node` method https://github.com/Textualize/textual/issues/2757
- Added widgets.Digit https://github.com/Textualize/textual/pull/3073
- Added `BORDER_TITLE` and `BORDER_SUBTITLE` classvars to Widget https://github.com/Textualize/textual/pull/3097

### Changed

- DescendantBlur and DescendantFocus can now be used with @on decorator

## [0.32.0] - 2023-08-03

### Added

- Added widgets.Log
- Added Widget.is_vertical_scroll_end, Widget.is_horizontal_scroll_end, Widget.is_vertical_scrollbar_grabbed, Widget.is_horizontal_scrollbar_grabbed

### Changed

- Breaking change: Renamed TextLog to RichLog

## [0.31.0] - 2023-08-01

### Added

- Added App.begin_capture_print, App.end_capture_print, Widget.begin_capture_print, Widget.end_capture_print https://github.com/Textualize/textual/issues/2952
- Added the ability to run async methods as thread workers https://github.com/Textualize/textual/pull/2938
- Added `App.stop_animation` https://github.com/Textualize/textual/issues/2786
- Added `Widget.stop_animation` https://github.com/Textualize/textual/issues/2786

### Changed

- Breaking change: Creating a thread worker now requires that a `thread=True` keyword argument is passed https://github.com/Textualize/textual/pull/2938
- Breaking change: `Markdown.load` no longer captures all errors and returns a `bool`, errors now propagate https://github.com/Textualize/textual/issues/2956
- Breaking change: the default style of a `DataTable` now has `max-height: 100%` https://github.com/Textualize/textual/issues/2959

### Fixed

- Fixed a crash when a `SelectionList` had a prompt wider than itself https://github.com/Textualize/textual/issues/2900
- Fixed a bug where `Click` events were bubbling up from `Switch` widgets https://github.com/Textualize/textual/issues/2366
- Fixed a crash when using empty CSS variables https://github.com/Textualize/textual/issues/1849
- Fixed issue with tabs in TextLog https://github.com/Textualize/textual/issues/3007
- Fixed a bug with `DataTable` hover highlighting https://github.com/Textualize/textual/issues/2909

## [0.30.0] - 2023-07-17

### Added

- Added `DataTable.remove_column` method https://github.com/Textualize/textual/pull/2899
- Added notifications https://github.com/Textualize/textual/pull/2866
- Added `on_complete` callback to scroll methods https://github.com/Textualize/textual/pull/2903

### Fixed

- Fixed CancelledError issue with timer https://github.com/Textualize/textual/issues/2854
- Fixed Toggle Buttons issue with not being clickable/hoverable https://github.com/Textualize/textual/pull/2930


## [0.29.0] - 2023-07-03

### Changed

- Factored dev tools (`textual` command) in to external lib (`textual-dev`).

### Added

- Updated `DataTable.get_cell` type hints to accept string keys https://github.com/Textualize/textual/issues/2586
- Added `DataTable.get_cell_coordinate` method
- Added `DataTable.get_row_index` method https://github.com/Textualize/textual/issues/2587
- Added `DataTable.get_column_index` method
- Added can-focus pseudo-class to target widgets that may receive focus
- Make `Markdown.update` optionally awaitable https://github.com/Textualize/textual/pull/2838
- Added `default` parameter to `DataTable.add_column` for populating existing rows https://github.com/Textualize/textual/pull/2836
- Added can-focus pseudo-class to target widgets that may receive focus

### Fixed

- Fixed crash when columns were added to populated `DataTable` https://github.com/Textualize/textual/pull/2836
- Fixed issues with opacity on Screens https://github.com/Textualize/textual/issues/2616
- Fixed style problem with selected selections in a non-focused selection list https://github.com/Textualize/textual/issues/2768
- Fixed sys.stdout and sys.stderr being None https://github.com/Textualize/textual/issues/2879

## [0.28.1] - 2023-06-20

### Fixed

- Fixed indented code blocks not showing up in `Markdown` https://github.com/Textualize/textual/issues/2781
- Fixed inline code blocks in lists showing out of order in `Markdown` https://github.com/Textualize/textual/issues/2676
- Fixed list items in a `Markdown` being added to the focus chain https://github.com/Textualize/textual/issues/2380
- Fixed `Tabs` posting unnecessary messages when removing non-active tabs https://github.com/Textualize/textual/issues/2807
- call_after_refresh will preserve the sender within the callback https://github.com/Textualize/textual/pull/2806

### Added

- Added a method of allowing third party code to handle unhandled tokens in `Markdown` https://github.com/Textualize/textual/pull/2803
- Added `MarkdownBlock` as an exported symbol in `textual.widgets.markdown` https://github.com/Textualize/textual/pull/2803

### Changed

- Tooltips are now inherited, so will work with compound widgets


## [0.28.0] - 2023-06-19

### Added

- The devtools console now confirms when CSS files have been successfully loaded after a previous error https://github.com/Textualize/textual/pull/2716
- Class variable `CSS` to screens https://github.com/Textualize/textual/issues/2137
- Class variable `CSS_PATH` to screens https://github.com/Textualize/textual/issues/2137
- Added `cursor_foreground_priority` and `cursor_background_priority` to `DataTable` https://github.com/Textualize/textual/pull/2736
- Added Region.center
- Added `center` parameter to `Widget.scroll_to_region`
- Added `origin_visible` parameter to `Widget.scroll_to_region`
- Added `origin_visible` parameter to `Widget.scroll_to_center`
- Added `TabbedContent.tab_count` https://github.com/Textualize/textual/pull/2751
- Added `TabbedContent.add_pane` https://github.com/Textualize/textual/pull/2751
- Added `TabbedContent.remove_pane` https://github.com/Textualize/textual/pull/2751
- Added `TabbedContent.clear_panes` https://github.com/Textualize/textual/pull/2751
- Added `TabbedContent.Cleared` https://github.com/Textualize/textual/pull/2751

### Fixed

- Fixed setting `TreeNode.label` on an existing `Tree` node not immediately refreshing https://github.com/Textualize/textual/pull/2713
- Correctly implement `__eq__` protocol in DataTable https://github.com/Textualize/textual/pull/2705
- Fixed exceptions in Pilot tests being silently ignored https://github.com/Textualize/textual/pull/2754
- Fixed issue where internal data of `OptionList` could be invalid for short window after `clear_options` https://github.com/Textualize/textual/pull/2754
- Fixed `Tooltip` causing a `query_one` on a lone `Static` to fail https://github.com/Textualize/textual/issues/2723
- Nested widgets wouldn't lose focus when parent is disabled https://github.com/Textualize/textual/issues/2772
- Fixed the `Tabs` `Underline` highlight getting "lost" in some extreme situations https://github.com/Textualize/textual/pull/2751

### Changed

- Breaking change: The `@on` decorator will now match a message class and any child classes https://github.com/Textualize/textual/pull/2746
- Breaking change: Styles update to checkbox, radiobutton, OptionList, Select, SelectionList, Switch https://github.com/Textualize/textual/pull/2777
- `Tabs.add_tab` is now optionally awaitable https://github.com/Textualize/textual/pull/2778
- `Tabs.add_tab` now takes `before` and `after` arguments to position a new tab https://github.com/Textualize/textual/pull/2778
- `Tabs.remove_tab` is now optionally awaitable https://github.com/Textualize/textual/pull/2778
- Breaking change: `Tabs.clear` has been changed from returning `self` to being optionally awaitable https://github.com/Textualize/textual/pull/2778

## [0.27.0] - 2023-06-01

### Fixed

- Fixed zero division error https://github.com/Textualize/textual/issues/2673
- Fix `scroll_to_center` when there were nested layers out of view (Compositor full_map not populated fully) https://github.com/Textualize/textual/pull/2684
- Fix crash when `Select` widget value attribute was set in `compose` https://github.com/Textualize/textual/pull/2690
- Issue with computing progress in workers https://github.com/Textualize/textual/pull/2686
- Issues with `switch_screen` not updating the results callback appropriately https://github.com/Textualize/textual/issues/2650
- Fixed incorrect mount order https://github.com/Textualize/textual/pull/2702

### Added

- `work` decorator accepts `description` parameter to add debug string https://github.com/Textualize/textual/issues/2597
- Added `SelectionList` widget https://github.com/Textualize/textual/pull/2652
- `App.AUTO_FOCUS` to set auto focus on all screens https://github.com/Textualize/textual/issues/2594
- Option to `scroll_to_center` to ensure we don't scroll such that the top left corner of the widget is not visible https://github.com/Textualize/textual/pull/2682
- Added `Widget.tooltip` property https://github.com/Textualize/textual/pull/2670
- Added `Region.inflect` https://github.com/Textualize/textual/pull/2670
- `Suggester` API to compose with widgets for automatic suggestions https://github.com/Textualize/textual/issues/2330
- `SuggestFromList` class to let widgets get completions from a fixed set of options https://github.com/Textualize/textual/pull/2604
- `Input` has a new component class `input--suggestion` https://github.com/Textualize/textual/pull/2604
- Added `Widget.remove_children` https://github.com/Textualize/textual/pull/2657
- Added `Validator` framework and validation for `Input` https://github.com/Textualize/textual/pull/2600
- Ability to have private and public validate methods https://github.com/Textualize/textual/pull/2708
- Ability to have private compute methods https://github.com/Textualize/textual/pull/2708
- Added `message_hook` to App.run_test https://github.com/Textualize/textual/pull/2702
- Added `Sparkline` widget https://github.com/Textualize/textual/pull/2631

### Changed

- `Placeholder` now sets its color cycle per app https://github.com/Textualize/textual/issues/2590
- Footer now clears key highlight regardless of whether it's in the active screen or not https://github.com/Textualize/textual/issues/2606
- The default Widget repr no longer displays classes and pseudo-classes (to reduce noise in logs). Add them to your `__rich_repr__` method if needed. https://github.com/Textualize/textual/pull/2623
- Setting `Screen.AUTO_FOCUS` to `None` will inherit `AUTO_FOCUS` from the app instead of disabling it https://github.com/Textualize/textual/issues/2594
- Setting `Screen.AUTO_FOCUS` to `""` will disable it on the screen https://github.com/Textualize/textual/issues/2594
- Messages now have a `handler_name` class var which contains the name of the default handler method.
- `Message.control` is now a property instead of a class variable. https://github.com/Textualize/textual/issues/2528
- `Tree` and `DirectoryTree` Messages no longer accept a `tree` parameter, using `self.node.tree` instead. https://github.com/Textualize/textual/issues/2529
- Keybinding <kbd>right</kbd> in `Input` is also used to accept a suggestion if the cursor is at the end of the input https://github.com/Textualize/textual/pull/2604
- `Input.__init__` now accepts a `suggester` attribute for completion suggestions https://github.com/Textualize/textual/pull/2604
- Using `switch_screen` to switch to the currently active screen is now a no-op https://github.com/Textualize/textual/pull/2692
- Breaking change: removed `reactive.py::Reactive.var` in favor of `reactive.py::var` https://github.com/Textualize/textual/pull/2709/

### Removed

- `Placeholder.reset_color_cycle`
- Removed `Widget.reset_focus` (now called `Widget.blur`) https://github.com/Textualize/textual/issues/2642

## [0.26.0] - 2023-05-20

### Added

- Added `Widget.can_view`

### Changed

- Textual will now scroll focused widgets to center if not in view

## [0.25.0] - 2023-05-17

### Changed

- App `title` and `sub_title` attributes can be set to any type https://github.com/Textualize/textual/issues/2521
- `DirectoryTree` now loads directory contents in a worker https://github.com/Textualize/textual/issues/2456
- Only a single error will be written by default, unless in dev mode ("debug" in App.features) https://github.com/Textualize/textual/issues/2480
- Using `Widget.move_child` where the target and the child being moved are the same is now a no-op https://github.com/Textualize/textual/issues/1743
- Calling `dismiss` on a screen that is not at the top of the stack now raises an exception https://github.com/Textualize/textual/issues/2575
- `MessagePump.call_after_refresh` and `MessagePump.call_later` will now return `False` if the callback could not be scheduled. https://github.com/Textualize/textual/pull/2584

### Fixed

- Fixed `ZeroDivisionError` in `resolve_fraction_unit` https://github.com/Textualize/textual/issues/2502
- Fixed `TreeNode.expand` and `TreeNode.expand_all` not posting a `Tree.NodeExpanded` message https://github.com/Textualize/textual/issues/2535
- Fixed `TreeNode.collapse` and `TreeNode.collapse_all` not posting a `Tree.NodeCollapsed` message https://github.com/Textualize/textual/issues/2535
- Fixed `TreeNode.toggle` and `TreeNode.toggle_all` not posting a `Tree.NodeExpanded` or `Tree.NodeCollapsed` message https://github.com/Textualize/textual/issues/2535
- `footer--description` component class was being ignored https://github.com/Textualize/textual/issues/2544
- Pasting empty selection in `Input` would raise an exception https://github.com/Textualize/textual/issues/2563
- `Screen.AUTO_FOCUS` now focuses the first _focusable_ widget that matches the selector https://github.com/Textualize/textual/issues/2578
- `Screen.AUTO_FOCUS` now works on the default screen on startup https://github.com/Textualize/textual/pull/2581
- Fix for setting dark in App `__init__` https://github.com/Textualize/textual/issues/2583
- Fix issue with scrolling and docks https://github.com/Textualize/textual/issues/2525
- Fix not being able to use CSS classes with `Tab` https://github.com/Textualize/textual/pull/2589

### Added

- Class variable `AUTO_FOCUS` to screens https://github.com/Textualize/textual/issues/2457
- Added `NULL_SPACING` and `NULL_REGION` to geometry.py

## [0.24.1] - 2023-05-08

### Fixed

- Fix TypeError in code browser

## [0.24.0] - 2023-05-08

### Fixed

- Fixed crash when creating a `DirectoryTree` starting anywhere other than `.`
- Fixed line drawing in `Tree` when `Tree.show_root` is `True` https://github.com/Textualize/textual/issues/2397
- Fixed line drawing in `Tree` not marking branches as selected when first getting focus https://github.com/Textualize/textual/issues/2397

### Changed

- The DataTable cursor is now scrolled into view when the cursor coordinate is changed programmatically https://github.com/Textualize/textual/issues/2459
- run_worker exclusive parameter is now `False` by default https://github.com/Textualize/textual/pull/2470
- Added `always_update` as an optional argument for `reactive.var`
- Made Binding description default to empty string, which is equivalent to show=False https://github.com/Textualize/textual/pull/2501
- Modified Message to allow it to be used as a dataclass https://github.com/Textualize/textual/pull/2501
- Decorator `@on` accepts arbitrary `**kwargs` to apply selectors to attributes of the message https://github.com/Textualize/textual/pull/2498

### Added

- Property `control` as alias for attribute `tabs` in `Tabs` messages https://github.com/Textualize/textual/pull/2483
- Experimental: Added "overlay" rule https://github.com/Textualize/textual/pull/2501
- Experimental: Added "constrain" rule https://github.com/Textualize/textual/pull/2501
- Added textual.widgets.Select https://github.com/Textualize/textual/pull/2501
- Added Region.translate_inside https://github.com/Textualize/textual/pull/2501
- `TabbedContent` now takes kwargs `id`, `name`, `classes`, and `disabled`, upon initialization, like other widgets https://github.com/Textualize/textual/pull/2497
- Method `DataTable.move_cursor` https://github.com/Textualize/textual/issues/2472
- Added `OptionList.add_options` https://github.com/Textualize/textual/pull/2508
- Added `TreeNode.is_root` https://github.com/Textualize/textual/pull/2510
- Added `TreeNode.remove_children` https://github.com/Textualize/textual/pull/2510
- Added `TreeNode.remove` https://github.com/Textualize/textual/pull/2510
- Added classvar `Message.ALLOW_SELECTOR_MATCH` https://github.com/Textualize/textual/pull/2498
- Added `ALLOW_SELECTOR_MATCH` to all built-in messages associated with widgets https://github.com/Textualize/textual/pull/2498
- Markdown document sub-widgets now reference the container document
- Table of contents of a markdown document now references the document
- Added the `control` property to messages
  - `DirectoryTree.FileSelected`
  - `ListView`
    - `Highlighted`
    - `Selected`
  - `Markdown`
    - `TableOfContentsUpdated`
    - `TableOfContentsSelected`
    - `LinkClicked`
  - `OptionList`
    - `OptionHighlighted`
    - `OptionSelected`
  - `RadioSet.Changed`
  - `TabContent.TabActivated`
  - `Tree`
    - `NodeSelected`
    - `NodeHighlighted`
    - `NodeExpanded`
    - `NodeCollapsed`

## [0.23.0] - 2023-05-03

### Fixed

- Fixed `outline` top and bottom not handling alpha - https://github.com/Textualize/textual/issues/2371
- Fixed `!important` not applying to `align` https://github.com/Textualize/textual/issues/2420
- Fixed `!important` not applying to `border` https://github.com/Textualize/textual/issues/2420
- Fixed `!important` not applying to `content-align` https://github.com/Textualize/textual/issues/2420
- Fixed `!important` not applying to `outline` https://github.com/Textualize/textual/issues/2420
- Fixed `!important` not applying to `overflow` https://github.com/Textualize/textual/issues/2420
- Fixed `!important` not applying to `scrollbar-size` https://github.com/Textualize/textual/issues/2420
- Fixed `outline-right` not being recognised https://github.com/Textualize/textual/issues/2446
- Fixed OSError when a file system is not available https://github.com/Textualize/textual/issues/2468

### Changed

- Setting attributes with a `compute_` method will now raise an `AttributeError` https://github.com/Textualize/textual/issues/2383
- Unknown psuedo-selectors will now raise a tokenizer error (previously they were silently ignored) https://github.com/Textualize/textual/pull/2445
- Breaking change: `DirectoryTree.FileSelected.path` is now always a `Path` https://github.com/Textualize/textual/issues/2448
- Breaking change: `Directorytree.load_directory` renamed to `Directorytree._load_directory` https://github.com/Textualize/textual/issues/2448
- Unknown pseudo-selectors will now raise a tokenizer error (previously they were silently ignored) https://github.com/Textualize/textual/pull/2445

### Added

- Watch methods can now optionally be private https://github.com/Textualize/textual/issues/2382
- Added `DirectoryTree.path` reactive attribute https://github.com/Textualize/textual/issues/2448
- Added `DirectoryTree.FileSelected.node` https://github.com/Textualize/textual/pull/2463
- Added `DirectoryTree.reload` https://github.com/Textualize/textual/issues/2448
- Added textual.on decorator https://github.com/Textualize/textual/issues/2398

## [0.22.3] - 2023-04-29

### Fixed

- Fixed `textual run` on Windows https://github.com/Textualize/textual/issues/2406
- Fixed top border of button hover state

## [0.22.2] - 2023-04-29

### Added

- Added `TreeNode.tree` as a read-only public attribute https://github.com/Textualize/textual/issues/2413

### Fixed

- Fixed superfluous style updates for focus-within pseudo-selector

## [0.22.1] - 2023-04-28

### Fixed

- Fixed timer issue https://github.com/Textualize/textual/issues/2416
- Fixed `textual run` issue https://github.com/Textualize/textual/issues/2391

## [0.22.0] - 2023-04-27

### Fixed

- Fixed broken fr units when there is a min or max dimension https://github.com/Textualize/textual/issues/2378
- Fixed plain text in Markdown code blocks with no syntax being difficult to read https://github.com/Textualize/textual/issues/2400

### Added

- Added `ProgressBar` widget https://github.com/Textualize/textual/pull/2333

### Changed

- All `textual.containers` are now `1fr` in relevant dimensions by default https://github.com/Textualize/textual/pull/2386


## [0.21.0] - 2023-04-26

### Changed

- `textual run` execs apps in a new context.
- Textual console no longer parses console markup.
- Breaking change: `Container` no longer shows required scrollbars by default https://github.com/Textualize/textual/issues/2361
- Breaking change: `VerticalScroll` no longer shows a required horizontal scrollbar by default
- Breaking change: `HorizontalScroll` no longer shows a required vertical scrollbar by default
- Breaking change: Renamed `App.action_add_class_` to `App.action_add_class`
- Breaking change: Renamed `App.action_remove_class_` to `App.action_remove_class`
- Breaking change: `RadioSet` is now a single focusable widget https://github.com/Textualize/textual/pull/2372
- Breaking change: Removed `containers.Content` (use `containers.VerticalScroll` now)

### Added

- Added `-c` switch to `textual run` which runs commands in a Textual dev environment.
- Breaking change: standard keyboard scrollable navigation bindings have been moved off `Widget` and onto a new base class for scrollable containers (see also below addition) https://github.com/Textualize/textual/issues/2332
- `ScrollView` now inherits from `ScrollableContainer` rather than `Widget` https://github.com/Textualize/textual/issues/2332
- Containers no longer inherit any bindings from `Widget` https://github.com/Textualize/textual/issues/2331
- Added `ScrollableContainer`; a container class that binds the common navigation keys to scroll actions (see also above breaking change) https://github.com/Textualize/textual/issues/2332

### Fixed

- Fixed dark mode toggles in a "child" screen not updating a "parent" screen https://github.com/Textualize/textual/issues/1999
- Fixed "panel" border not exposed via CSS
- Fixed `TabbedContent.active` changes not changing the actual content https://github.com/Textualize/textual/issues/2352
- Fixed broken color on macOS Terminal https://github.com/Textualize/textual/issues/2359

## [0.20.1] - 2023-04-18

### Fix

- New fix for stuck tabs underline https://github.com/Textualize/textual/issues/2229

## [0.20.0] - 2023-04-18

### Changed

- Changed signature of Driver. Technically a breaking change, but unlikely to affect anyone.
- Breaking change: Timer.start is now private, and returns None. There was no reason to call this manually, so unlikely to affect anyone.
- A clicked tab will now be scrolled to the center of its tab container https://github.com/Textualize/textual/pull/2276
- Style updates are now done immediately rather than on_idle https://github.com/Textualize/textual/pull/2304
- `ButtonVariant` is now exported from `textual.widgets.button` https://github.com/Textualize/textual/issues/2264
- `HorizontalScroll` and `VerticalScroll` are now focusable by default https://github.com/Textualize/textual/pull/2317

### Added

- Added `DataTable.remove_row` method https://github.com/Textualize/textual/pull/2253
- option `--port` to the command `textual console` to specify which port the console should connect to https://github.com/Textualize/textual/pull/2258
- `Widget.scroll_to_center` method to scroll children to the center of container widget https://github.com/Textualize/textual/pull/2255 and https://github.com/Textualize/textual/pull/2276
- Added `TabActivated` message to `TabbedContent` https://github.com/Textualize/textual/pull/2260
- Added "panel" border style https://github.com/Textualize/textual/pull/2292
- Added `border-title-color`, `border-title-background`, `border-title-style` rules https://github.com/Textualize/textual/issues/2289
- Added `border-subtitle-color`, `border-subtitle-background`, `border-subtitle-style` rules https://github.com/Textualize/textual/issues/2289

### Fixed

- Fixed order styles are applied in DataTable - allows combining of renderable styles and component classes https://github.com/Textualize/textual/pull/2272
- Fixed key combos with up/down keys in some terminals https://github.com/Textualize/textual/pull/2280
- Fix empty ListView preventing bindings from firing https://github.com/Textualize/textual/pull/2281
- Fix `get_component_styles` returning incorrect values on first call when combined with pseudoclasses https://github.com/Textualize/textual/pull/2304
- Fixed `active_message_pump.get` sometimes resulting in a `LookupError` https://github.com/Textualize/textual/issues/2301

## [0.19.1] - 2023-04-10

### Fixed

- Fix viewport units using wrong viewport size  https://github.com/Textualize/textual/pull/2247
- Fixed layout not clearing arrangement cache https://github.com/Textualize/textual/pull/2249


## [0.19.0] - 2023-04-07

### Added

- Added support for filtering a `DirectoryTree` https://github.com/Textualize/textual/pull/2215

### Changed

- Allowed border_title and border_subtitle to accept Text objects
- Added additional line around titles
- When a container is auto, relative dimensions in children stretch the container. https://github.com/Textualize/textual/pull/2221
- DataTable page up / down now move cursor

### Fixed

- Fixed margin not being respected when width or height is "auto" https://github.com/Textualize/textual/issues/2220
- Fixed issue which prevent scroll_visible from working https://github.com/Textualize/textual/issues/2181
- Fixed missing tracebacks on Windows https://github.com/Textualize/textual/issues/2027

## [0.18.0] - 2023-04-04

### Added

- Added Worker API https://github.com/Textualize/textual/pull/2182

### Changed

- Breaking change: Markdown.update is no longer a coroutine https://github.com/Textualize/textual/pull/2182

### Fixed

- `RadioSet` is now far less likely to report `pressed_button` as `None` https://github.com/Textualize/textual/issues/2203

## [0.17.3] - 2023-04-02

### [Fixed]

- Fixed scrollable area not taking in to account dock https://github.com/Textualize/textual/issues/2188

## [0.17.2] - 2023-04-02

### [Fixed]

- Fixed bindings persistance https://github.com/Textualize/textual/issues/1613
- The `Markdown` widget now auto-increments ordered lists https://github.com/Textualize/textual/issues/2002
- Fixed modal bindings https://github.com/Textualize/textual/issues/2194
- Fix binding enter to active button https://github.com/Textualize/textual/issues/2194

### [Changed]

- tab and shift+tab are now defined on Screen.

## [0.17.1] - 2023-03-30

### Fixed

- Fix cursor not hiding on Windows https://github.com/Textualize/textual/issues/2170
- Fixed freeze when ctrl-clicking links https://github.com/Textualize/textual/issues/2167 https://github.com/Textualize/textual/issues/2073

## [0.17.0] - 2023-03-29

### Fixed

- Issue with parsing action strings whose arguments contained quoted closing parenthesis https://github.com/Textualize/textual/pull/2112
- Issues with parsing action strings with tuple arguments https://github.com/Textualize/textual/pull/2112
- Issue with watching for CSS file changes https://github.com/Textualize/textual/pull/2128
- Fix for tabs not invalidating https://github.com/Textualize/textual/issues/2125
- Fixed scrollbar layers issue https://github.com/Textualize/textual/issues/1358
- Fix for interaction between pseudo-classes and widget-level render caches https://github.com/Textualize/textual/pull/2155

### Changed

- DataTable now has height: auto by default. https://github.com/Textualize/textual/issues/2117
- Textual will now render strings within renderables (such as tables) as Console Markup by default. You can wrap your text with rich.Text() if you want the original behavior. https://github.com/Textualize/textual/issues/2120
- Some widget methods now return `self` instead of `None` https://github.com/Textualize/textual/pull/2102:
  - `Widget`: `refresh`, `focus`, `reset_focus`
  - `Button.press`
  - `DataTable`: `clear`, `refresh_coordinate`, `refresh_row`, `refresh_column`, `sort`
  - `Placehoder.cycle_variant`
  - `Switch.toggle`
  - `Tabs.clear`
  - `TextLog`: `write`, `clear`
  - `TreeNode`: `expand`, `expand_all`, `collapse`, `collapse_all`, `toggle`, `toggle_all`
  - `Tree`: `clear`, `reset`
- Screens with alpha in their background color will now blend with the background. https://github.com/Textualize/textual/pull/2139
- Added "thick" border style. https://github.com/Textualize/textual/pull/2139
- message_pump.app will now set the active app if it is not already set.
- DataTable now has max height set to 100vh

### Added

- Added auto_scroll attribute to TextLog https://github.com/Textualize/textual/pull/2127
- Added scroll_end switch to TextLog.write https://github.com/Textualize/textual/pull/2127
- Added `Widget.get_pseudo_class_state` https://github.com/Textualize/textual/pull/2155
- Added Screen.ModalScreen which prevents App from handling bindings. https://github.com/Textualize/textual/pull/2139
- Added TEXTUAL_LOG env var which should be a path that Textual will write verbose logs to (textual devtools is generally preferred) https://github.com/Textualize/textual/pull/2148
- Added textual.logging.TextualHandler logging handler
- Added Query.set_classes, DOMNode.set_classes, and `classes` setter for Widget https://github.com/Textualize/textual/issues/1081
- Added `OptionList` https://github.com/Textualize/textual/pull/2154

## [0.16.0] - 2023-03-22

### Added
- Added `parser_factory` argument to `Markdown` and `MarkdownViewer` constructors https://github.com/Textualize/textual/pull/2075
- Added `HorizontalScroll` https://github.com/Textualize/textual/issues/1957
- Added `Center` https://github.com/Textualize/textual/issues/1957
- Added `Middle` https://github.com/Textualize/textual/issues/1957
- Added `VerticalScroll` (mimicking the old behaviour of `Vertical`) https://github.com/Textualize/textual/issues/1957
- Added `Widget.border_title` and `Widget.border_subtitle` to set border (sub)title for a widget https://github.com/Textualize/textual/issues/1864
- Added CSS styles `border_title_align` and `border_subtitle_align`.
- Added `TabbedContent` widget https://github.com/Textualize/textual/pull/2059
- Added `get_child_by_type` method to widgets / app https://github.com/Textualize/textual/pull/2059
- Added `Widget.render_str` method https://github.com/Textualize/textual/pull/2059
- Added TEXTUAL_DRIVER environment variable

### Changed

- Dropped "loading-indicator--dot" component style from LoadingIndicator https://github.com/Textualize/textual/pull/2050
- Tabs widget now sends Tabs.Cleared when there is no active tab.
- Breaking change: changed default behaviour of `Vertical` (see `VerticalScroll`) https://github.com/Textualize/textual/issues/1957
- The default `overflow` style for `Horizontal` was changed to `hidden hidden` https://github.com/Textualize/textual/issues/1957
- `DirectoryTree` also accepts `pathlib.Path` objects as the path to list https://github.com/Textualize/textual/issues/1438

### Removed

- Removed `sender` attribute from messages. It's now just private (`_sender`). https://github.com/Textualize/textual/pull/2071

### Fixed

- Fixed borders not rendering correctly. https://github.com/Textualize/textual/pull/2074
- Fix for error when removing nodes. https://github.com/Textualize/textual/issues/2079

## [0.15.1] - 2023-03-14

### Fixed

- Fixed how the namespace for messages is calculated to facilitate inheriting messages https://github.com/Textualize/textual/issues/1814
- `Tab` is now correctly made available from `textual.widgets`. https://github.com/Textualize/textual/issues/2044

## [0.15.0] - 2023-03-13

### Fixed

- Fixed container not resizing when a widget is removed https://github.com/Textualize/textual/issues/2007
- Fixes issue where the horizontal scrollbar would be incorrectly enabled https://github.com/Textualize/textual/pull/2024

## [0.15.0] - 2023-03-13

### Changed

- Fixed container not resizing when a widget is removed https://github.com/Textualize/textual/issues/2007
- Fixed issue where the horizontal scrollbar would be incorrectly enabled https://github.com/Textualize/textual/pull/2024
- Fixed `Pilot.click` not correctly creating the mouse events https://github.com/Textualize/textual/issues/2022
- Fixes issue where the horizontal scrollbar would be incorrectly enabled https://github.com/Textualize/textual/pull/2024
- Fixes for tracebacks not appearing on exit https://github.com/Textualize/textual/issues/2027

### Added

- Added a LoadingIndicator widget https://github.com/Textualize/textual/pull/2018
- Added Tabs Widget https://github.com/Textualize/textual/pull/2020

### Changed

- Breaking change: Renamed Widget.action and App.action to Widget.run_action and App.run_action
- Added `shift`, `meta` and `control` arguments to `Pilot.click`.

## [0.14.0] - 2023-03-09

### Changed

- Breaking change: There is now only `post_message` to post events, which is non-async, `post_message_no_wait` was dropped. https://github.com/Textualize/textual/pull/1940
- Breaking change: The Timer class now has just one method to stop it, `Timer.stop` which is non sync https://github.com/Textualize/textual/pull/1940
- Breaking change: Messages don't require a `sender` in their constructor https://github.com/Textualize/textual/pull/1940
- Many messages have grown a `control` property which returns the control they relate to. https://github.com/Textualize/textual/pull/1940
- Updated styling to make it clear DataTable grows horizontally https://github.com/Textualize/textual/pull/1946
- Changed the `Checkbox` character due to issues with Windows Terminal and Windows 10 https://github.com/Textualize/textual/issues/1934
- Changed the `RadioButton` character due to issues with Windows Terminal and Windows 10 and 11 https://github.com/Textualize/textual/issues/1934
- Changed the `Markdown` initial bullet character due to issues with Windows Terminal and Windows 10 and 11 https://github.com/Textualize/textual/issues/1982
- The underscore `_` is no longer a special alias for the method `pilot.press`

### Added

- Added `data_table` attribute to DataTable events https://github.com/Textualize/textual/pull/1940
- Added `list_view` attribute to `ListView` events https://github.com/Textualize/textual/pull/1940
- Added `radio_set` attribute to `RadioSet` events https://github.com/Textualize/textual/pull/1940
- Added `switch` attribute to `Switch` events https://github.com/Textualize/textual/pull/1940
- Added `hover` and `click` methods to `Pilot` https://github.com/Textualize/textual/pull/1966
- Breaking change: Added `toggle_button` attribute to RadioButton and Checkbox events, replaces `input` https://github.com/Textualize/textual/pull/1940
- A percentage alpha can now be applied to a border https://github.com/Textualize/textual/issues/1863
- Added `Color.multiply_alpha`.
- Added `ContentSwitcher` https://github.com/Textualize/textual/issues/1945

### Fixed

- Fixed bug that prevented pilot from pressing some keys https://github.com/Textualize/textual/issues/1815
- DataTable race condition that caused crash https://github.com/Textualize/textual/pull/1962
- Fixed scrollbar getting "stuck" to cursor when cursor leaves window during drag https://github.com/Textualize/textual/pull/1968 https://github.com/Textualize/textual/pull/2003
- DataTable crash when enter pressed when table is empty https://github.com/Textualize/textual/pull/1973

## [0.13.0] - 2023-03-02

### Added

- Added `Checkbox` https://github.com/Textualize/textual/pull/1872
- Added `RadioButton` https://github.com/Textualize/textual/pull/1872
- Added `RadioSet` https://github.com/Textualize/textual/pull/1872

### Changed

- Widget scrolling methods (such as `Widget.scroll_home` and `Widget.scroll_end`) now perform the scroll after the next refresh https://github.com/Textualize/textual/issues/1774
- Buttons no longer accept arbitrary renderables https://github.com/Textualize/textual/issues/1870

### Fixed

- Scrolling with cursor keys now moves just one cell https://github.com/Textualize/textual/issues/1897
- Fix exceptions in watch methods being hidden on startup https://github.com/Textualize/textual/issues/1886
- Fixed scrollbar size miscalculation https://github.com/Textualize/textual/pull/1910
- Fixed slow exit on some terminals https://github.com/Textualize/textual/issues/1920

## [0.12.1] - 2023-02-25

### Fixed

- Fix for batch update glitch https://github.com/Textualize/textual/pull/1880

## [0.12.0] - 2023-02-24

### Added

- Added `App.batch_update` https://github.com/Textualize/textual/pull/1832
- Added horizontal rule to Markdown https://github.com/Textualize/textual/pull/1832
- Added `Widget.disabled` https://github.com/Textualize/textual/pull/1785
- Added `DOMNode.notify_style_update` to replace `messages.StylesUpdated` message https://github.com/Textualize/textual/pull/1861
- Added `DataTable.show_row_labels` reactive to show and hide row labels https://github.com/Textualize/textual/pull/1868
- Added `DataTable.RowLabelSelected` event, which is emitted when a row label is clicked https://github.com/Textualize/textual/pull/1868
- Added `MessagePump.prevent` context manager to temporarily suppress a given message type https://github.com/Textualize/textual/pull/1866

### Changed

- Scrolling by page now adds to current position.
- Markdown lists have been polished: a selection of bullets, better alignment of numbers, style tweaks https://github.com/Textualize/textual/pull/1832
- Added alternative method of composing Widgets https://github.com/Textualize/textual/pull/1847
- Added `label` parameter to `DataTable.add_row` https://github.com/Textualize/textual/pull/1868
- Breaking change: Some `DataTable` component classes were renamed - see PR for details https://github.com/Textualize/textual/pull/1868

### Removed

- Removed `screen.visible_widgets` and `screen.widgets`
- Removed `StylesUpdate` message. https://github.com/Textualize/textual/pull/1861

### Fixed

- Numbers in a descendant-combined selector no longer cause an error https://github.com/Textualize/textual/issues/1836
- Fixed superfluous scrolling when focusing a docked widget https://github.com/Textualize/textual/issues/1816
- Fixes walk_children which was returning more than one screen https://github.com/Textualize/textual/issues/1846
- Fixed issue with watchers fired for detached nodes https://github.com/Textualize/textual/issues/1846

## [0.11.1] - 2023-02-17

### Fixed

- DataTable fix issue where offset cache was not being used https://github.com/Textualize/textual/pull/1810
- DataTable scrollbars resize correctly when header is toggled https://github.com/Textualize/textual/pull/1803
- DataTable location mapping cleared when clear called https://github.com/Textualize/textual/pull/1809

## [0.11.0] - 2023-02-15

### Added

- Added `TreeNode.expand_all` https://github.com/Textualize/textual/issues/1430
- Added `TreeNode.collapse_all` https://github.com/Textualize/textual/issues/1430
- Added `TreeNode.toggle_all` https://github.com/Textualize/textual/issues/1430
- Added the coroutines `Animator.wait_until_complete` and `pilot.wait_for_scheduled_animations` that allow waiting for all current and scheduled animations https://github.com/Textualize/textual/issues/1658
- Added the method `Animator.is_being_animated` that checks if an attribute of an object is being animated or is scheduled for animation
- Added more keyboard actions and related bindings to `Input` https://github.com/Textualize/textual/pull/1676
- Added App.scroll_sensitivity_x and App.scroll_sensitivity_y to adjust how many lines the scroll wheel moves the scroll position https://github.com/Textualize/textual/issues/928
- Added Shift+scroll wheel and ctrl+scroll wheel to scroll horizontally
- Added `Tree.action_toggle_node` to toggle a node without selecting, and bound it to <kbd>Space</kbd> https://github.com/Textualize/textual/issues/1433
- Added `Tree.reset` to fully reset a `Tree` https://github.com/Textualize/textual/issues/1437
- Added `DataTable.sort` to sort rows https://github.com/Textualize/textual/pull/1638
- Added `DataTable.get_cell` to retrieve a cell by column/row keys https://github.com/Textualize/textual/pull/1638
- Added `DataTable.get_cell_at` to retrieve a cell by coordinate https://github.com/Textualize/textual/pull/1638
- Added `DataTable.update_cell` to update a cell by column/row keys https://github.com/Textualize/textual/pull/1638
- Added `DataTable.update_cell_at` to update a cell at a coordinate  https://github.com/Textualize/textual/pull/1638
- Added `DataTable.ordered_rows` property to retrieve `Row`s as they're currently ordered https://github.com/Textualize/textual/pull/1638
- Added `DataTable.ordered_columns` property to retrieve `Column`s as they're currently ordered https://github.com/Textualize/textual/pull/1638
- Added `DataTable.coordinate_to_cell_key` to find the key for the cell at a coordinate https://github.com/Textualize/textual/pull/1638
- Added `DataTable.is_valid_coordinate` https://github.com/Textualize/textual/pull/1638
- Added `DataTable.is_valid_row_index` https://github.com/Textualize/textual/pull/1638
- Added `DataTable.is_valid_column_index` https://github.com/Textualize/textual/pull/1638
- Added attributes to events emitted from `DataTable` indicating row/column/cell keys https://github.com/Textualize/textual/pull/1638
- Added `DataTable.get_row` to retrieve the values from a row by key https://github.com/Textualize/textual/pull/1786
- Added `DataTable.get_row_at` to retrieve the values from a row by index https://github.com/Textualize/textual/pull/1786
- Added `DataTable.get_column` to retrieve the values from a column by key https://github.com/Textualize/textual/pull/1786
- Added `DataTable.get_column_at` to retrieve the values from a column by index https://github.com/Textualize/textual/pull/1786
- Added `DataTable.HeaderSelected` which is posted when header label clicked https://github.com/Textualize/textual/pull/1788
- Added `DOMNode.watch` and `DOMNode.is_attached` methods  https://github.com/Textualize/textual/pull/1750
- Added `DOMNode.css_tree` which is a renderable that shows the DOM and CSS https://github.com/Textualize/textual/pull/1778
- Added `DOMNode.children_view` which is a view on to a nodes children list, use for querying https://github.com/Textualize/textual/pull/1778
- Added `Markdown` and `MarkdownViewer` widgets.
- Added `--screenshot` option to `textual run`

### Changed

- Breaking change: `TreeNode` can no longer be imported from `textual.widgets`; it is now available via `from textual.widgets.tree import TreeNode`. https://github.com/Textualize/textual/pull/1637
- `Tree` now shows a (subdued) cursor for a highlighted node when focus has moved elsewhere https://github.com/Textualize/textual/issues/1471
- `DataTable.add_row` now accepts `key` argument to uniquely identify the row https://github.com/Textualize/textual/pull/1638
- `DataTable.add_column` now accepts `key` argument to uniquely identify the column https://github.com/Textualize/textual/pull/1638
- `DataTable.add_row` and `DataTable.add_column` now return lists of keys identifying the added rows/columns https://github.com/Textualize/textual/pull/1638
- Breaking change: `DataTable.get_cell_value` renamed to `DataTable.get_value_at` https://github.com/Textualize/textual/pull/1638
- `DataTable.row_count` is now a property https://github.com/Textualize/textual/pull/1638
- Breaking change: `DataTable.cursor_cell` renamed to `DataTable.cursor_coordinate` https://github.com/Textualize/textual/pull/1638
  - The method `validate_cursor_cell` was renamed to `validate_cursor_coordinate`.
  - The method `watch_cursor_cell` was renamed to `watch_cursor_coordinate`.
- Breaking change: `DataTable.hover_cell` renamed to `DataTable.hover_coordinate` https://github.com/Textualize/textual/pull/1638
  - The method `validate_hover_cell` was renamed to `validate_hover_coordinate`.
- Breaking change: `DataTable.data` structure changed, and will be made private in upcoming release https://github.com/Textualize/textual/pull/1638
- Breaking change: `DataTable.refresh_cell` was renamed to `DataTable.refresh_coordinate` https://github.com/Textualize/textual/pull/1638
- Breaking change: `DataTable.get_row_height` now takes a `RowKey` argument instead of a row index https://github.com/Textualize/textual/pull/1638
- Breaking change: `DataTable.data` renamed to `DataTable._data` (it's now private) https://github.com/Textualize/textual/pull/1786
- The `_filter` module was made public (now called `filter`) https://github.com/Textualize/textual/pull/1638
- Breaking change: renamed `Checkbox` to `Switch` https://github.com/Textualize/textual/issues/1746
- `App.install_screen` name is no longer optional https://github.com/Textualize/textual/pull/1778
- `App.query` now only includes the current screen https://github.com/Textualize/textual/pull/1778
- `DOMNode.tree` now displays simple DOM structure only https://github.com/Textualize/textual/pull/1778
- `App.install_screen` now returns None rather than AwaitMount https://github.com/Textualize/textual/pull/1778
- `DOMNode.children` is now a simple sequence, the NodesList is exposed as `DOMNode._nodes` https://github.com/Textualize/textual/pull/1778
- `DataTable` cursor can now enter fixed columns https://github.com/Textualize/textual/pull/1799

### Fixed

- Fixed stuck screen  https://github.com/Textualize/textual/issues/1632
- Fixed programmatic style changes not refreshing children layouts when parent widget did not change size https://github.com/Textualize/textual/issues/1607
- Fixed relative units in `grid-rows` and `grid-columns` being computed with respect to the wrong dimension https://github.com/Textualize/textual/issues/1406
- Fixed bug with animations that were triggered back to back, where the second one wouldn't start https://github.com/Textualize/textual/issues/1372
- Fixed bug with animations that were scheduled where all but the first would be skipped https://github.com/Textualize/textual/issues/1372
- Programmatically setting `overflow_x`/`overflow_y` refreshes the layout correctly https://github.com/Textualize/textual/issues/1616
- Fixed double-paste into `Input` https://github.com/Textualize/textual/issues/1657
- Added a workaround for an apparent Windows Terminal paste issue https://github.com/Textualize/textual/issues/1661
- Fixed issue with renderable width calculation https://github.com/Textualize/textual/issues/1685
- Fixed issue with app not processing Paste event https://github.com/Textualize/textual/issues/1666
- Fixed glitch with view position with auto width inputs https://github.com/Textualize/textual/issues/1693
- Fixed `DataTable` "selected" events containing wrong coordinates when mouse was used https://github.com/Textualize/textual/issues/1723

### Removed

- Methods `MessagePump.emit` and `MessagePump.emit_no_wait` https://github.com/Textualize/textual/pull/1738
- Removed `reactive.watch` in favor of DOMNode.watch.

## [0.10.1] - 2023-01-20

### Added

- Added Strip.text property https://github.com/Textualize/textual/issues/1620

### Fixed

- Fixed `textual diagnose` crash on older supported Python versions. https://github.com/Textualize/textual/issues/1622

### Changed

- The default filename for screenshots uses a datetime format similar to ISO8601, but with reserved characters replaced by underscores https://github.com/Textualize/textual/pull/1518


## [0.10.0] - 2023-01-19

### Added

- Added `TreeNode.parent` -- a read-only property for accessing a node's parent https://github.com/Textualize/textual/issues/1397
- Added public `TreeNode` label access via `TreeNode.label` https://github.com/Textualize/textual/issues/1396
- Added read-only public access to the children of a `TreeNode` via `TreeNode.children` https://github.com/Textualize/textual/issues/1398
- Added `Tree.get_node_by_id` to allow getting a node by its ID https://github.com/Textualize/textual/pull/1535
- Added a `Tree.NodeHighlighted` message, giving a `on_tree_node_highlighted` event handler https://github.com/Textualize/textual/issues/1400
- Added a `inherit_component_classes` subclassing parameter to control whether component classes are inherited from base classes https://github.com/Textualize/textual/issues/1399
- Added `diagnose` as a `textual` command https://github.com/Textualize/textual/issues/1542
- Added `row` and `column` cursors to `DataTable` https://github.com/Textualize/textual/pull/1547
- Added an optional parameter `selector` to the methods `Screen.focus_next` and `Screen.focus_previous` that enable using a CSS selector to narrow down which widgets can get focus https://github.com/Textualize/textual/issues/1196

### Changed

- `MouseScrollUp` and `MouseScrollDown` now inherit from `MouseEvent` and have attached modifier keys. https://github.com/Textualize/textual/pull/1458
- Fail-fast and print pretty tracebacks for Widget compose errors https://github.com/Textualize/textual/pull/1505
- Added Widget._refresh_scroll to avoid expensive layout when scrolling https://github.com/Textualize/textual/pull/1524
- `events.Paste` now bubbles https://github.com/Textualize/textual/issues/1434
- Improved error message when style flag `none` is mixed with other flags (e.g., when setting `text-style`) https://github.com/Textualize/textual/issues/1420
- Clock color in the `Header` widget now matches the header color https://github.com/Textualize/textual/issues/1459
- Programmatic calls to scroll now optionally scroll even if overflow styling says otherwise (introduces a new `force` parameter to all the `scroll_*` methods) https://github.com/Textualize/textual/issues/1201
- `COMPONENT_CLASSES` are now inherited from base classes https://github.com/Textualize/textual/issues/1399
- Watch methods may now take no parameters
- Added `compute` parameter to reactive
- A `TypeError` raised during `compose` now carries the full traceback
- Removed base class `NodeMessage` from which all node-related `Tree` events inherited

### Fixed

- The styles `scrollbar-background-active` and `scrollbar-color-hover` are no longer ignored https://github.com/Textualize/textual/pull/1480
- The widget `Placeholder` can now have its width set to `auto` https://github.com/Textualize/textual/pull/1508
- Behavior of widget `Input` when rendering after programmatic value change and related scenarios https://github.com/Textualize/textual/issues/1477 https://github.com/Textualize/textual/issues/1443
- `DataTable.show_cursor` now correctly allows cursor toggling https://github.com/Textualize/textual/pull/1547
- Fixed cursor not being visible on `DataTable` mount when `fixed_columns` were used https://github.com/Textualize/textual/pull/1547
- Fixed `DataTable` cursors not resetting to origin on `clear()` https://github.com/Textualize/textual/pull/1601
- Fixed TextLog wrapping issue https://github.com/Textualize/textual/issues/1554
- Fixed issue with TextLog not writing anything before layout https://github.com/Textualize/textual/issues/1498
- Fixed an exception when populating a child class of `ListView` purely from `compose` https://github.com/Textualize/textual/issues/1588
- Fixed freeze in tests https://github.com/Textualize/textual/issues/1608
- Fixed minus not displaying as symbol https://github.com/Textualize/textual/issues/1482

## [0.9.1] - 2022-12-30

### Added

- Added textual._win_sleep for Python on Windows < 3.11 https://github.com/Textualize/textual/pull/1457

## [0.9.0] - 2022-12-30

### Added

- Added textual.strip.Strip primitive
- Added textual._cache.FIFOCache
- Added an option to clear columns in DataTable.clear() https://github.com/Textualize/textual/pull/1427

### Changed

- Widget.render_line now returns a Strip
- Fix for slow updates on Windows
- Bumped Rich dependency

## [0.8.2] - 2022-12-28

### Fixed

- Fixed issue with TextLog.clear() https://github.com/Textualize/textual/issues/1447

## [0.8.1] - 2022-12-25

### Fixed

- Fix for overflowing tree issue https://github.com/Textualize/textual/issues/1425

## [0.8.0] - 2022-12-22

### Fixed

- Fixed issues with nested auto dimensions https://github.com/Textualize/textual/issues/1402
- Fixed watch method incorrectly running on first set when value hasn't changed and init=False https://github.com/Textualize/textual/pull/1367
- `App.dark` can now be set from `App.on_load` without an error being raised  https://github.com/Textualize/textual/issues/1369
- Fixed setting `visibility` changes needing a `refresh` https://github.com/Textualize/textual/issues/1355

### Added

- Added `textual.actions.SkipAction` exception which can be raised from an action to allow parents to process bindings.
- Added `textual keys` preview.
- Added ability to bind to a character in addition to key name. i.e. you can bind to "." or "full_stop".
- Added TextLog.shrink attribute to allow renderable to reduce in size to fit width.

### Changed

- Deprecated `PRIORITY_BINDINGS` class variable.
- Renamed `char` to `character` on Key event.
- Renamed `key_name` to `name` on Key event.
- Queries/`walk_children` no longer includes self in results by default https://github.com/Textualize/textual/pull/1416

## [0.7.0] - 2022-12-17

### Added

- Added `PRIORITY_BINDINGS` class variable, which can be used to control if a widget's bindings have priority by default. https://github.com/Textualize/textual/issues/1343

### Changed

- Renamed the `Binding` argument `universal` to `priority`. https://github.com/Textualize/textual/issues/1343
- When looking for bindings that have priority, they are now looked from `App` downwards. https://github.com/Textualize/textual/issues/1343
- `BINDINGS` on an `App`-derived class have priority by default. https://github.com/Textualize/textual/issues/1343
- `BINDINGS` on a `Screen`-derived class have priority by default. https://github.com/Textualize/textual/issues/1343
- Added a message parameter to Widget.exit

### Fixed

- Fixed validator not running on first reactive set https://github.com/Textualize/textual/pull/1359
- Ensure only printable characters are used as key_display https://github.com/Textualize/textual/pull/1361


## [0.6.0] - 2022-12-11

https://textual.textualize.io/blog/2022/12/11/version-060

### Added

- Added "inherited bindings" -- BINDINGS classvar will be merged with base classes, unless inherit_bindings is set to False
- Added `Tree` widget which replaces `TreeControl`.
- Added widget `Placeholder` https://github.com/Textualize/textual/issues/1200.
- Added `ListView` and `ListItem` widgets https://github.com/Textualize/textual/pull/1143

### Changed

- Rebuilt `DirectoryTree` with new `Tree` control.
- Empty containers with a dimension set to `"auto"` will now collapse instead of filling up the available space.
- Container widgets now have default height of `1fr`.
- The default `width` of a `Label` is now `auto`.

### Fixed

- Type selectors can now contain numbers https://github.com/Textualize/textual/issues/1253
- Fixed visibility not affecting children https://github.com/Textualize/textual/issues/1313
- Fixed issue with auto width/height and relative children https://github.com/Textualize/textual/issues/1319
- Fixed issue with offset applied to containers https://github.com/Textualize/textual/issues/1256
- Fixed default CSS retrieval for widgets with no `DEFAULT_CSS` that inherited from widgets with `DEFAULT_CSS` https://github.com/Textualize/textual/issues/1335
- Fixed merging of `BINDINGS` when binding inheritance is set to `None` https://github.com/Textualize/textual/issues/1351

## [0.5.0] - 2022-11-20

### Added

- Add get_child_by_id and get_widget_by_id, remove get_child https://github.com/Textualize/textual/pull/1146
- Add easing parameter to Widget.scroll_* methods https://github.com/Textualize/textual/pull/1144
- Added Widget.call_later which invokes a callback on idle.
- `DOMNode.ancestors` no longer includes `self`.
- Added `DOMNode.ancestors_with_self`, which retains the old behaviour of
  `DOMNode.ancestors`.
- Improved the speed of `DOMQuery.remove`.
- Added DataTable.clear
- Added low-level `textual.walk` methods.
- It is now possible to `await` a `Widget.remove`.
  https://github.com/Textualize/textual/issues/1094
- It is now possible to `await` a `DOMQuery.remove`. Note that this changes
  the return value of `DOMQuery.remove`, which used to return `self`.
  https://github.com/Textualize/textual/issues/1094
- Added Pilot.wait_for_animation
- Added `Widget.move_child` https://github.com/Textualize/textual/issues/1121
- Added a `Label` widget https://github.com/Textualize/textual/issues/1190
- Support lazy-instantiated Screens (callables in App.SCREENS) https://github.com/Textualize/textual/pull/1185
- Display of keys in footer has more sensible defaults https://github.com/Textualize/textual/pull/1213
- Add App.get_key_display, allowing custom key_display App-wide https://github.com/Textualize/textual/pull/1213

### Changed

- Watchers are now called immediately when setting the attribute if they are synchronous. https://github.com/Textualize/textual/pull/1145
- Widget.call_later has been renamed to Widget.call_after_refresh.
- Button variant values are now checked at runtime. https://github.com/Textualize/textual/issues/1189
- Added caching of some properties in Styles object

### Fixed

- Fixed DataTable row not updating after add https://github.com/Textualize/textual/issues/1026
- Fixed issues with animation. Now objects of different types may be animated.
- Fixed containers with transparent background not showing borders https://github.com/Textualize/textual/issues/1175
- Fixed auto-width in horizontal containers https://github.com/Textualize/textual/pull/1155
- Fixed Input cursor invisible when placeholder empty https://github.com/Textualize/textual/pull/1202
- Fixed deadlock when removing widgets from the App https://github.com/Textualize/textual/pull/1219

## [0.4.0] - 2022-11-08

https://textual.textualize.io/blog/2022/11/08/version-040/#version-040

### Changed

- Dropped support for mounting "named" and "anonymous" widgets via
  `App.mount` and `Widget.mount`. Both methods now simply take one or more
  widgets as positional arguments.
- `DOMNode.query_one` now raises a `TooManyMatches` exception if there is
  more than one matching node.
  https://github.com/Textualize/textual/issues/1096
- `App.mount` and `Widget.mount` have new `before` and `after` parameters https://github.com/Textualize/textual/issues/778

### Added

- Added `init` param to reactive.watch
- `CSS_PATH` can now be a list of CSS files https://github.com/Textualize/textual/pull/1079
- Added `DOMQuery.only_one` https://github.com/Textualize/textual/issues/1096
- Writes to stdout are now done in a thread, for smoother animation. https://github.com/Textualize/textual/pull/1104

## [0.3.0] - 2022-10-31

### Fixed

- Fixed issue where scrollbars weren't being unmounted
- Fixed fr units for horizontal and vertical layouts https://github.com/Textualize/textual/pull/1067
- Fixed `textual run` breaking sys.argv https://github.com/Textualize/textual/issues/1064
- Fixed footer not updating styles when toggling dark mode
- Fixed how the app title in a `Header` is centred https://github.com/Textualize/textual/issues/1060
- Fixed the swapping of button variants https://github.com/Textualize/textual/issues/1048
- Fixed reserved characters in screenshots https://github.com/Textualize/textual/issues/993
- Fixed issue with TextLog max_lines https://github.com/Textualize/textual/issues/1058

### Changed

- DOMQuery now raises InvalidQueryFormat in response to invalid query strings, rather than cryptic CSS error
- Dropped quit_after, screenshot, and screenshot_title from App.run, which can all be done via auto_pilot
- Widgets are now closed in reversed DOM order
- Input widget justify hardcoded to left to prevent text-align interference
- Changed `textual run` so that it patches `argv` in more situations
- DOM classes and IDs are now always treated fully case-sensitive https://github.com/Textualize/textual/issues/1047

### Added

- Added Unmount event
- Added App.run_async method
- Added App.run_test context manager
- Added auto_pilot to App.run and App.run_async
- Added Widget._get_virtual_dom to get scrollbars
- Added size parameter to run and run_async
- Added always_update to reactive
- Returned an awaitable from push_screen, switch_screen, and install_screen https://github.com/Textualize/textual/pull/1061

## [0.2.1] - 2022-10-23

### Changed

- Updated meta data for PyPI

## [0.2.0] - 2022-10-23

### Added

- CSS support
- Too numerous to mention
## [0.1.18] - 2022-04-30

### Changed

- Bump typing extensions

## [0.1.17] - 2022-03-10

### Changed

- Bumped Rich dependency

## [0.1.16] - 2022-03-10

### Fixed

- Fixed escape key hanging on Windows

## [0.1.15] - 2022-01-31

### Added

- Added Windows Driver

## [0.1.14] - 2022-01-09

### Changed

- Updated Rich dependency to 11.X

## [0.1.13] - 2022-01-01

### Fixed

- Fixed spurious characters when exiting app
- Fixed increasing delay when exiting

## [0.1.12] - 2021-09-20

### Added

- Added geometry.Spacing

### Fixed

- Fixed calculation of virtual size in scroll views

## [0.1.11] - 2021-09-12

### Changed

- Changed message handlers to use prefix handle\_
- Renamed messages to drop the Message suffix
- Events now bubble by default
- Refactor of layout

### Added

- Added App.measure
- Added auto_width to Vertical Layout, WindowView, an ScrollView
- Added big_table.py example
- Added easing.py example

## [0.1.10] - 2021-08-25

### Added

- Added keyboard control of tree control
- Added Widget.gutter to calculate space between renderable and outside edge
- Added margin, padding, and border attributes to Widget

### Changed

- Callbacks may be async or non-async.
- Event handler event argument is optional.
- Fixed exception in clock example https://github.com/willmcgugan/textual/issues/52
- Added Message.wait() which waits for a message to be processed
- Key events are now sent to widgets first, before processing bindings

## [0.1.9] - 2021-08-06

### Added

- Added hover over and mouse click to activate keys in footer
- Added verbosity argument to Widget.log

### Changed

- Simplified events. Remove Startup event (use Mount)
- Changed geometry.Point to geometry.Offset and geometry.Dimensions to geometry.Size

## [0.1.8] - 2021-07-17

### Fixed

- Fixed exiting mouse mode
- Fixed slow animation

### Added

- New log system

## [0.1.7] - 2021-07-14

### Changed

- Added functionality to calculator example.
- Scrollview now shows scrollbars automatically
- New handler system for messages that doesn't require inheritance
- Improved traceback handling

[0.49.0]: https://github.com/Textualize/textual/compare/v0.48.2...v0.49.0
[0.48.2]: https://github.com/Textualize/textual/compare/v0.48.1...v0.48.2
[0.48.1]: https://github.com/Textualize/textual/compare/v0.48.0...v0.48.1
[0.48.0]: https://github.com/Textualize/textual/compare/v0.47.1...v0.48.0
[0.47.1]: https://github.com/Textualize/textual/compare/v0.47.0...v0.47.1
[0.47.0]: https://github.com/Textualize/textual/compare/v0.46.0...v0.47.0
[0.46.0]: https://github.com/Textualize/textual/compare/v0.45.1...v0.46.0
[0.45.1]: https://github.com/Textualize/textual/compare/v0.45.0...v0.45.1
[0.45.0]: https://github.com/Textualize/textual/compare/v0.44.1...v0.45.0
[0.44.1]: https://github.com/Textualize/textual/compare/v0.44.0...v0.44.1
[0.44.0]: https://github.com/Textualize/textual/compare/v0.43.2...v0.44.0
[0.43.2]: https://github.com/Textualize/textual/compare/v0.43.1...v0.43.2
[0.43.1]: https://github.com/Textualize/textual/compare/v0.43.0...v0.43.1
[0.43.0]: https://github.com/Textualize/textual/compare/v0.42.0...v0.43.0
[0.42.0]: https://github.com/Textualize/textual/compare/v0.41.0...v0.42.0
[0.41.0]: https://github.com/Textualize/textual/compare/v0.40.0...v0.41.0
[0.40.0]: https://github.com/Textualize/textual/compare/v0.39.0...v0.40.0
[0.39.0]: https://github.com/Textualize/textual/compare/v0.38.1...v0.39.0
[0.38.1]: https://github.com/Textualize/textual/compare/v0.38.0...v0.38.1
[0.38.0]: https://github.com/Textualize/textual/compare/v0.37.1...v0.38.0
[0.37.1]: https://github.com/Textualize/textual/compare/v0.37.0...v0.37.1
[0.37.0]: https://github.com/Textualize/textual/compare/v0.36.0...v0.37.0
[0.36.0]: https://github.com/Textualize/textual/compare/v0.35.1...v0.36.0
[0.35.1]: https://github.com/Textualize/textual/compare/v0.35.0...v0.35.1
[0.35.0]: https://github.com/Textualize/textual/compare/v0.34.0...v0.35.0
[0.34.0]: https://github.com/Textualize/textual/compare/v0.33.0...v0.34.0
[0.33.0]: https://github.com/Textualize/textual/compare/v0.32.0...v0.33.0
[0.32.0]: https://github.com/Textualize/textual/compare/v0.31.0...v0.32.0
[0.31.0]: https://github.com/Textualize/textual/compare/v0.30.0...v0.31.0
[0.30.0]: https://github.com/Textualize/textual/compare/v0.29.0...v0.30.0
[0.29.0]: https://github.com/Textualize/textual/compare/v0.28.1...v0.29.0
[0.28.1]: https://github.com/Textualize/textual/compare/v0.28.0...v0.28.1
[0.28.0]: https://github.com/Textualize/textual/compare/v0.27.0...v0.28.0
[0.27.0]: https://github.com/Textualize/textual/compare/v0.26.0...v0.27.0
[0.26.0]: https://github.com/Textualize/textual/compare/v0.25.0...v0.26.0
[0.25.0]: https://github.com/Textualize/textual/compare/v0.24.1...v0.25.0
[0.24.1]: https://github.com/Textualize/textual/compare/v0.24.0...v0.24.1
[0.24.0]: https://github.com/Textualize/textual/compare/v0.23.0...v0.24.0
[0.23.0]: https://github.com/Textualize/textual/compare/v0.22.3...v0.23.0
[0.22.3]: https://github.com/Textualize/textual/compare/v0.22.2...v0.22.3
[0.22.2]: https://github.com/Textualize/textual/compare/v0.22.1...v0.22.2
[0.22.1]: https://github.com/Textualize/textual/compare/v0.22.0...v0.22.1
[0.22.0]: https://github.com/Textualize/textual/compare/v0.21.0...v0.22.0
[0.21.0]: https://github.com/Textualize/textual/compare/v0.20.1...v0.21.0
[0.20.1]: https://github.com/Textualize/textual/compare/v0.20.0...v0.20.1
[0.20.0]: https://github.com/Textualize/textual/compare/v0.19.1...v0.20.0
[0.19.1]: https://github.com/Textualize/textual/compare/v0.19.0...v0.19.1
[0.19.0]: https://github.com/Textualize/textual/compare/v0.18.0...v0.19.0
[0.18.0]: https://github.com/Textualize/textual/compare/v0.17.4...v0.18.0
[0.17.3]: https://github.com/Textualize/textual/compare/v0.17.2...v0.17.3
[0.17.2]: https://github.com/Textualize/textual/compare/v0.17.1...v0.17.2
[0.17.1]: https://github.com/Textualize/textual/compare/v0.17.0...v0.17.1
[0.17.0]: https://github.com/Textualize/textual/compare/v0.16.0...v0.17.0
[0.16.0]: https://github.com/Textualize/textual/compare/v0.15.1...v0.16.0
[0.15.1]: https://github.com/Textualize/textual/compare/v0.15.0...v0.15.1
[0.15.0]: https://github.com/Textualize/textual/compare/v0.14.0...v0.15.0
[0.14.0]: https://github.com/Textualize/textual/compare/v0.13.0...v0.14.0
[0.13.0]: https://github.com/Textualize/textual/compare/v0.12.1...v0.13.0
[0.12.1]: https://github.com/Textualize/textual/compare/v0.12.0...v0.12.1
[0.12.0]: https://github.com/Textualize/textual/compare/v0.11.1...v0.12.0
[0.11.1]: https://github.com/Textualize/textual/compare/v0.11.0...v0.11.1
[0.11.0]: https://github.com/Textualize/textual/compare/v0.10.1...v0.11.0
[0.10.1]: https://github.com/Textualize/textual/compare/v0.10.0...v0.10.1
[0.10.0]: https://github.com/Textualize/textual/compare/v0.9.1...v0.10.0
[0.9.1]: https://github.com/Textualize/textual/compare/v0.9.0...v0.9.1
[0.9.0]: https://github.com/Textualize/textual/compare/v0.8.2...v0.9.0
[0.8.2]: https://github.com/Textualize/textual/compare/v0.8.1...v0.8.2
[0.8.1]: https://github.com/Textualize/textual/compare/v0.8.0...v0.8.1
[0.8.0]: https://github.com/Textualize/textual/compare/v0.7.0...v0.8.0
[0.7.0]: https://github.com/Textualize/textual/compare/v0.6.0...v0.7.0
[0.6.0]: https://github.com/Textualize/textual/compare/v0.5.0...v0.6.0
[0.5.0]: https://github.com/Textualize/textual/compare/v0.4.0...v0.5.0
[0.4.0]: https://github.com/Textualize/textual/compare/v0.3.0...v0.4.0
[0.3.0]: https://github.com/Textualize/textual/compare/v0.2.1...v0.3.0
[0.2.1]: https://github.com/Textualize/textual/compare/v0.2.0...v0.2.1
[0.2.0]: https://github.com/Textualize/textual/compare/v0.1.18...v0.2.0
[0.1.18]: https://github.com/Textualize/textual/compare/v0.1.17...v0.1.18
[0.1.17]: https://github.com/Textualize/textual/compare/v0.1.16...v0.1.17
[0.1.16]: https://github.com/Textualize/textual/compare/v0.1.15...v0.1.16
[0.1.15]: https://github.com/Textualize/textual/compare/v0.1.14...v0.1.15
[0.1.14]: https://github.com/Textualize/textual/compare/v0.1.13...v0.1.14
[0.1.13]: https://github.com/Textualize/textual/compare/v0.1.12...v0.1.13
[0.1.12]: https://github.com/Textualize/textual/compare/v0.1.11...v0.1.12
[0.1.11]: https://github.com/Textualize/textual/compare/v0.1.10...v0.1.11
[0.1.10]: https://github.com/Textualize/textual/compare/v0.1.9...v0.1.10
[0.1.9]: https://github.com/Textualize/textual/compare/v0.1.8...v0.1.9
[0.1.8]: https://github.com/Textualize/textual/compare/v0.1.7...v0.1.8
[0.1.7]: https://github.com/Textualize/textual/releases/tag/v0.1.7<|MERGE_RESOLUTION|>--- conflicted
+++ resolved
@@ -5,7 +5,6 @@
 The format is based on [Keep a Changelog](http://keepachangelog.com/)
 and this project adheres to [Semantic Versioning](http://semver.org/).
 
-<<<<<<< HEAD
 ## Unreleased
 
 ### Fixed
@@ -13,8 +12,6 @@
 - Improve support for selector lists in nested TCSS https://github.com/Textualize/textual/issues/3969
 - Improve support for rule declarations after nested TCSS rule sets https://github.com/Textualize/textual/issues/3999
 
-## [0.48.0] - 2023-02-01
-=======
 ## [0.49.0] - 2024-02-07
 
 ### Fixed
@@ -59,7 +56,6 @@
 - `TextArea` uses CSS theme by default instead of `monokai` https://github.com/Textualize/textual/pull/4091
 
 ## [0.48.0] - 2024-02-01
->>>>>>> b28ad500
 
 ### Changed
 
