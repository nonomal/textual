# Change Log

All notable changes to this project will be documented in this file.

The format is based on [Keep a Changelog](http://keepachangelog.com/)
and this project adheres to [Semantic Versioning](http://semver.org/).

## [0.35.0]

### Added

- Ability to enable/disable tabs via the reactive `disabled` in tab panes https://github.com/Textualize/textual/pull/3152
<<<<<<< HEAD
=======
- Textual-web driver support for Windows
>>>>>>> 41006caf

### Fixed

- Could not hide/show/disable/enable tabs in nested `TabbedContent` https://github.com/Textualize/textual/pull/3150

### Changed

- Reactive callbacks are now scheduled on the message pump of the reactable that is watching instead of the owner of reactive attribute https://github.com/Textualize/textual/pull/3065
- Callbacks scheduled with `call_next` will now have the same prevented messages as when the callback was scheduled https://github.com/Textualize/textual/pull/3065

## [0.34.0] - 2023-08-22

### Added

- Methods `TabbedContent.disable_tab` and `TabbedContent.enable_tab` https://github.com/Textualize/textual/pull/3112
- Methods `Tabs.disable` and `Tabs.enable` https://github.com/Textualize/textual/pull/3112
- Messages `Tab.Disabled`, `Tab.Enabled`, `Tabs.TabDisabled` and `Tabs.Enabled` https://github.com/Textualize/textual/pull/3112
- Methods `TabbedContent.hide_tab` and `TabbedContent.show_tab` https://github.com/Textualize/textual/pull/3112
- Methods `Tabs.hide` and `Tabs.show` https://github.com/Textualize/textual/pull/3112
- Messages `Tabs.TabHidden` and `Tabs.TabShown` https://github.com/Textualize/textual/pull/3112
- Added `ListView.extend` method to append multiple items https://github.com/Textualize/textual/pull/3012

### Changed

- grid-columns and grid-rows now accept an `auto` token to detect the optimal size https://github.com/Textualize/textual/pull/3107
- LoadingIndicator now has a minimum height of 1 line.

### Fixed

- Fixed auto height container with default grid-rows https://github.com/Textualize/textual/issues/1597
- Fixed `page_up` and `page_down` bug in `DataTable` when `show_header = False` https://github.com/Textualize/textual/pull/3093
- Fixed issue with visible children inside invisible container when moving focus https://github.com/Textualize/textual/issues/3053

## [0.33.0] - 2023-08-15


### Fixed

- Fixed unintuitive sizing behaviour of TabbedContent https://github.com/Textualize/textual/issues/2411
- Fixed relative units not always expanding auto containers https://github.com/Textualize/textual/pull/3059
- Fixed background refresh https://github.com/Textualize/textual/issues/3055
- Fixed `SelectionList.clear_options` https://github.com/Textualize/textual/pull/3075
- `MouseMove` events bubble up from widgets. `App` and `Screen` receive `MouseMove` events even if there's no Widget under the cursor. https://github.com/Textualize/textual/issues/2905

### Changed

- Breaking change: `DOMNode.visible` now takes into account full DOM to report whether a node is visible or not.

### Removed

- Property `Widget.focusable_children` https://github.com/Textualize/textual/pull/3070

### Added

- Added an interface for replacing prompt of an individual option in an `OptionList` https://github.com/Textualize/textual/issues/2603
- Added `DirectoryTree.reload_node` method https://github.com/Textualize/textual/issues/2757
- Added widgets.Digit https://github.com/Textualize/textual/pull/3073
- Added `BORDER_TITLE` and `BORDER_SUBTITLE` classvars to Widget https://github.com/Textualize/textual/pull/3097

### Changed

- DescendantBlur and DescendantFocus can now be used with @on decorator


## [0.32.0] - 2023-08-03

### Added

- Added widgets.Log
- Added Widget.is_vertical_scroll_end, Widget.is_horizontal_scroll_end, Widget.is_vertical_scrollbar_grabbed, Widget.is_horizontal_scrollbar_grabbed

### Changed

- Breaking change: Renamed TextLog to RichLog

## [0.31.0] - 2023-08-01

### Added

- Added App.begin_capture_print, App.end_capture_print, Widget.begin_capture_print, Widget.end_capture_print https://github.com/Textualize/textual/issues/2952
- Added the ability to run async methods as thread workers https://github.com/Textualize/textual/pull/2938
- Added `App.stop_animation` https://github.com/Textualize/textual/issues/2786
- Added `Widget.stop_animation` https://github.com/Textualize/textual/issues/2786

### Changed

- Breaking change: Creating a thread worker now requires that a `thread=True` keyword argument is passed https://github.com/Textualize/textual/pull/2938
- Breaking change: `Markdown.load` no longer captures all errors and returns a `bool`, errors now propagate https://github.com/Textualize/textual/issues/2956
- Breaking change: the default style of a `DataTable` now has `max-height: 100%` https://github.com/Textualize/textual/issues/2959

### Fixed

- Fixed a crash when a `SelectionList` had a prompt wider than itself https://github.com/Textualize/textual/issues/2900
- Fixed a bug where `Click` events were bubbling up from `Switch` widgets https://github.com/Textualize/textual/issues/2366
- Fixed a crash when using empty CSS variables https://github.com/Textualize/textual/issues/1849
- Fixed issue with tabs in TextLog https://github.com/Textualize/textual/issues/3007
- Fixed a bug with `DataTable` hover highlighting https://github.com/Textualize/textual/issues/2909

## [0.30.0] - 2023-07-17

### Added

- Added `DataTable.remove_column` method https://github.com/Textualize/textual/pull/2899
- Added notifications https://github.com/Textualize/textual/pull/2866
- Added `on_complete` callback to scroll methods https://github.com/Textualize/textual/pull/2903

### Fixed

- Fixed CancelledError issue with timer https://github.com/Textualize/textual/issues/2854
- Fixed Toggle Buttons issue with not being clickable/hoverable https://github.com/Textualize/textual/pull/2930


## [0.29.0] - 2023-07-03

### Changed

- Factored dev tools (`textual` command) in to external lib (`textual-dev`).

### Added

- Updated `DataTable.get_cell` type hints to accept string keys https://github.com/Textualize/textual/issues/2586
- Added `DataTable.get_cell_coordinate` method
- Added `DataTable.get_row_index` method https://github.com/Textualize/textual/issues/2587
- Added `DataTable.get_column_index` method
- Added can-focus pseudo-class to target widgets that may receive focus
- Make `Markdown.update` optionally awaitable https://github.com/Textualize/textual/pull/2838
- Added `default` parameter to `DataTable.add_column` for populating existing rows https://github.com/Textualize/textual/pull/2836
- Added can-focus pseudo-class to target widgets that may receive focus

### Fixed

- Fixed crash when columns were added to populated `DataTable` https://github.com/Textualize/textual/pull/2836
- Fixed issues with opacity on Screens https://github.com/Textualize/textual/issues/2616
- Fixed style problem with selected selections in a non-focused selection list https://github.com/Textualize/textual/issues/2768
- Fixed sys.stdout and sys.stderr being None https://github.com/Textualize/textual/issues/2879

## [0.28.1] - 2023-06-20

### Fixed

- Fixed indented code blocks not showing up in `Markdown` https://github.com/Textualize/textual/issues/2781
- Fixed inline code blocks in lists showing out of order in `Markdown` https://github.com/Textualize/textual/issues/2676
- Fixed list items in a `Markdown` being added to the focus chain https://github.com/Textualize/textual/issues/2380
- Fixed `Tabs` posting unnecessary messages when removing non-active tabs https://github.com/Textualize/textual/issues/2807
- call_after_refresh will preserve the sender within the callback https://github.com/Textualize/textual/pull/2806

### Added

- Added a method of allowing third party code to handle unhandled tokens in `Markdown` https://github.com/Textualize/textual/pull/2803
- Added `MarkdownBlock` as an exported symbol in `textual.widgets.markdown` https://github.com/Textualize/textual/pull/2803

### Changed

- Tooltips are now inherited, so will work with compound widgets


## [0.28.0] - 2023-06-19

### Added

- The devtools console now confirms when CSS files have been successfully loaded after a previous error https://github.com/Textualize/textual/pull/2716
- Class variable `CSS` to screens https://github.com/Textualize/textual/issues/2137
- Class variable `CSS_PATH` to screens https://github.com/Textualize/textual/issues/2137
- Added `cursor_foreground_priority` and `cursor_background_priority` to `DataTable` https://github.com/Textualize/textual/pull/2736
- Added Region.center
- Added `center` parameter to `Widget.scroll_to_region`
- Added `origin_visible` parameter to `Widget.scroll_to_region`
- Added `origin_visible` parameter to `Widget.scroll_to_center`
- Added `TabbedContent.tab_count` https://github.com/Textualize/textual/pull/2751
- Added `TabbedContent.add_pane` https://github.com/Textualize/textual/pull/2751
- Added `TabbedContent.remove_pane` https://github.com/Textualize/textual/pull/2751
- Added `TabbedContent.clear_panes` https://github.com/Textualize/textual/pull/2751
- Added `TabbedContent.Cleared` https://github.com/Textualize/textual/pull/2751

### Fixed

- Fixed setting `TreeNode.label` on an existing `Tree` node not immediately refreshing https://github.com/Textualize/textual/pull/2713
- Correctly implement `__eq__` protocol in DataTable https://github.com/Textualize/textual/pull/2705
- Fixed exceptions in Pilot tests being silently ignored https://github.com/Textualize/textual/pull/2754
- Fixed issue where internal data of `OptionList` could be invalid for short window after `clear_options` https://github.com/Textualize/textual/pull/2754
- Fixed `Tooltip` causing a `query_one` on a lone `Static` to fail https://github.com/Textualize/textual/issues/2723
- Nested widgets wouldn't lose focus when parent is disabled https://github.com/Textualize/textual/issues/2772
- Fixed the `Tabs` `Underline` highlight getting "lost" in some extreme situations https://github.com/Textualize/textual/pull/2751

### Changed

- Breaking change: The `@on` decorator will now match a message class and any child classes https://github.com/Textualize/textual/pull/2746
- Breaking change: Styles update to checkbox, radiobutton, OptionList, Select, SelectionList, Switch https://github.com/Textualize/textual/pull/2777
- `Tabs.add_tab` is now optionally awaitable https://github.com/Textualize/textual/pull/2778
- `Tabs.add_tab` now takes `before` and `after` arguments to position a new tab https://github.com/Textualize/textual/pull/2778
- `Tabs.remove_tab` is now optionally awaitable https://github.com/Textualize/textual/pull/2778
- Breaking change: `Tabs.clear` has been changed from returning `self` to being optionally awaitable https://github.com/Textualize/textual/pull/2778

## [0.27.0] - 2023-06-01

### Fixed

- Fixed zero division error https://github.com/Textualize/textual/issues/2673
- Fix `scroll_to_center` when there were nested layers out of view (Compositor full_map not populated fully) https://github.com/Textualize/textual/pull/2684
- Fix crash when `Select` widget value attribute was set in `compose` https://github.com/Textualize/textual/pull/2690
- Issue with computing progress in workers https://github.com/Textualize/textual/pull/2686
- Issues with `switch_screen` not updating the results callback appropriately https://github.com/Textualize/textual/issues/2650
- Fixed incorrect mount order https://github.com/Textualize/textual/pull/2702

### Added

- `work` decorator accepts `description` parameter to add debug string https://github.com/Textualize/textual/issues/2597
- Added `SelectionList` widget https://github.com/Textualize/textual/pull/2652
- `App.AUTO_FOCUS` to set auto focus on all screens https://github.com/Textualize/textual/issues/2594
- Option to `scroll_to_center` to ensure we don't scroll such that the top left corner of the widget is not visible https://github.com/Textualize/textual/pull/2682
- Added `Widget.tooltip` property https://github.com/Textualize/textual/pull/2670
- Added `Region.inflect` https://github.com/Textualize/textual/pull/2670
- `Suggester` API to compose with widgets for automatic suggestions https://github.com/Textualize/textual/issues/2330
- `SuggestFromList` class to let widgets get completions from a fixed set of options https://github.com/Textualize/textual/pull/2604
- `Input` has a new component class `input--suggestion` https://github.com/Textualize/textual/pull/2604
- Added `Widget.remove_children` https://github.com/Textualize/textual/pull/2657
- Added `Validator` framework and validation for `Input` https://github.com/Textualize/textual/pull/2600
- Ability to have private and public validate methods https://github.com/Textualize/textual/pull/2708
- Ability to have private compute methods https://github.com/Textualize/textual/pull/2708
- Added `message_hook` to App.run_test https://github.com/Textualize/textual/pull/2702
- Added `Sparkline` widget https://github.com/Textualize/textual/pull/2631

### Changed

- `Placeholder` now sets its color cycle per app https://github.com/Textualize/textual/issues/2590
- Footer now clears key highlight regardless of whether it's in the active screen or not https://github.com/Textualize/textual/issues/2606
- The default Widget repr no longer displays classes and pseudo-classes (to reduce noise in logs). Add them to your `__rich_repr__` method if needed. https://github.com/Textualize/textual/pull/2623
- Setting `Screen.AUTO_FOCUS` to `None` will inherit `AUTO_FOCUS` from the app instead of disabling it https://github.com/Textualize/textual/issues/2594
- Setting `Screen.AUTO_FOCUS` to `""` will disable it on the screen https://github.com/Textualize/textual/issues/2594
- Messages now have a `handler_name` class var which contains the name of the default handler method.
- `Message.control` is now a property instead of a class variable. https://github.com/Textualize/textual/issues/2528
- `Tree` and `DirectoryTree` Messages no longer accept a `tree` parameter, using `self.node.tree` instead. https://github.com/Textualize/textual/issues/2529
- Keybinding <kbd>right</kbd> in `Input` is also used to accept a suggestion if the cursor is at the end of the input https://github.com/Textualize/textual/pull/2604
- `Input.__init__` now accepts a `suggester` attribute for completion suggestions https://github.com/Textualize/textual/pull/2604
- Using `switch_screen` to switch to the currently active screen is now a no-op https://github.com/Textualize/textual/pull/2692
- Breaking change: removed `reactive.py::Reactive.var` in favor of `reactive.py::var` https://github.com/Textualize/textual/pull/2709/

### Removed

- `Placeholder.reset_color_cycle`
- Removed `Widget.reset_focus` (now called `Widget.blur`) https://github.com/Textualize/textual/issues/2642

## [0.26.0] - 2023-05-20

### Added

- Added `Widget.can_view`

### Changed

- Textual will now scroll focused widgets to center if not in view

## [0.25.0] - 2023-05-17

### Changed

- App `title` and `sub_title` attributes can be set to any type https://github.com/Textualize/textual/issues/2521
- `DirectoryTree` now loads directory contents in a worker https://github.com/Textualize/textual/issues/2456
- Only a single error will be written by default, unless in dev mode ("debug" in App.features) https://github.com/Textualize/textual/issues/2480
- Using `Widget.move_child` where the target and the child being moved are the same is now a no-op https://github.com/Textualize/textual/issues/1743
- Calling `dismiss` on a screen that is not at the top of the stack now raises an exception https://github.com/Textualize/textual/issues/2575
- `MessagePump.call_after_refresh` and `MessagePump.call_later` will now return `False` if the callback could not be scheduled. https://github.com/Textualize/textual/pull/2584

### Fixed

- Fixed `ZeroDivisionError` in `resolve_fraction_unit` https://github.com/Textualize/textual/issues/2502
- Fixed `TreeNode.expand` and `TreeNode.expand_all` not posting a `Tree.NodeExpanded` message https://github.com/Textualize/textual/issues/2535
- Fixed `TreeNode.collapse` and `TreeNode.collapse_all` not posting a `Tree.NodeCollapsed` message https://github.com/Textualize/textual/issues/2535
- Fixed `TreeNode.toggle` and `TreeNode.toggle_all` not posting a `Tree.NodeExpanded` or `Tree.NodeCollapsed` message https://github.com/Textualize/textual/issues/2535
- `footer--description` component class was being ignored https://github.com/Textualize/textual/issues/2544
- Pasting empty selection in `Input` would raise an exception https://github.com/Textualize/textual/issues/2563
- `Screen.AUTO_FOCUS` now focuses the first _focusable_ widget that matches the selector https://github.com/Textualize/textual/issues/2578
- `Screen.AUTO_FOCUS` now works on the default screen on startup https://github.com/Textualize/textual/pull/2581
- Fix for setting dark in App `__init__` https://github.com/Textualize/textual/issues/2583
- Fix issue with scrolling and docks https://github.com/Textualize/textual/issues/2525
- Fix not being able to use CSS classes with `Tab` https://github.com/Textualize/textual/pull/2589

### Added

- Class variable `AUTO_FOCUS` to screens https://github.com/Textualize/textual/issues/2457
- Added `NULL_SPACING` and `NULL_REGION` to geometry.py

## [0.24.1] - 2023-05-08

### Fixed

- Fix TypeError in code browser

## [0.24.0] - 2023-05-08

### Fixed

- Fixed crash when creating a `DirectoryTree` starting anywhere other than `.`
- Fixed line drawing in `Tree` when `Tree.show_root` is `True` https://github.com/Textualize/textual/issues/2397
- Fixed line drawing in `Tree` not marking branches as selected when first getting focus https://github.com/Textualize/textual/issues/2397

### Changed

- The DataTable cursor is now scrolled into view when the cursor coordinate is changed programmatically https://github.com/Textualize/textual/issues/2459
- run_worker exclusive parameter is now `False` by default https://github.com/Textualize/textual/pull/2470
- Added `always_update` as an optional argument for `reactive.var`
- Made Binding description default to empty string, which is equivalent to show=False https://github.com/Textualize/textual/pull/2501
- Modified Message to allow it to be used as a dataclass https://github.com/Textualize/textual/pull/2501
- Decorator `@on` accepts arbitrary `**kwargs` to apply selectors to attributes of the message https://github.com/Textualize/textual/pull/2498

### Added

- Property `control` as alias for attribute `tabs` in `Tabs` messages https://github.com/Textualize/textual/pull/2483
- Experimental: Added "overlay" rule https://github.com/Textualize/textual/pull/2501
- Experimental: Added "constrain" rule https://github.com/Textualize/textual/pull/2501
- Added textual.widgets.Select https://github.com/Textualize/textual/pull/2501
- Added Region.translate_inside https://github.com/Textualize/textual/pull/2501
- `TabbedContent` now takes kwargs `id`, `name`, `classes`, and `disabled`, upon initialization, like other widgets https://github.com/Textualize/textual/pull/2497
- Method `DataTable.move_cursor` https://github.com/Textualize/textual/issues/2472
- Added `OptionList.add_options` https://github.com/Textualize/textual/pull/2508
- Added `TreeNode.is_root` https://github.com/Textualize/textual/pull/2510
- Added `TreeNode.remove_children` https://github.com/Textualize/textual/pull/2510
- Added `TreeNode.remove` https://github.com/Textualize/textual/pull/2510
- Added classvar `Message.ALLOW_SELECTOR_MATCH` https://github.com/Textualize/textual/pull/2498
- Added `ALLOW_SELECTOR_MATCH` to all built-in messages associated with widgets https://github.com/Textualize/textual/pull/2498
- Markdown document sub-widgets now reference the container document
- Table of contents of a markdown document now references the document
- Added the `control` property to messages
  - `DirectoryTree.FileSelected`
  - `ListView`
    - `Highlighted`
    - `Selected`
  - `Markdown`
    - `TableOfContentsUpdated`
    - `TableOfContentsSelected`
    - `LinkClicked`
  - `OptionList`
    - `OptionHighlighted`
    - `OptionSelected`
  - `RadioSet.Changed`
  - `TabContent.TabActivated`
  - `Tree`
    - `NodeSelected`
    - `NodeHighlighted`
    - `NodeExpanded`
    - `NodeCollapsed`

## [0.23.0] - 2023-05-03

### Fixed

- Fixed `outline` top and bottom not handling alpha - https://github.com/Textualize/textual/issues/2371
- Fixed `!important` not applying to `align` https://github.com/Textualize/textual/issues/2420
- Fixed `!important` not applying to `border` https://github.com/Textualize/textual/issues/2420
- Fixed `!important` not applying to `content-align` https://github.com/Textualize/textual/issues/2420
- Fixed `!important` not applying to `outline` https://github.com/Textualize/textual/issues/2420
- Fixed `!important` not applying to `overflow` https://github.com/Textualize/textual/issues/2420
- Fixed `!important` not applying to `scrollbar-size` https://github.com/Textualize/textual/issues/2420
- Fixed `outline-right` not being recognised https://github.com/Textualize/textual/issues/2446
- Fixed OSError when a file system is not available https://github.com/Textualize/textual/issues/2468

### Changed

- Setting attributes with a `compute_` method will now raise an `AttributeError` https://github.com/Textualize/textual/issues/2383
- Unknown psuedo-selectors will now raise a tokenizer error (previously they were silently ignored) https://github.com/Textualize/textual/pull/2445
- Breaking change: `DirectoryTree.FileSelected.path` is now always a `Path` https://github.com/Textualize/textual/issues/2448
- Breaking change: `Directorytree.load_directory` renamed to `Directorytree._load_directory` https://github.com/Textualize/textual/issues/2448
- Unknown pseudo-selectors will now raise a tokenizer error (previously they were silently ignored) https://github.com/Textualize/textual/pull/2445

### Added

- Watch methods can now optionally be private https://github.com/Textualize/textual/issues/2382
- Added `DirectoryTree.path` reactive attribute https://github.com/Textualize/textual/issues/2448
- Added `DirectoryTree.FileSelected.node` https://github.com/Textualize/textual/pull/2463
- Added `DirectoryTree.reload` https://github.com/Textualize/textual/issues/2448
- Added textual.on decorator https://github.com/Textualize/textual/issues/2398

## [0.22.3] - 2023-04-29

### Fixed

- Fixed `textual run` on Windows https://github.com/Textualize/textual/issues/2406
- Fixed top border of button hover state

## [0.22.2] - 2023-04-29

### Added

- Added `TreeNode.tree` as a read-only public attribute https://github.com/Textualize/textual/issues/2413

### Fixed

- Fixed superfluous style updates for focus-within pseudo-selector

## [0.22.1] - 2023-04-28

### Fixed

- Fixed timer issue https://github.com/Textualize/textual/issues/2416
- Fixed `textual run` issue https://github.com/Textualize/textual/issues/2391

## [0.22.0] - 2023-04-27

### Fixed

- Fixed broken fr units when there is a min or max dimension https://github.com/Textualize/textual/issues/2378
- Fixed plain text in Markdown code blocks with no syntax being difficult to read https://github.com/Textualize/textual/issues/2400

### Added

- Added `ProgressBar` widget https://github.com/Textualize/textual/pull/2333

### Changed

- All `textual.containers` are now `1fr` in relevant dimensions by default https://github.com/Textualize/textual/pull/2386


## [0.21.0] - 2023-04-26

### Changed

- `textual run` execs apps in a new context.
- Textual console no longer parses console markup.
- Breaking change: `Container` no longer shows required scrollbars by default https://github.com/Textualize/textual/issues/2361
- Breaking change: `VerticalScroll` no longer shows a required horizontal scrollbar by default
- Breaking change: `HorizontalScroll` no longer shows a required vertical scrollbar by default
- Breaking change: Renamed `App.action_add_class_` to `App.action_add_class`
- Breaking change: Renamed `App.action_remove_class_` to `App.action_remove_class`
- Breaking change: `RadioSet` is now a single focusable widget https://github.com/Textualize/textual/pull/2372
- Breaking change: Removed `containers.Content` (use `containers.VerticalScroll` now)

### Added

- Added `-c` switch to `textual run` which runs commands in a Textual dev environment.
- Breaking change: standard keyboard scrollable navigation bindings have been moved off `Widget` and onto a new base class for scrollable containers (see also below addition) https://github.com/Textualize/textual/issues/2332
- `ScrollView` now inherits from `ScrollableContainer` rather than `Widget` https://github.com/Textualize/textual/issues/2332
- Containers no longer inherit any bindings from `Widget` https://github.com/Textualize/textual/issues/2331
- Added `ScrollableContainer`; a container class that binds the common navigation keys to scroll actions (see also above breaking change) https://github.com/Textualize/textual/issues/2332

### Fixed

- Fixed dark mode toggles in a "child" screen not updating a "parent" screen https://github.com/Textualize/textual/issues/1999
- Fixed "panel" border not exposed via CSS
- Fixed `TabbedContent.active` changes not changing the actual content https://github.com/Textualize/textual/issues/2352
- Fixed broken color on macOS Terminal https://github.com/Textualize/textual/issues/2359

## [0.20.1] - 2023-04-18

### Fix

- New fix for stuck tabs underline https://github.com/Textualize/textual/issues/2229

## [0.20.0] - 2023-04-18

### Changed

- Changed signature of Driver. Technically a breaking change, but unlikely to affect anyone.
- Breaking change: Timer.start is now private, and returns None. There was no reason to call this manually, so unlikely to affect anyone.
- A clicked tab will now be scrolled to the center of its tab container https://github.com/Textualize/textual/pull/2276
- Style updates are now done immediately rather than on_idle https://github.com/Textualize/textual/pull/2304
- `ButtonVariant` is now exported from `textual.widgets.button` https://github.com/Textualize/textual/issues/2264
- `HorizontalScroll` and `VerticalScroll` are now focusable by default https://github.com/Textualize/textual/pull/2317

### Added

- Added `DataTable.remove_row` method https://github.com/Textualize/textual/pull/2253
- option `--port` to the command `textual console` to specify which port the console should connect to https://github.com/Textualize/textual/pull/2258
- `Widget.scroll_to_center` method to scroll children to the center of container widget https://github.com/Textualize/textual/pull/2255 and https://github.com/Textualize/textual/pull/2276
- Added `TabActivated` message to `TabbedContent` https://github.com/Textualize/textual/pull/2260
- Added "panel" border style https://github.com/Textualize/textual/pull/2292
- Added `border-title-color`, `border-title-background`, `border-title-style` rules https://github.com/Textualize/textual/issues/2289
- Added `border-subtitle-color`, `border-subtitle-background`, `border-subtitle-style` rules https://github.com/Textualize/textual/issues/2289

### Fixed

- Fixed order styles are applied in DataTable - allows combining of renderable styles and component classes https://github.com/Textualize/textual/pull/2272
- Fixed key combos with up/down keys in some terminals https://github.com/Textualize/textual/pull/2280
- Fix empty ListView preventing bindings from firing https://github.com/Textualize/textual/pull/2281
- Fix `get_component_styles` returning incorrect values on first call when combined with pseudoclasses https://github.com/Textualize/textual/pull/2304
- Fixed `active_message_pump.get` sometimes resulting in a `LookupError` https://github.com/Textualize/textual/issues/2301

## [0.19.1] - 2023-04-10

### Fixed

- Fix viewport units using wrong viewport size  https://github.com/Textualize/textual/pull/2247
- Fixed layout not clearing arrangement cache https://github.com/Textualize/textual/pull/2249


## [0.19.0] - 2023-04-07

### Added

- Added support for filtering a `DirectoryTree` https://github.com/Textualize/textual/pull/2215

### Changed

- Allowed border_title and border_subtitle to accept Text objects
- Added additional line around titles
- When a container is auto, relative dimensions in children stretch the container. https://github.com/Textualize/textual/pull/2221
- DataTable page up / down now move cursor

### Fixed

- Fixed margin not being respected when width or height is "auto" https://github.com/Textualize/textual/issues/2220
- Fixed issue which prevent scroll_visible from working https://github.com/Textualize/textual/issues/2181
- Fixed missing tracebacks on Windows https://github.com/Textualize/textual/issues/2027

## [0.18.0] - 2023-04-04

### Added

- Added Worker API https://github.com/Textualize/textual/pull/2182

### Changed

- Breaking change: Markdown.update is no longer a coroutine https://github.com/Textualize/textual/pull/2182

### Fixed

- `RadioSet` is now far less likely to report `pressed_button` as `None` https://github.com/Textualize/textual/issues/2203

## [0.17.3] - 2023-04-02

### [Fixed]

- Fixed scrollable area not taking in to account dock https://github.com/Textualize/textual/issues/2188

## [0.17.2] - 2023-04-02

### [Fixed]

- Fixed bindings persistance https://github.com/Textualize/textual/issues/1613
- The `Markdown` widget now auto-increments ordered lists https://github.com/Textualize/textual/issues/2002
- Fixed modal bindings https://github.com/Textualize/textual/issues/2194
- Fix binding enter to active button https://github.com/Textualize/textual/issues/2194

### [Changed]

- tab and shift+tab are now defined on Screen.

## [0.17.1] - 2023-03-30

### Fixed

- Fix cursor not hiding on Windows https://github.com/Textualize/textual/issues/2170
- Fixed freeze when ctrl-clicking links https://github.com/Textualize/textual/issues/2167 https://github.com/Textualize/textual/issues/2073

## [0.17.0] - 2023-03-29

### Fixed

- Issue with parsing action strings whose arguments contained quoted closing parenthesis https://github.com/Textualize/textual/pull/2112
- Issues with parsing action strings with tuple arguments https://github.com/Textualize/textual/pull/2112
- Issue with watching for CSS file changes https://github.com/Textualize/textual/pull/2128
- Fix for tabs not invalidating https://github.com/Textualize/textual/issues/2125
- Fixed scrollbar layers issue https://github.com/Textualize/textual/issues/1358
- Fix for interaction between pseudo-classes and widget-level render caches https://github.com/Textualize/textual/pull/2155

### Changed

- DataTable now has height: auto by default. https://github.com/Textualize/textual/issues/2117
- Textual will now render strings within renderables (such as tables) as Console Markup by default. You can wrap your text with rich.Text() if you want the original behavior. https://github.com/Textualize/textual/issues/2120
- Some widget methods now return `self` instead of `None` https://github.com/Textualize/textual/pull/2102:
  - `Widget`: `refresh`, `focus`, `reset_focus`
  - `Button.press`
  - `DataTable`: `clear`, `refresh_coordinate`, `refresh_row`, `refresh_column`, `sort`
  - `Placehoder.cycle_variant`
  - `Switch.toggle`
  - `Tabs.clear`
  - `TextLog`: `write`, `clear`
  - `TreeNode`: `expand`, `expand_all`, `collapse`, `collapse_all`, `toggle`, `toggle_all`
  - `Tree`: `clear`, `reset`
- Screens with alpha in their background color will now blend with the background. https://github.com/Textualize/textual/pull/2139
- Added "thick" border style. https://github.com/Textualize/textual/pull/2139
- message_pump.app will now set the active app if it is not already set.
- DataTable now has max height set to 100vh

### Added

- Added auto_scroll attribute to TextLog https://github.com/Textualize/textual/pull/2127
- Added scroll_end switch to TextLog.write https://github.com/Textualize/textual/pull/2127
- Added `Widget.get_pseudo_class_state` https://github.com/Textualize/textual/pull/2155
- Added Screen.ModalScreen which prevents App from handling bindings. https://github.com/Textualize/textual/pull/2139
- Added TEXTUAL_LOG env var which should be a path that Textual will write verbose logs to (textual devtools is generally preferred) https://github.com/Textualize/textual/pull/2148
- Added textual.logging.TextualHandler logging handler
- Added Query.set_classes, DOMNode.set_classes, and `classes` setter for Widget https://github.com/Textualize/textual/issues/1081
- Added `OptionList` https://github.com/Textualize/textual/pull/2154

## [0.16.0] - 2023-03-22

### Added
- Added `parser_factory` argument to `Markdown` and `MarkdownViewer` constructors https://github.com/Textualize/textual/pull/2075
- Added `HorizontalScroll` https://github.com/Textualize/textual/issues/1957
- Added `Center` https://github.com/Textualize/textual/issues/1957
- Added `Middle` https://github.com/Textualize/textual/issues/1957
- Added `VerticalScroll` (mimicking the old behaviour of `Vertical`) https://github.com/Textualize/textual/issues/1957
- Added `Widget.border_title` and `Widget.border_subtitle` to set border (sub)title for a widget https://github.com/Textualize/textual/issues/1864
- Added CSS styles `border_title_align` and `border_subtitle_align`.
- Added `TabbedContent` widget https://github.com/Textualize/textual/pull/2059
- Added `get_child_by_type` method to widgets / app https://github.com/Textualize/textual/pull/2059
- Added `Widget.render_str` method https://github.com/Textualize/textual/pull/2059
- Added TEXTUAL_DRIVER environment variable

### Changed

- Dropped "loading-indicator--dot" component style from LoadingIndicator https://github.com/Textualize/textual/pull/2050
- Tabs widget now sends Tabs.Cleared when there is no active tab.
- Breaking change: changed default behaviour of `Vertical` (see `VerticalScroll`) https://github.com/Textualize/textual/issues/1957
- The default `overflow` style for `Horizontal` was changed to `hidden hidden` https://github.com/Textualize/textual/issues/1957
- `DirectoryTree` also accepts `pathlib.Path` objects as the path to list https://github.com/Textualize/textual/issues/1438

### Removed

- Removed `sender` attribute from messages. It's now just private (`_sender`). https://github.com/Textualize/textual/pull/2071

### Fixed

- Fixed borders not rendering correctly. https://github.com/Textualize/textual/pull/2074
- Fix for error when removing nodes. https://github.com/Textualize/textual/issues/2079

## [0.15.1] - 2023-03-14

### Fixed

- Fixed how the namespace for messages is calculated to facilitate inheriting messages https://github.com/Textualize/textual/issues/1814
- `Tab` is now correctly made available from `textual.widgets`. https://github.com/Textualize/textual/issues/2044

## [0.15.0] - 2023-03-13

### Fixed

- Fixed container not resizing when a widget is removed https://github.com/Textualize/textual/issues/2007
- Fixes issue where the horizontal scrollbar would be incorrectly enabled https://github.com/Textualize/textual/pull/2024

## [0.15.0] - 2023-03-13

### Changed

- Fixed container not resizing when a widget is removed https://github.com/Textualize/textual/issues/2007
- Fixed issue where the horizontal scrollbar would be incorrectly enabled https://github.com/Textualize/textual/pull/2024
- Fixed `Pilot.click` not correctly creating the mouse events https://github.com/Textualize/textual/issues/2022
- Fixes issue where the horizontal scrollbar would be incorrectly enabled https://github.com/Textualize/textual/pull/2024
- Fixes for tracebacks not appearing on exit https://github.com/Textualize/textual/issues/2027

### Added

- Added a LoadingIndicator widget https://github.com/Textualize/textual/pull/2018
- Added Tabs Widget https://github.com/Textualize/textual/pull/2020

### Changed

- Breaking change: Renamed Widget.action and App.action to Widget.run_action and App.run_action
- Added `shift`, `meta` and `control` arguments to `Pilot.click`.

## [0.14.0] - 2023-03-09

### Changed

- Breaking change: There is now only `post_message` to post events, which is non-async, `post_message_no_wait` was dropped. https://github.com/Textualize/textual/pull/1940
- Breaking change: The Timer class now has just one method to stop it, `Timer.stop` which is non sync https://github.com/Textualize/textual/pull/1940
- Breaking change: Messages don't require a `sender` in their constructor https://github.com/Textualize/textual/pull/1940
- Many messages have grown a `control` property which returns the control they relate to. https://github.com/Textualize/textual/pull/1940
- Updated styling to make it clear DataTable grows horizontally https://github.com/Textualize/textual/pull/1946
- Changed the `Checkbox` character due to issues with Windows Terminal and Windows 10 https://github.com/Textualize/textual/issues/1934
- Changed the `RadioButton` character due to issues with Windows Terminal and Windows 10 and 11 https://github.com/Textualize/textual/issues/1934
- Changed the `Markdown` initial bullet character due to issues with Windows Terminal and Windows 10 and 11 https://github.com/Textualize/textual/issues/1982
- The underscore `_` is no longer a special alias for the method `pilot.press`

### Added

- Added `data_table` attribute to DataTable events https://github.com/Textualize/textual/pull/1940
- Added `list_view` attribute to `ListView` events https://github.com/Textualize/textual/pull/1940
- Added `radio_set` attribute to `RadioSet` events https://github.com/Textualize/textual/pull/1940
- Added `switch` attribute to `Switch` events https://github.com/Textualize/textual/pull/1940
- Added `hover` and `click` methods to `Pilot` https://github.com/Textualize/textual/pull/1966
- Breaking change: Added `toggle_button` attribute to RadioButton and Checkbox events, replaces `input` https://github.com/Textualize/textual/pull/1940
- A percentage alpha can now be applied to a border https://github.com/Textualize/textual/issues/1863
- Added `Color.multiply_alpha`.
- Added `ContentSwitcher` https://github.com/Textualize/textual/issues/1945

### Fixed

- Fixed bug that prevented pilot from pressing some keys https://github.com/Textualize/textual/issues/1815
- DataTable race condition that caused crash https://github.com/Textualize/textual/pull/1962
- Fixed scrollbar getting "stuck" to cursor when cursor leaves window during drag https://github.com/Textualize/textual/pull/1968 https://github.com/Textualize/textual/pull/2003
- DataTable crash when enter pressed when table is empty https://github.com/Textualize/textual/pull/1973

## [0.13.0] - 2023-03-02

### Added

- Added `Checkbox` https://github.com/Textualize/textual/pull/1872
- Added `RadioButton` https://github.com/Textualize/textual/pull/1872
- Added `RadioSet` https://github.com/Textualize/textual/pull/1872

### Changed

- Widget scrolling methods (such as `Widget.scroll_home` and `Widget.scroll_end`) now perform the scroll after the next refresh https://github.com/Textualize/textual/issues/1774
- Buttons no longer accept arbitrary renderables https://github.com/Textualize/textual/issues/1870

### Fixed

- Scrolling with cursor keys now moves just one cell https://github.com/Textualize/textual/issues/1897
- Fix exceptions in watch methods being hidden on startup https://github.com/Textualize/textual/issues/1886
- Fixed scrollbar size miscalculation https://github.com/Textualize/textual/pull/1910
- Fixed slow exit on some terminals https://github.com/Textualize/textual/issues/1920

## [0.12.1] - 2023-02-25

### Fixed

- Fix for batch update glitch https://github.com/Textualize/textual/pull/1880

## [0.12.0] - 2023-02-24

### Added

- Added `App.batch_update` https://github.com/Textualize/textual/pull/1832
- Added horizontal rule to Markdown https://github.com/Textualize/textual/pull/1832
- Added `Widget.disabled` https://github.com/Textualize/textual/pull/1785
- Added `DOMNode.notify_style_update` to replace `messages.StylesUpdated` message https://github.com/Textualize/textual/pull/1861
- Added `DataTable.show_row_labels` reactive to show and hide row labels https://github.com/Textualize/textual/pull/1868
- Added `DataTable.RowLabelSelected` event, which is emitted when a row label is clicked https://github.com/Textualize/textual/pull/1868
- Added `MessagePump.prevent` context manager to temporarily suppress a given message type https://github.com/Textualize/textual/pull/1866

### Changed

- Scrolling by page now adds to current position.
- Markdown lists have been polished: a selection of bullets, better alignment of numbers, style tweaks https://github.com/Textualize/textual/pull/1832
- Added alternative method of composing Widgets https://github.com/Textualize/textual/pull/1847
- Added `label` parameter to `DataTable.add_row` https://github.com/Textualize/textual/pull/1868
- Breaking change: Some `DataTable` component classes were renamed - see PR for details https://github.com/Textualize/textual/pull/1868

### Removed

- Removed `screen.visible_widgets` and `screen.widgets`
- Removed `StylesUpdate` message. https://github.com/Textualize/textual/pull/1861

### Fixed

- Numbers in a descendant-combined selector no longer cause an error https://github.com/Textualize/textual/issues/1836
- Fixed superfluous scrolling when focusing a docked widget https://github.com/Textualize/textual/issues/1816
- Fixes walk_children which was returning more than one screen https://github.com/Textualize/textual/issues/1846
- Fixed issue with watchers fired for detached nodes https://github.com/Textualize/textual/issues/1846

## [0.11.1] - 2023-02-17

### Fixed

- DataTable fix issue where offset cache was not being used https://github.com/Textualize/textual/pull/1810
- DataTable scrollbars resize correctly when header is toggled https://github.com/Textualize/textual/pull/1803
- DataTable location mapping cleared when clear called https://github.com/Textualize/textual/pull/1809

## [0.11.0] - 2023-02-15

### Added

- Added `TreeNode.expand_all` https://github.com/Textualize/textual/issues/1430
- Added `TreeNode.collapse_all` https://github.com/Textualize/textual/issues/1430
- Added `TreeNode.toggle_all` https://github.com/Textualize/textual/issues/1430
- Added the coroutines `Animator.wait_until_complete` and `pilot.wait_for_scheduled_animations` that allow waiting for all current and scheduled animations https://github.com/Textualize/textual/issues/1658
- Added the method `Animator.is_being_animated` that checks if an attribute of an object is being animated or is scheduled for animation
- Added more keyboard actions and related bindings to `Input` https://github.com/Textualize/textual/pull/1676
- Added App.scroll_sensitivity_x and App.scroll_sensitivity_y to adjust how many lines the scroll wheel moves the scroll position https://github.com/Textualize/textual/issues/928
- Added Shift+scroll wheel and ctrl+scroll wheel to scroll horizontally
- Added `Tree.action_toggle_node` to toggle a node without selecting, and bound it to <kbd>Space</kbd> https://github.com/Textualize/textual/issues/1433
- Added `Tree.reset` to fully reset a `Tree` https://github.com/Textualize/textual/issues/1437
- Added `DataTable.sort` to sort rows https://github.com/Textualize/textual/pull/1638
- Added `DataTable.get_cell` to retrieve a cell by column/row keys https://github.com/Textualize/textual/pull/1638
- Added `DataTable.get_cell_at` to retrieve a cell by coordinate https://github.com/Textualize/textual/pull/1638
- Added `DataTable.update_cell` to update a cell by column/row keys https://github.com/Textualize/textual/pull/1638
- Added `DataTable.update_cell_at` to update a cell at a coordinate  https://github.com/Textualize/textual/pull/1638
- Added `DataTable.ordered_rows` property to retrieve `Row`s as they're currently ordered https://github.com/Textualize/textual/pull/1638
- Added `DataTable.ordered_columns` property to retrieve `Column`s as they're currently ordered https://github.com/Textualize/textual/pull/1638
- Added `DataTable.coordinate_to_cell_key` to find the key for the cell at a coordinate https://github.com/Textualize/textual/pull/1638
- Added `DataTable.is_valid_coordinate` https://github.com/Textualize/textual/pull/1638
- Added `DataTable.is_valid_row_index` https://github.com/Textualize/textual/pull/1638
- Added `DataTable.is_valid_column_index` https://github.com/Textualize/textual/pull/1638
- Added attributes to events emitted from `DataTable` indicating row/column/cell keys https://github.com/Textualize/textual/pull/1638
- Added `DataTable.get_row` to retrieve the values from a row by key https://github.com/Textualize/textual/pull/1786
- Added `DataTable.get_row_at` to retrieve the values from a row by index https://github.com/Textualize/textual/pull/1786
- Added `DataTable.get_column` to retrieve the values from a column by key https://github.com/Textualize/textual/pull/1786
- Added `DataTable.get_column_at` to retrieve the values from a column by index https://github.com/Textualize/textual/pull/1786
- Added `DataTable.HeaderSelected` which is posted when header label clicked https://github.com/Textualize/textual/pull/1788
- Added `DOMNode.watch` and `DOMNode.is_attached` methods  https://github.com/Textualize/textual/pull/1750
- Added `DOMNode.css_tree` which is a renderable that shows the DOM and CSS https://github.com/Textualize/textual/pull/1778
- Added `DOMNode.children_view` which is a view on to a nodes children list, use for querying https://github.com/Textualize/textual/pull/1778
- Added `Markdown` and `MarkdownViewer` widgets.
- Added `--screenshot` option to `textual run`

### Changed

- Breaking change: `TreeNode` can no longer be imported from `textual.widgets`; it is now available via `from textual.widgets.tree import TreeNode`. https://github.com/Textualize/textual/pull/1637
- `Tree` now shows a (subdued) cursor for a highlighted node when focus has moved elsewhere https://github.com/Textualize/textual/issues/1471
- `DataTable.add_row` now accepts `key` argument to uniquely identify the row https://github.com/Textualize/textual/pull/1638
- `DataTable.add_column` now accepts `key` argument to uniquely identify the column https://github.com/Textualize/textual/pull/1638
- `DataTable.add_row` and `DataTable.add_column` now return lists of keys identifying the added rows/columns https://github.com/Textualize/textual/pull/1638
- Breaking change: `DataTable.get_cell_value` renamed to `DataTable.get_value_at` https://github.com/Textualize/textual/pull/1638
- `DataTable.row_count` is now a property https://github.com/Textualize/textual/pull/1638
- Breaking change: `DataTable.cursor_cell` renamed to `DataTable.cursor_coordinate` https://github.com/Textualize/textual/pull/1638
  - The method `validate_cursor_cell` was renamed to `validate_cursor_coordinate`.
  - The method `watch_cursor_cell` was renamed to `watch_cursor_coordinate`.
- Breaking change: `DataTable.hover_cell` renamed to `DataTable.hover_coordinate` https://github.com/Textualize/textual/pull/1638
  - The method `validate_hover_cell` was renamed to `validate_hover_coordinate`.
- Breaking change: `DataTable.data` structure changed, and will be made private in upcoming release https://github.com/Textualize/textual/pull/1638
- Breaking change: `DataTable.refresh_cell` was renamed to `DataTable.refresh_coordinate` https://github.com/Textualize/textual/pull/1638
- Breaking change: `DataTable.get_row_height` now takes a `RowKey` argument instead of a row index https://github.com/Textualize/textual/pull/1638
- Breaking change: `DataTable.data` renamed to `DataTable._data` (it's now private) https://github.com/Textualize/textual/pull/1786
- The `_filter` module was made public (now called `filter`) https://github.com/Textualize/textual/pull/1638
- Breaking change: renamed `Checkbox` to `Switch` https://github.com/Textualize/textual/issues/1746
- `App.install_screen` name is no longer optional https://github.com/Textualize/textual/pull/1778
- `App.query` now only includes the current screen https://github.com/Textualize/textual/pull/1778
- `DOMNode.tree` now displays simple DOM structure only https://github.com/Textualize/textual/pull/1778
- `App.install_screen` now returns None rather than AwaitMount https://github.com/Textualize/textual/pull/1778
- `DOMNode.children` is now a simple sequence, the NodesList is exposed as `DOMNode._nodes` https://github.com/Textualize/textual/pull/1778
- `DataTable` cursor can now enter fixed columns https://github.com/Textualize/textual/pull/1799

### Fixed

- Fixed stuck screen  https://github.com/Textualize/textual/issues/1632
- Fixed programmatic style changes not refreshing children layouts when parent widget did not change size https://github.com/Textualize/textual/issues/1607
- Fixed relative units in `grid-rows` and `grid-columns` being computed with respect to the wrong dimension https://github.com/Textualize/textual/issues/1406
- Fixed bug with animations that were triggered back to back, where the second one wouldn't start https://github.com/Textualize/textual/issues/1372
- Fixed bug with animations that were scheduled where all but the first would be skipped https://github.com/Textualize/textual/issues/1372
- Programmatically setting `overflow_x`/`overflow_y` refreshes the layout correctly https://github.com/Textualize/textual/issues/1616
- Fixed double-paste into `Input` https://github.com/Textualize/textual/issues/1657
- Added a workaround for an apparent Windows Terminal paste issue https://github.com/Textualize/textual/issues/1661
- Fixed issue with renderable width calculation https://github.com/Textualize/textual/issues/1685
- Fixed issue with app not processing Paste event https://github.com/Textualize/textual/issues/1666
- Fixed glitch with view position with auto width inputs https://github.com/Textualize/textual/issues/1693
- Fixed `DataTable` "selected" events containing wrong coordinates when mouse was used https://github.com/Textualize/textual/issues/1723

### Removed

- Methods `MessagePump.emit` and `MessagePump.emit_no_wait` https://github.com/Textualize/textual/pull/1738
- Removed `reactive.watch` in favor of DOMNode.watch.

## [0.10.1] - 2023-01-20

### Added

- Added Strip.text property https://github.com/Textualize/textual/issues/1620

### Fixed

- Fixed `textual diagnose` crash on older supported Python versions. https://github.com/Textualize/textual/issues/1622

### Changed

- The default filename for screenshots uses a datetime format similar to ISO8601, but with reserved characters replaced by underscores https://github.com/Textualize/textual/pull/1518


## [0.10.0] - 2023-01-19

### Added

- Added `TreeNode.parent` -- a read-only property for accessing a node's parent https://github.com/Textualize/textual/issues/1397
- Added public `TreeNode` label access via `TreeNode.label` https://github.com/Textualize/textual/issues/1396
- Added read-only public access to the children of a `TreeNode` via `TreeNode.children` https://github.com/Textualize/textual/issues/1398
- Added `Tree.get_node_by_id` to allow getting a node by its ID https://github.com/Textualize/textual/pull/1535
- Added a `Tree.NodeHighlighted` message, giving a `on_tree_node_highlighted` event handler https://github.com/Textualize/textual/issues/1400
- Added a `inherit_component_classes` subclassing parameter to control whether component classes are inherited from base classes https://github.com/Textualize/textual/issues/1399
- Added `diagnose` as a `textual` command https://github.com/Textualize/textual/issues/1542
- Added `row` and `column` cursors to `DataTable` https://github.com/Textualize/textual/pull/1547
- Added an optional parameter `selector` to the methods `Screen.focus_next` and `Screen.focus_previous` that enable using a CSS selector to narrow down which widgets can get focus https://github.com/Textualize/textual/issues/1196

### Changed

- `MouseScrollUp` and `MouseScrollDown` now inherit from `MouseEvent` and have attached modifier keys. https://github.com/Textualize/textual/pull/1458
- Fail-fast and print pretty tracebacks for Widget compose errors https://github.com/Textualize/textual/pull/1505
- Added Widget._refresh_scroll to avoid expensive layout when scrolling https://github.com/Textualize/textual/pull/1524
- `events.Paste` now bubbles https://github.com/Textualize/textual/issues/1434
- Improved error message when style flag `none` is mixed with other flags (e.g., when setting `text-style`) https://github.com/Textualize/textual/issues/1420
- Clock color in the `Header` widget now matches the header color https://github.com/Textualize/textual/issues/1459
- Programmatic calls to scroll now optionally scroll even if overflow styling says otherwise (introduces a new `force` parameter to all the `scroll_*` methods) https://github.com/Textualize/textual/issues/1201
- `COMPONENT_CLASSES` are now inherited from base classes https://github.com/Textualize/textual/issues/1399
- Watch methods may now take no parameters
- Added `compute` parameter to reactive
- A `TypeError` raised during `compose` now carries the full traceback
- Removed base class `NodeMessage` from which all node-related `Tree` events inherited

### Fixed

- The styles `scrollbar-background-active` and `scrollbar-color-hover` are no longer ignored https://github.com/Textualize/textual/pull/1480
- The widget `Placeholder` can now have its width set to `auto` https://github.com/Textualize/textual/pull/1508
- Behavior of widget `Input` when rendering after programmatic value change and related scenarios https://github.com/Textualize/textual/issues/1477 https://github.com/Textualize/textual/issues/1443
- `DataTable.show_cursor` now correctly allows cursor toggling https://github.com/Textualize/textual/pull/1547
- Fixed cursor not being visible on `DataTable` mount when `fixed_columns` were used https://github.com/Textualize/textual/pull/1547
- Fixed `DataTable` cursors not resetting to origin on `clear()` https://github.com/Textualize/textual/pull/1601
- Fixed TextLog wrapping issue https://github.com/Textualize/textual/issues/1554
- Fixed issue with TextLog not writing anything before layout https://github.com/Textualize/textual/issues/1498
- Fixed an exception when populating a child class of `ListView` purely from `compose` https://github.com/Textualize/textual/issues/1588
- Fixed freeze in tests https://github.com/Textualize/textual/issues/1608
- Fixed minus not displaying as symbol https://github.com/Textualize/textual/issues/1482

## [0.9.1] - 2022-12-30

### Added

- Added textual._win_sleep for Python on Windows < 3.11 https://github.com/Textualize/textual/pull/1457

## [0.9.0] - 2022-12-30

### Added

- Added textual.strip.Strip primitive
- Added textual._cache.FIFOCache
- Added an option to clear columns in DataTable.clear() https://github.com/Textualize/textual/pull/1427

### Changed

- Widget.render_line now returns a Strip
- Fix for slow updates on Windows
- Bumped Rich dependency

## [0.8.2] - 2022-12-28

### Fixed

- Fixed issue with TextLog.clear() https://github.com/Textualize/textual/issues/1447

## [0.8.1] - 2022-12-25

### Fixed

- Fix for overflowing tree issue https://github.com/Textualize/textual/issues/1425

## [0.8.0] - 2022-12-22

### Fixed

- Fixed issues with nested auto dimensions https://github.com/Textualize/textual/issues/1402
- Fixed watch method incorrectly running on first set when value hasn't changed and init=False https://github.com/Textualize/textual/pull/1367
- `App.dark` can now be set from `App.on_load` without an error being raised  https://github.com/Textualize/textual/issues/1369
- Fixed setting `visibility` changes needing a `refresh` https://github.com/Textualize/textual/issues/1355

### Added

- Added `textual.actions.SkipAction` exception which can be raised from an action to allow parents to process bindings.
- Added `textual keys` preview.
- Added ability to bind to a character in addition to key name. i.e. you can bind to "." or "full_stop".
- Added TextLog.shrink attribute to allow renderable to reduce in size to fit width.

### Changed

- Deprecated `PRIORITY_BINDINGS` class variable.
- Renamed `char` to `character` on Key event.
- Renamed `key_name` to `name` on Key event.
- Queries/`walk_children` no longer includes self in results by default https://github.com/Textualize/textual/pull/1416

## [0.7.0] - 2022-12-17

### Added

- Added `PRIORITY_BINDINGS` class variable, which can be used to control if a widget's bindings have priority by default. https://github.com/Textualize/textual/issues/1343

### Changed

- Renamed the `Binding` argument `universal` to `priority`. https://github.com/Textualize/textual/issues/1343
- When looking for bindings that have priority, they are now looked from `App` downwards. https://github.com/Textualize/textual/issues/1343
- `BINDINGS` on an `App`-derived class have priority by default. https://github.com/Textualize/textual/issues/1343
- `BINDINGS` on a `Screen`-derived class have priority by default. https://github.com/Textualize/textual/issues/1343
- Added a message parameter to Widget.exit

### Fixed

- Fixed validator not running on first reactive set https://github.com/Textualize/textual/pull/1359
- Ensure only printable characters are used as key_display https://github.com/Textualize/textual/pull/1361


## [0.6.0] - 2022-12-11

https://textual.textualize.io/blog/2022/12/11/version-060

### Added

- Added "inherited bindings" -- BINDINGS classvar will be merged with base classes, unless inherit_bindings is set to False
- Added `Tree` widget which replaces `TreeControl`.
- Added widget `Placeholder` https://github.com/Textualize/textual/issues/1200.
- Added `ListView` and `ListItem` widgets https://github.com/Textualize/textual/pull/1143

### Changed

- Rebuilt `DirectoryTree` with new `Tree` control.
- Empty containers with a dimension set to `"auto"` will now collapse instead of filling up the available space.
- Container widgets now have default height of `1fr`.
- The default `width` of a `Label` is now `auto`.

### Fixed

- Type selectors can now contain numbers https://github.com/Textualize/textual/issues/1253
- Fixed visibility not affecting children https://github.com/Textualize/textual/issues/1313
- Fixed issue with auto width/height and relative children https://github.com/Textualize/textual/issues/1319
- Fixed issue with offset applied to containers https://github.com/Textualize/textual/issues/1256
- Fixed default CSS retrieval for widgets with no `DEFAULT_CSS` that inherited from widgets with `DEFAULT_CSS` https://github.com/Textualize/textual/issues/1335
- Fixed merging of `BINDINGS` when binding inheritance is set to `None` https://github.com/Textualize/textual/issues/1351

## [0.5.0] - 2022-11-20

### Added

- Add get_child_by_id and get_widget_by_id, remove get_child https://github.com/Textualize/textual/pull/1146
- Add easing parameter to Widget.scroll_* methods https://github.com/Textualize/textual/pull/1144
- Added Widget.call_later which invokes a callback on idle.
- `DOMNode.ancestors` no longer includes `self`.
- Added `DOMNode.ancestors_with_self`, which retains the old behaviour of
  `DOMNode.ancestors`.
- Improved the speed of `DOMQuery.remove`.
- Added DataTable.clear
- Added low-level `textual.walk` methods.
- It is now possible to `await` a `Widget.remove`.
  https://github.com/Textualize/textual/issues/1094
- It is now possible to `await` a `DOMQuery.remove`. Note that this changes
  the return value of `DOMQuery.remove`, which used to return `self`.
  https://github.com/Textualize/textual/issues/1094
- Added Pilot.wait_for_animation
- Added `Widget.move_child` https://github.com/Textualize/textual/issues/1121
- Added a `Label` widget https://github.com/Textualize/textual/issues/1190
- Support lazy-instantiated Screens (callables in App.SCREENS) https://github.com/Textualize/textual/pull/1185
- Display of keys in footer has more sensible defaults https://github.com/Textualize/textual/pull/1213
- Add App.get_key_display, allowing custom key_display App-wide https://github.com/Textualize/textual/pull/1213

### Changed

- Watchers are now called immediately when setting the attribute if they are synchronous. https://github.com/Textualize/textual/pull/1145
- Widget.call_later has been renamed to Widget.call_after_refresh.
- Button variant values are now checked at runtime. https://github.com/Textualize/textual/issues/1189
- Added caching of some properties in Styles object

### Fixed

- Fixed DataTable row not updating after add https://github.com/Textualize/textual/issues/1026
- Fixed issues with animation. Now objects of different types may be animated.
- Fixed containers with transparent background not showing borders https://github.com/Textualize/textual/issues/1175
- Fixed auto-width in horizontal containers https://github.com/Textualize/textual/pull/1155
- Fixed Input cursor invisible when placeholder empty https://github.com/Textualize/textual/pull/1202
- Fixed deadlock when removing widgets from the App https://github.com/Textualize/textual/pull/1219

## [0.4.0] - 2022-11-08

https://textual.textualize.io/blog/2022/11/08/version-040/#version-040

### Changed

- Dropped support for mounting "named" and "anonymous" widgets via
  `App.mount` and `Widget.mount`. Both methods now simply take one or more
  widgets as positional arguments.
- `DOMNode.query_one` now raises a `TooManyMatches` exception if there is
  more than one matching node.
  https://github.com/Textualize/textual/issues/1096
- `App.mount` and `Widget.mount` have new `before` and `after` parameters https://github.com/Textualize/textual/issues/778

### Added

- Added `init` param to reactive.watch
- `CSS_PATH` can now be a list of CSS files https://github.com/Textualize/textual/pull/1079
- Added `DOMQuery.only_one` https://github.com/Textualize/textual/issues/1096
- Writes to stdout are now done in a thread, for smoother animation. https://github.com/Textualize/textual/pull/1104

## [0.3.0] - 2022-10-31

### Fixed

- Fixed issue where scrollbars weren't being unmounted
- Fixed fr units for horizontal and vertical layouts https://github.com/Textualize/textual/pull/1067
- Fixed `textual run` breaking sys.argv https://github.com/Textualize/textual/issues/1064
- Fixed footer not updating styles when toggling dark mode
- Fixed how the app title in a `Header` is centred https://github.com/Textualize/textual/issues/1060
- Fixed the swapping of button variants https://github.com/Textualize/textual/issues/1048
- Fixed reserved characters in screenshots https://github.com/Textualize/textual/issues/993
- Fixed issue with TextLog max_lines https://github.com/Textualize/textual/issues/1058

### Changed

- DOMQuery now raises InvalidQueryFormat in response to invalid query strings, rather than cryptic CSS error
- Dropped quit_after, screenshot, and screenshot_title from App.run, which can all be done via auto_pilot
- Widgets are now closed in reversed DOM order
- Input widget justify hardcoded to left to prevent text-align interference
- Changed `textual run` so that it patches `argv` in more situations
- DOM classes and IDs are now always treated fully case-sensitive https://github.com/Textualize/textual/issues/1047

### Added

- Added Unmount event
- Added App.run_async method
- Added App.run_test context manager
- Added auto_pilot to App.run and App.run_async
- Added Widget._get_virtual_dom to get scrollbars
- Added size parameter to run and run_async
- Added always_update to reactive
- Returned an awaitable from push_screen, switch_screen, and install_screen https://github.com/Textualize/textual/pull/1061

## [0.2.1] - 2022-10-23

### Changed

- Updated meta data for PyPI

## [0.2.0] - 2022-10-23

### Added

- CSS support
- Too numerous to mention
## [0.1.18] - 2022-04-30

### Changed

- Bump typing extensions

## [0.1.17] - 2022-03-10

### Changed

- Bumped Rich dependency

## [0.1.16] - 2022-03-10

### Fixed

- Fixed escape key hanging on Windows

## [0.1.15] - 2022-01-31

### Added

- Added Windows Driver

## [0.1.14] - 2022-01-09

### Changed

- Updated Rich dependency to 11.X

## [0.1.13] - 2022-01-01

### Fixed

- Fixed spurious characters when exiting app
- Fixed increasing delay when exiting

## [0.1.12] - 2021-09-20

### Added

- Added geometry.Spacing

### Fixed

- Fixed calculation of virtual size in scroll views

## [0.1.11] - 2021-09-12

### Changed

- Changed message handlers to use prefix handle\_
- Renamed messages to drop the Message suffix
- Events now bubble by default
- Refactor of layout

### Added

- Added App.measure
- Added auto_width to Vertical Layout, WindowView, an ScrollView
- Added big_table.py example
- Added easing.py example

## [0.1.10] - 2021-08-25

### Added

- Added keyboard control of tree control
- Added Widget.gutter to calculate space between renderable and outside edge
- Added margin, padding, and border attributes to Widget

### Changed

- Callbacks may be async or non-async.
- Event handler event argument is optional.
- Fixed exception in clock example https://github.com/willmcgugan/textual/issues/52
- Added Message.wait() which waits for a message to be processed
- Key events are now sent to widgets first, before processing bindings

## [0.1.9] - 2021-08-06

### Added

- Added hover over and mouse click to activate keys in footer
- Added verbosity argument to Widget.log

### Changed

- Simplified events. Remove Startup event (use Mount)
- Changed geometry.Point to geometry.Offset and geometry.Dimensions to geometry.Size

## [0.1.8] - 2021-07-17

### Fixed

- Fixed exiting mouse mode
- Fixed slow animation

### Added

- New log system

## [0.1.7] - 2021-07-14

### Changed

- Added functionality to calculator example.
- Scrollview now shows scrollbars automatically
- New handler system for messages that doesn't require inheritance
- Improved traceback handling

[0.35.0]: https://github.com/Textualize/textual/compare/v0.34.0...v0.35.0
[0.34.0]: https://github.com/Textualize/textual/compare/v0.33.0...v0.34.0
[0.33.0]: https://github.com/Textualize/textual/compare/v0.32.0...v0.33.0
[0.32.0]: https://github.com/Textualize/textual/compare/v0.31.0...v0.32.0
[0.31.0]: https://github.com/Textualize/textual/compare/v0.30.0...v0.31.0
[0.30.0]: https://github.com/Textualize/textual/compare/v0.29.0...v0.30.0
[0.29.0]: https://github.com/Textualize/textual/compare/v0.28.1...v0.29.0
[0.28.1]: https://github.com/Textualize/textual/compare/v0.28.0...v0.28.1
[0.28.0]: https://github.com/Textualize/textual/compare/v0.27.0...v0.28.0
[0.27.0]: https://github.com/Textualize/textual/compare/v0.26.0...v0.27.0
[0.26.0]: https://github.com/Textualize/textual/compare/v0.25.0...v0.26.0
[0.25.0]: https://github.com/Textualize/textual/compare/v0.24.1...v0.25.0
[0.24.1]: https://github.com/Textualize/textual/compare/v0.24.0...v0.24.1
[0.24.0]: https://github.com/Textualize/textual/compare/v0.23.0...v0.24.0
[0.23.0]: https://github.com/Textualize/textual/compare/v0.22.3...v0.23.0
[0.22.3]: https://github.com/Textualize/textual/compare/v0.22.2...v0.22.3
[0.22.2]: https://github.com/Textualize/textual/compare/v0.22.1...v0.22.2
[0.22.1]: https://github.com/Textualize/textual/compare/v0.22.0...v0.22.1
[0.22.0]: https://github.com/Textualize/textual/compare/v0.21.0...v0.22.0
[0.21.0]: https://github.com/Textualize/textual/compare/v0.20.1...v0.21.0
[0.20.1]: https://github.com/Textualize/textual/compare/v0.20.0...v0.20.1
[0.20.0]: https://github.com/Textualize/textual/compare/v0.19.1...v0.20.0
[0.19.1]: https://github.com/Textualize/textual/compare/v0.19.0...v0.19.1
[0.19.0]: https://github.com/Textualize/textual/compare/v0.18.0...v0.19.0
[0.18.0]: https://github.com/Textualize/textual/compare/v0.17.4...v0.18.0
[0.17.3]: https://github.com/Textualize/textual/compare/v0.17.2...v0.17.3
[0.17.2]: https://github.com/Textualize/textual/compare/v0.17.1...v0.17.2
[0.17.1]: https://github.com/Textualize/textual/compare/v0.17.0...v0.17.1
[0.17.0]: https://github.com/Textualize/textual/compare/v0.16.0...v0.17.0
[0.16.0]: https://github.com/Textualize/textual/compare/v0.15.1...v0.16.0
[0.15.1]: https://github.com/Textualize/textual/compare/v0.15.0...v0.15.1
[0.15.0]: https://github.com/Textualize/textual/compare/v0.14.0...v0.15.0
[0.14.0]: https://github.com/Textualize/textual/compare/v0.13.0...v0.14.0
[0.13.0]: https://github.com/Textualize/textual/compare/v0.12.1...v0.13.0
[0.12.1]: https://github.com/Textualize/textual/compare/v0.12.0...v0.12.1
[0.12.0]: https://github.com/Textualize/textual/compare/v0.11.1...v0.12.0
[0.11.1]: https://github.com/Textualize/textual/compare/v0.11.0...v0.11.1
[0.11.0]: https://github.com/Textualize/textual/compare/v0.10.1...v0.11.0
[0.10.1]: https://github.com/Textualize/textual/compare/v0.10.0...v0.10.1
[0.10.0]: https://github.com/Textualize/textual/compare/v0.9.1...v0.10.0
[0.9.1]: https://github.com/Textualize/textual/compare/v0.9.0...v0.9.1
[0.9.0]: https://github.com/Textualize/textual/compare/v0.8.2...v0.9.0
[0.8.2]: https://github.com/Textualize/textual/compare/v0.8.1...v0.8.2
[0.8.1]: https://github.com/Textualize/textual/compare/v0.8.0...v0.8.1
[0.8.0]: https://github.com/Textualize/textual/compare/v0.7.0...v0.8.0
[0.7.0]: https://github.com/Textualize/textual/compare/v0.6.0...v0.7.0
[0.6.0]: https://github.com/Textualize/textual/compare/v0.5.0...v0.6.0
[0.5.0]: https://github.com/Textualize/textual/compare/v0.4.0...v0.5.0
[0.4.0]: https://github.com/Textualize/textual/compare/v0.3.0...v0.4.0
[0.3.0]: https://github.com/Textualize/textual/compare/v0.2.1...v0.3.0
[0.2.1]: https://github.com/Textualize/textual/compare/v0.2.0...v0.2.1
[0.2.0]: https://github.com/Textualize/textual/compare/v0.1.18...v0.2.0
[0.1.18]: https://github.com/Textualize/textual/compare/v0.1.17...v0.1.18
[0.1.17]: https://github.com/Textualize/textual/compare/v0.1.16...v0.1.17
[0.1.16]: https://github.com/Textualize/textual/compare/v0.1.15...v0.1.16
[0.1.15]: https://github.com/Textualize/textual/compare/v0.1.14...v0.1.15
[0.1.14]: https://github.com/Textualize/textual/compare/v0.1.13...v0.1.14
[0.1.13]: https://github.com/Textualize/textual/compare/v0.1.12...v0.1.13
[0.1.12]: https://github.com/Textualize/textual/compare/v0.1.11...v0.1.12
[0.1.11]: https://github.com/Textualize/textual/compare/v0.1.10...v0.1.11
[0.1.10]: https://github.com/Textualize/textual/compare/v0.1.9...v0.1.10
[0.1.9]: https://github.com/Textualize/textual/compare/v0.1.8...v0.1.9
[0.1.8]: https://github.com/Textualize/textual/compare/v0.1.7...v0.1.8
[0.1.7]: https://github.com/Textualize/textual/releases/tag/v0.1.7<|MERGE_RESOLUTION|>--- conflicted
+++ resolved
@@ -5,24 +5,23 @@
 The format is based on [Keep a Changelog](http://keepachangelog.com/)
 and this project adheres to [Semantic Versioning](http://semver.org/).
 
-## [0.35.0]
-
-### Added
-
-- Ability to enable/disable tabs via the reactive `disabled` in tab panes https://github.com/Textualize/textual/pull/3152
-<<<<<<< HEAD
-=======
-- Textual-web driver support for Windows
->>>>>>> 41006caf
-
-### Fixed
-
-- Could not hide/show/disable/enable tabs in nested `TabbedContent` https://github.com/Textualize/textual/pull/3150
+## Unreleased
 
 ### Changed
 
 - Reactive callbacks are now scheduled on the message pump of the reactable that is watching instead of the owner of reactive attribute https://github.com/Textualize/textual/pull/3065
 - Callbacks scheduled with `call_next` will now have the same prevented messages as when the callback was scheduled https://github.com/Textualize/textual/pull/3065
+
+## [0.35.0]
+
+### Added
+
+- Ability to enable/disable tabs via the reactive `disabled` in tab panes https://github.com/Textualize/textual/pull/3152
+- Textual-web driver support for Windows
+
+### Fixed
+
+- Could not hide/show/disable/enable tabs in nested `TabbedContent` https://github.com/Textualize/textual/pull/3150
 
 ## [0.34.0] - 2023-08-22
 
