# Change Log

All notable changes to this project will be documented in this file.

The format is based on [Keep a Changelog](http://keepachangelog.com/)
and this project adheres to [Semantic Versioning](http://semver.org/).

## Unreleased

<<<<<<< HEAD
### Fixed

- Fixed `!important` not applying to `border` https://github.com/Textualize/textual/issues/2420
- Fixed `!important` not applying to `outline` https://github.com/Textualize/textual/issues/2420
- Fixed `outline-right` not being recognised https://github.com/Textualize/textual/issues/2446
=======
### Changed

- Setting attributes with a `compute_` method will now raise an `AttributeError` https://github.com/Textualize/textual/issues/2383
- Unknown psuedo-selectors will now raise a tokenizer error (previously they were silently ignored) https://github.com/Textualize/textual/pull/2445
>>>>>>> 83b1fcc1

### Added

- Watch methods can now optionally be private https://github.com/Textualize/textual/issues/2382

## [0.22.3] - 2023-04-29

### Fixed

- Fixed `textual run` on Windows https://github.com/Textualize/textual/issues/2406
- Fixed top border of button hover state

## [0.22.2] - 2023-04-29

### Added

- Added `TreeNode.tree` as a read-only public attribute https://github.com/Textualize/textual/issues/2413

### Fixed

- Fixed superfluous style updates for focus-within pseudo-selector

## [0.22.1] - 2023-04-28

### Fixed

- Fixed timer issue https://github.com/Textualize/textual/issues/2416
- Fixed `textual run` issue https://github.com/Textualize/textual/issues/2391

## [0.22.0] - 2023-04-27

### Fixed

- Fixed broken fr units when there is a min or max dimension https://github.com/Textualize/textual/issues/2378
- Fixed plain text in Markdown code blocks with no syntax being difficult to read https://github.com/Textualize/textual/issues/2400

### Added

- Added `ProgressBar` widget https://github.com/Textualize/textual/pull/2333

### Changed

- All `textual.containers` are now `1fr` in relevant dimensions by default https://github.com/Textualize/textual/pull/2386


## [0.21.0] - 2023-04-26

### Changed

- `textual run` execs apps in a new context.
- Textual console no longer parses console markup.
- Breaking change: `Container` no longer shows required scrollbars by default https://github.com/Textualize/textual/issues/2361
- Breaking change: `VerticalScroll` no longer shows a required horizontal scrollbar by default
- Breaking change: `HorizontalScroll` no longer shows a required vertical scrollbar by default
- Breaking change: Renamed `App.action_add_class_` to `App.action_add_class`
- Breaking change: Renamed `App.action_remove_class_` to `App.action_remove_class`
- Breaking change: `RadioSet` is now a single focusable widget https://github.com/Textualize/textual/pull/2372
- Breaking change: Removed `containers.Content` (use `containers.VerticalScroll` now)

### Added

- Added `-c` switch to `textual run` which runs commands in a Textual dev environment.
- Breaking change: standard keyboard scrollable navigation bindings have been moved off `Widget` and onto a new base class for scrollable containers (see also below addition) https://github.com/Textualize/textual/issues/2332
- `ScrollView` now inherits from `ScrollableContainer` rather than `Widget` https://github.com/Textualize/textual/issues/2332
- Containers no longer inherit any bindings from `Widget` https://github.com/Textualize/textual/issues/2331
- Added `ScrollableContainer`; a container class that binds the common navigation keys to scroll actions (see also above breaking change) https://github.com/Textualize/textual/issues/2332

### Fixed

- Fixed dark mode toggles in a "child" screen not updating a "parent" screen https://github.com/Textualize/textual/issues/1999
- Fixed "panel" border not exposed via CSS
- Fixed `TabbedContent.active` changes not changing the actual content https://github.com/Textualize/textual/issues/2352
- Fixed broken color on macOS Terminal https://github.com/Textualize/textual/issues/2359

## [0.20.1] - 2023-04-18

### Fix

- New fix for stuck tabs underline https://github.com/Textualize/textual/issues/2229

## [0.20.0] - 2023-04-18

### Changed

- Changed signature of Driver. Technically a breaking change, but unlikely to affect anyone.
- Breaking change: Timer.start is now private, and returns None. There was no reason to call this manually, so unlikely to affect anyone.
- A clicked tab will now be scrolled to the center of its tab container https://github.com/Textualize/textual/pull/2276
- Style updates are now done immediately rather than on_idle https://github.com/Textualize/textual/pull/2304
- `ButtonVariant` is now exported from `textual.widgets.button` https://github.com/Textualize/textual/issues/2264
- `HorizontalScroll` and `VerticalScroll` are now focusable by default https://github.com/Textualize/textual/pull/2317

### Added

- Added `DataTable.remove_row` method https://github.com/Textualize/textual/pull/2253
- option `--port` to the command `textual console` to specify which port the console should connect to https://github.com/Textualize/textual/pull/2258
- `Widget.scroll_to_center` method to scroll children to the center of container widget https://github.com/Textualize/textual/pull/2255 and https://github.com/Textualize/textual/pull/2276
- Added `TabActivated` message to `TabbedContent` https://github.com/Textualize/textual/pull/2260
- Added "panel" border style https://github.com/Textualize/textual/pull/2292
- Added `border-title-color`, `border-title-background`, `border-title-style` rules https://github.com/Textualize/textual/issues/2289
- Added `border-subtitle-color`, `border-subtitle-background`, `border-subtitle-style` rules https://github.com/Textualize/textual/issues/2289

### Fixed

- Fixed order styles are applied in DataTable - allows combining of renderable styles and component classes https://github.com/Textualize/textual/pull/2272
- Fixed key combos with up/down keys in some terminals https://github.com/Textualize/textual/pull/2280
- Fix empty ListView preventing bindings from firing https://github.com/Textualize/textual/pull/2281
- Fix `get_component_styles` returning incorrect values on first call when combined with pseudoclasses https://github.com/Textualize/textual/pull/2304
- Fixed `active_message_pump.get` sometimes resulting in a `LookupError` https://github.com/Textualize/textual/issues/2301

## [0.19.1] - 2023-04-10

### Fixed

- Fix viewport units using wrong viewport size  https://github.com/Textualize/textual/pull/2247
- Fixed layout not clearing arrangement cache https://github.com/Textualize/textual/pull/2249


## [0.19.0] - 2023-04-07

### Added

- Added support for filtering a `DirectoryTree` https://github.com/Textualize/textual/pull/2215

### Changed

- Allowed border_title and border_subtitle to accept Text objects
- Added additional line around titles
- When a container is auto, relative dimensions in children stretch the container. https://github.com/Textualize/textual/pull/2221
- DataTable page up / down now move cursor

### Fixed

- Fixed margin not being respected when width or height is "auto" https://github.com/Textualize/textual/issues/2220
- Fixed issue which prevent scroll_visible from working https://github.com/Textualize/textual/issues/2181
- Fixed missing tracebacks on Windows https://github.com/Textualize/textual/issues/2027

## [0.18.0] - 2023-04-04

### Added

- Added Worker API https://github.com/Textualize/textual/pull/2182

### Changed

- Breaking change: Markdown.update is no longer a coroutine https://github.com/Textualize/textual/pull/2182

### Fixed

- `RadioSet` is now far less likely to report `pressed_button` as `None` https://github.com/Textualize/textual/issues/2203

## [0.17.3] - 2023-04-02

### [Fixed]

- Fixed scrollable area not taking in to account dock https://github.com/Textualize/textual/issues/2188

## [0.17.2] - 2023-04-02

### [Fixed]

- Fixed bindings persistance https://github.com/Textualize/textual/issues/1613
- The `Markdown` widget now auto-increments ordered lists https://github.com/Textualize/textual/issues/2002
- Fixed modal bindings https://github.com/Textualize/textual/issues/2194
- Fix binding enter to active button https://github.com/Textualize/textual/issues/2194

### [Changed]

- tab and shift+tab are now defined on Screen.

## [0.17.1] - 2023-03-30

### Fixed

- Fix cursor not hiding on Windows https://github.com/Textualize/textual/issues/2170
- Fixed freeze when ctrl-clicking links https://github.com/Textualize/textual/issues/2167 https://github.com/Textualize/textual/issues/2073

## [0.17.0] - 2023-03-29

### Fixed

- Issue with parsing action strings whose arguments contained quoted closing parenthesis https://github.com/Textualize/textual/pull/2112
- Issues with parsing action strings with tuple arguments https://github.com/Textualize/textual/pull/2112
- Issue with watching for CSS file changes https://github.com/Textualize/textual/pull/2128
- Fix for tabs not invalidating https://github.com/Textualize/textual/issues/2125
- Fixed scrollbar layers issue https://github.com/Textualize/textual/issues/1358
- Fix for interaction between pseudo-classes and widget-level render caches https://github.com/Textualize/textual/pull/2155

### Changed

- DataTable now has height: auto by default. https://github.com/Textualize/textual/issues/2117
- Textual will now render strings within renderables (such as tables) as Console Markup by default. You can wrap your text with rich.Text() if you want the original behavior. https://github.com/Textualize/textual/issues/2120
- Some widget methods now return `self` instead of `None` https://github.com/Textualize/textual/pull/2102:
  - `Widget`: `refresh`, `focus`, `reset_focus`
  - `Button.press`
  - `DataTable`: `clear`, `refresh_coordinate`, `refresh_row`, `refresh_column`, `sort`
  - `Placehoder.cycle_variant`
  - `Switch.toggle`
  - `Tabs.clear`
  - `TextLog`: `write`, `clear`
  - `TreeNode`: `expand`, `expand_all`, `collapse`, `collapse_all`, `toggle`, `toggle_all`
  - `Tree`: `clear`, `reset`
- Screens with alpha in their background color will now blend with the background. https://github.com/Textualize/textual/pull/2139
- Added "thick" border style. https://github.com/Textualize/textual/pull/2139
- message_pump.app will now set the active app if it is not already set.
- DataTable now has max height set to 100vh

### Added

- Added auto_scroll attribute to TextLog https://github.com/Textualize/textual/pull/2127
- Added scroll_end switch to TextLog.write https://github.com/Textualize/textual/pull/2127
- Added `Widget.get_pseudo_class_state` https://github.com/Textualize/textual/pull/2155
- Added Screen.ModalScreen which prevents App from handling bindings. https://github.com/Textualize/textual/pull/2139
- Added TEXTUAL_LOG env var which should be a path that Textual will write verbose logs to (textual devtools is generally preferred) https://github.com/Textualize/textual/pull/2148
- Added textual.logging.TextualHandler logging handler
- Added Query.set_classes, DOMNode.set_classes, and `classes` setter for Widget https://github.com/Textualize/textual/issues/1081
- Added `OptionList` https://github.com/Textualize/textual/pull/2154

## [0.16.0] - 2023-03-22

### Added
- Added `parser_factory` argument to `Markdown` and `MarkdownViewer` constructors https://github.com/Textualize/textual/pull/2075
- Added `HorizontalScroll` https://github.com/Textualize/textual/issues/1957
- Added `Center` https://github.com/Textualize/textual/issues/1957
- Added `Middle` https://github.com/Textualize/textual/issues/1957
- Added `VerticalScroll` (mimicking the old behaviour of `Vertical`) https://github.com/Textualize/textual/issues/1957
- Added `Widget.border_title` and `Widget.border_subtitle` to set border (sub)title for a widget https://github.com/Textualize/textual/issues/1864
- Added CSS styles `border_title_align` and `border_subtitle_align`.
- Added `TabbedContent` widget https://github.com/Textualize/textual/pull/2059
- Added `get_child_by_type` method to widgets / app https://github.com/Textualize/textual/pull/2059
- Added `Widget.render_str` method https://github.com/Textualize/textual/pull/2059
- Added TEXTUAL_DRIVER environment variable

### Changed

- Dropped "loading-indicator--dot" component style from LoadingIndicator https://github.com/Textualize/textual/pull/2050
- Tabs widget now sends Tabs.Cleared when there is no active tab.
- Breaking change: changed default behaviour of `Vertical` (see `VerticalScroll`) https://github.com/Textualize/textual/issues/1957
- The default `overflow` style for `Horizontal` was changed to `hidden hidden` https://github.com/Textualize/textual/issues/1957
- `DirectoryTree` also accepts `pathlib.Path` objects as the path to list https://github.com/Textualize/textual/issues/1438

### Removed

- Removed `sender` attribute from messages. It's now just private (`_sender`). https://github.com/Textualize/textual/pull/2071

### Fixed

- Fixed borders not rendering correctly. https://github.com/Textualize/textual/pull/2074
- Fix for error when removing nodes. https://github.com/Textualize/textual/issues/2079

## [0.15.1] - 2023-03-14

### Fixed

- Fixed how the namespace for messages is calculated to facilitate inheriting messages https://github.com/Textualize/textual/issues/1814
- `Tab` is now correctly made available from `textual.widgets`. https://github.com/Textualize/textual/issues/2044

## [0.15.0] - 2023-03-13

### Fixed

- Fixed container not resizing when a widget is removed https://github.com/Textualize/textual/issues/2007
- Fixes issue where the horizontal scrollbar would be incorrectly enabled https://github.com/Textualize/textual/pull/2024

## [0.15.0] - 2023-03-13

### Changed

- Fixed container not resizing when a widget is removed https://github.com/Textualize/textual/issues/2007
- Fixed issue where the horizontal scrollbar would be incorrectly enabled https://github.com/Textualize/textual/pull/2024
- Fixed `Pilot.click` not correctly creating the mouse events https://github.com/Textualize/textual/issues/2022
- Fixes issue where the horizontal scrollbar would be incorrectly enabled https://github.com/Textualize/textual/pull/2024
- Fixes for tracebacks not appearing on exit https://github.com/Textualize/textual/issues/2027

### Added

- Added a LoadingIndicator widget https://github.com/Textualize/textual/pull/2018
- Added Tabs Widget https://github.com/Textualize/textual/pull/2020

### Changed

- Breaking change: Renamed Widget.action and App.action to Widget.run_action and App.run_action
- Added `shift`, `meta` and `control` arguments to `Pilot.click`.

## [0.14.0] - 2023-03-09

### Changed

- Breaking change: There is now only `post_message` to post events, which is non-async, `post_message_no_wait` was dropped. https://github.com/Textualize/textual/pull/1940
- Breaking change: The Timer class now has just one method to stop it, `Timer.stop` which is non sync https://github.com/Textualize/textual/pull/1940
- Breaking change: Messages don't require a `sender` in their constructor https://github.com/Textualize/textual/pull/1940
- Many messages have grown a `control` property which returns the control they relate to. https://github.com/Textualize/textual/pull/1940
- Updated styling to make it clear DataTable grows horizontally https://github.com/Textualize/textual/pull/1946
- Changed the `Checkbox` character due to issues with Windows Terminal and Windows 10 https://github.com/Textualize/textual/issues/1934
- Changed the `RadioButton` character due to issues with Windows Terminal and Windows 10 and 11 https://github.com/Textualize/textual/issues/1934
- Changed the `Markdown` initial bullet character due to issues with Windows Terminal and Windows 10 and 11 https://github.com/Textualize/textual/issues/1982
- The underscore `_` is no longer a special alias for the method `pilot.press`

### Added

- Added `data_table` attribute to DataTable events https://github.com/Textualize/textual/pull/1940
- Added `list_view` attribute to `ListView` events https://github.com/Textualize/textual/pull/1940
- Added `radio_set` attribute to `RadioSet` events https://github.com/Textualize/textual/pull/1940
- Added `switch` attribute to `Switch` events https://github.com/Textualize/textual/pull/1940
- Added `hover` and `click` methods to `Pilot` https://github.com/Textualize/textual/pull/1966
- Breaking change: Added `toggle_button` attribute to RadioButton and Checkbox events, replaces `input` https://github.com/Textualize/textual/pull/1940
- A percentage alpha can now be applied to a border https://github.com/Textualize/textual/issues/1863
- Added `Color.multiply_alpha`.
- Added `ContentSwitcher` https://github.com/Textualize/textual/issues/1945

### Fixed

- Fixed bug that prevented pilot from pressing some keys https://github.com/Textualize/textual/issues/1815
- DataTable race condition that caused crash https://github.com/Textualize/textual/pull/1962
- Fixed scrollbar getting "stuck" to cursor when cursor leaves window during drag https://github.com/Textualize/textual/pull/1968 https://github.com/Textualize/textual/pull/2003
- DataTable crash when enter pressed when table is empty https://github.com/Textualize/textual/pull/1973

## [0.13.0] - 2023-03-02

### Added

- Added `Checkbox` https://github.com/Textualize/textual/pull/1872
- Added `RadioButton` https://github.com/Textualize/textual/pull/1872
- Added `RadioSet` https://github.com/Textualize/textual/pull/1872

### Changed

- Widget scrolling methods (such as `Widget.scroll_home` and `Widget.scroll_end`) now perform the scroll after the next refresh https://github.com/Textualize/textual/issues/1774
- Buttons no longer accept arbitrary renderables https://github.com/Textualize/textual/issues/1870

### Fixed

- Scrolling with cursor keys now moves just one cell https://github.com/Textualize/textual/issues/1897
- Fix exceptions in watch methods being hidden on startup https://github.com/Textualize/textual/issues/1886
- Fixed scrollbar size miscalculation https://github.com/Textualize/textual/pull/1910
- Fixed slow exit on some terminals https://github.com/Textualize/textual/issues/1920

## [0.12.1] - 2023-02-25

### Fixed

- Fix for batch update glitch https://github.com/Textualize/textual/pull/1880

## [0.12.0] - 2023-02-24

### Added

- Added `App.batch_update` https://github.com/Textualize/textual/pull/1832
- Added horizontal rule to Markdown https://github.com/Textualize/textual/pull/1832
- Added `Widget.disabled` https://github.com/Textualize/textual/pull/1785
- Added `DOMNode.notify_style_update` to replace `messages.StylesUpdated` message https://github.com/Textualize/textual/pull/1861
- Added `DataTable.show_row_labels` reactive to show and hide row labels https://github.com/Textualize/textual/pull/1868
- Added `DataTable.RowLabelSelected` event, which is emitted when a row label is clicked https://github.com/Textualize/textual/pull/1868
- Added `MessagePump.prevent` context manager to temporarily suppress a given message type https://github.com/Textualize/textual/pull/1866

### Changed

- Scrolling by page now adds to current position.
- Markdown lists have been polished: a selection of bullets, better alignment of numbers, style tweaks https://github.com/Textualize/textual/pull/1832
- Added alternative method of composing Widgets https://github.com/Textualize/textual/pull/1847
- Added `label` parameter to `DataTable.add_row` https://github.com/Textualize/textual/pull/1868
- Breaking change: Some `DataTable` component classes were renamed - see PR for details https://github.com/Textualize/textual/pull/1868

### Removed

- Removed `screen.visible_widgets` and `screen.widgets`
- Removed `StylesUpdate` message. https://github.com/Textualize/textual/pull/1861

### Fixed

- Numbers in a descendant-combined selector no longer cause an error https://github.com/Textualize/textual/issues/1836
- Fixed superfluous scrolling when focusing a docked widget https://github.com/Textualize/textual/issues/1816
- Fixes walk_children which was returning more than one screen https://github.com/Textualize/textual/issues/1846
- Fixed issue with watchers fired for detached nodes https://github.com/Textualize/textual/issues/1846

## [0.11.1] - 2023-02-17

### Fixed

- DataTable fix issue where offset cache was not being used https://github.com/Textualize/textual/pull/1810
- DataTable scrollbars resize correctly when header is toggled https://github.com/Textualize/textual/pull/1803
- DataTable location mapping cleared when clear called https://github.com/Textualize/textual/pull/1809

## [0.11.0] - 2023-02-15

### Added

- Added `TreeNode.expand_all` https://github.com/Textualize/textual/issues/1430
- Added `TreeNode.collapse_all` https://github.com/Textualize/textual/issues/1430
- Added `TreeNode.toggle_all` https://github.com/Textualize/textual/issues/1430
- Added the coroutines `Animator.wait_until_complete` and `pilot.wait_for_scheduled_animations` that allow waiting for all current and scheduled animations https://github.com/Textualize/textual/issues/1658
- Added the method `Animator.is_being_animated` that checks if an attribute of an object is being animated or is scheduled for animation
- Added more keyboard actions and related bindings to `Input` https://github.com/Textualize/textual/pull/1676
- Added App.scroll_sensitivity_x and App.scroll_sensitivity_y to adjust how many lines the scroll wheel moves the scroll position https://github.com/Textualize/textual/issues/928
- Added Shift+scroll wheel and ctrl+scroll wheel to scroll horizontally
- Added `Tree.action_toggle_node` to toggle a node without selecting, and bound it to <kbd>Space</kbd> https://github.com/Textualize/textual/issues/1433
- Added `Tree.reset` to fully reset a `Tree` https://github.com/Textualize/textual/issues/1437
- Added `DataTable.sort` to sort rows https://github.com/Textualize/textual/pull/1638
- Added `DataTable.get_cell` to retrieve a cell by column/row keys https://github.com/Textualize/textual/pull/1638
- Added `DataTable.get_cell_at` to retrieve a cell by coordinate https://github.com/Textualize/textual/pull/1638
- Added `DataTable.update_cell` to update a cell by column/row keys https://github.com/Textualize/textual/pull/1638
- Added `DataTable.update_cell_at` to update a cell at a coordinate  https://github.com/Textualize/textual/pull/1638
- Added `DataTable.ordered_rows` property to retrieve `Row`s as they're currently ordered https://github.com/Textualize/textual/pull/1638
- Added `DataTable.ordered_columns` property to retrieve `Column`s as they're currently ordered https://github.com/Textualize/textual/pull/1638
- Added `DataTable.coordinate_to_cell_key` to find the key for the cell at a coordinate https://github.com/Textualize/textual/pull/1638
- Added `DataTable.is_valid_coordinate` https://github.com/Textualize/textual/pull/1638
- Added `DataTable.is_valid_row_index` https://github.com/Textualize/textual/pull/1638
- Added `DataTable.is_valid_column_index` https://github.com/Textualize/textual/pull/1638
- Added attributes to events emitted from `DataTable` indicating row/column/cell keys https://github.com/Textualize/textual/pull/1638
- Added `DataTable.get_row` to retrieve the values from a row by key https://github.com/Textualize/textual/pull/1786
- Added `DataTable.get_row_at` to retrieve the values from a row by index https://github.com/Textualize/textual/pull/1786
- Added `DataTable.get_column` to retrieve the values from a column by key https://github.com/Textualize/textual/pull/1786
- Added `DataTable.get_column_at` to retrieve the values from a column by index https://github.com/Textualize/textual/pull/1786
- Added `DataTable.HeaderSelected` which is posted when header label clicked https://github.com/Textualize/textual/pull/1788
- Added `DOMNode.watch` and `DOMNode.is_attached` methods  https://github.com/Textualize/textual/pull/1750
- Added `DOMNode.css_tree` which is a renderable that shows the DOM and CSS https://github.com/Textualize/textual/pull/1778
- Added `DOMNode.children_view` which is a view on to a nodes children list, use for querying https://github.com/Textualize/textual/pull/1778
- Added `Markdown` and `MarkdownViewer` widgets.
- Added `--screenshot` option to `textual run`

### Changed

- Breaking change: `TreeNode` can no longer be imported from `textual.widgets`; it is now available via `from textual.widgets.tree import TreeNode`. https://github.com/Textualize/textual/pull/1637
- `Tree` now shows a (subdued) cursor for a highlighted node when focus has moved elsewhere https://github.com/Textualize/textual/issues/1471
- `DataTable.add_row` now accepts `key` argument to uniquely identify the row https://github.com/Textualize/textual/pull/1638
- `DataTable.add_column` now accepts `key` argument to uniquely identify the column https://github.com/Textualize/textual/pull/1638
- `DataTable.add_row` and `DataTable.add_column` now return lists of keys identifying the added rows/columns https://github.com/Textualize/textual/pull/1638
- Breaking change: `DataTable.get_cell_value` renamed to `DataTable.get_value_at` https://github.com/Textualize/textual/pull/1638
- `DataTable.row_count` is now a property https://github.com/Textualize/textual/pull/1638
- Breaking change: `DataTable.cursor_cell` renamed to `DataTable.cursor_coordinate` https://github.com/Textualize/textual/pull/1638
  - The method `validate_cursor_cell` was renamed to `validate_cursor_coordinate`.
  - The method `watch_cursor_cell` was renamed to `watch_cursor_coordinate`.
- Breaking change: `DataTable.hover_cell` renamed to `DataTable.hover_coordinate` https://github.com/Textualize/textual/pull/1638
  - The method `validate_hover_cell` was renamed to `validate_hover_coordinate`.
- Breaking change: `DataTable.data` structure changed, and will be made private in upcoming release https://github.com/Textualize/textual/pull/1638
- Breaking change: `DataTable.refresh_cell` was renamed to `DataTable.refresh_coordinate` https://github.com/Textualize/textual/pull/1638
- Breaking change: `DataTable.get_row_height` now takes a `RowKey` argument instead of a row index https://github.com/Textualize/textual/pull/1638
- Breaking change: `DataTable.data` renamed to `DataTable._data` (it's now private) https://github.com/Textualize/textual/pull/1786
- The `_filter` module was made public (now called `filter`) https://github.com/Textualize/textual/pull/1638
- Breaking change: renamed `Checkbox` to `Switch` https://github.com/Textualize/textual/issues/1746
- `App.install_screen` name is no longer optional https://github.com/Textualize/textual/pull/1778
- `App.query` now only includes the current screen https://github.com/Textualize/textual/pull/1778
- `DOMNode.tree` now displays simple DOM structure only https://github.com/Textualize/textual/pull/1778
- `App.install_screen` now returns None rather than AwaitMount https://github.com/Textualize/textual/pull/1778
- `DOMNode.children` is now a simple sequence, the NodesList is exposed as `DOMNode._nodes` https://github.com/Textualize/textual/pull/1778
- `DataTable` cursor can now enter fixed columns https://github.com/Textualize/textual/pull/1799

### Fixed

- Fixed stuck screen  https://github.com/Textualize/textual/issues/1632
- Fixed programmatic style changes not refreshing children layouts when parent widget did not change size https://github.com/Textualize/textual/issues/1607
- Fixed relative units in `grid-rows` and `grid-columns` being computed with respect to the wrong dimension https://github.com/Textualize/textual/issues/1406
- Fixed bug with animations that were triggered back to back, where the second one wouldn't start https://github.com/Textualize/textual/issues/1372
- Fixed bug with animations that were scheduled where all but the first would be skipped https://github.com/Textualize/textual/issues/1372
- Programmatically setting `overflow_x`/`overflow_y` refreshes the layout correctly https://github.com/Textualize/textual/issues/1616
- Fixed double-paste into `Input` https://github.com/Textualize/textual/issues/1657
- Added a workaround for an apparent Windows Terminal paste issue https://github.com/Textualize/textual/issues/1661
- Fixed issue with renderable width calculation https://github.com/Textualize/textual/issues/1685
- Fixed issue with app not processing Paste event https://github.com/Textualize/textual/issues/1666
- Fixed glitch with view position with auto width inputs https://github.com/Textualize/textual/issues/1693
- Fixed `DataTable` "selected" events containing wrong coordinates when mouse was used https://github.com/Textualize/textual/issues/1723

### Removed

- Methods `MessagePump.emit` and `MessagePump.emit_no_wait` https://github.com/Textualize/textual/pull/1738
- Removed `reactive.watch` in favor of DOMNode.watch.

## [0.10.1] - 2023-01-20

### Added

- Added Strip.text property https://github.com/Textualize/textual/issues/1620

### Fixed

- Fixed `textual diagnose` crash on older supported Python versions. https://github.com/Textualize/textual/issues/1622

### Changed

- The default filename for screenshots uses a datetime format similar to ISO8601, but with reserved characters replaced by underscores https://github.com/Textualize/textual/pull/1518


## [0.10.0] - 2023-01-19

### Added

- Added `TreeNode.parent` -- a read-only property for accessing a node's parent https://github.com/Textualize/textual/issues/1397
- Added public `TreeNode` label access via `TreeNode.label` https://github.com/Textualize/textual/issues/1396
- Added read-only public access to the children of a `TreeNode` via `TreeNode.children` https://github.com/Textualize/textual/issues/1398
- Added `Tree.get_node_by_id` to allow getting a node by its ID https://github.com/Textualize/textual/pull/1535
- Added a `Tree.NodeHighlighted` message, giving a `on_tree_node_highlighted` event handler https://github.com/Textualize/textual/issues/1400
- Added a `inherit_component_classes` subclassing parameter to control whether component classes are inherited from base classes https://github.com/Textualize/textual/issues/1399
- Added `diagnose` as a `textual` command https://github.com/Textualize/textual/issues/1542
- Added `row` and `column` cursors to `DataTable` https://github.com/Textualize/textual/pull/1547
- Added an optional parameter `selector` to the methods `Screen.focus_next` and `Screen.focus_previous` that enable using a CSS selector to narrow down which widgets can get focus https://github.com/Textualize/textual/issues/1196

### Changed

- `MouseScrollUp` and `MouseScrollDown` now inherit from `MouseEvent` and have attached modifier keys. https://github.com/Textualize/textual/pull/1458
- Fail-fast and print pretty tracebacks for Widget compose errors https://github.com/Textualize/textual/pull/1505
- Added Widget._refresh_scroll to avoid expensive layout when scrolling https://github.com/Textualize/textual/pull/1524
- `events.Paste` now bubbles https://github.com/Textualize/textual/issues/1434
- Improved error message when style flag `none` is mixed with other flags (e.g., when setting `text-style`) https://github.com/Textualize/textual/issues/1420
- Clock color in the `Header` widget now matches the header color https://github.com/Textualize/textual/issues/1459
- Programmatic calls to scroll now optionally scroll even if overflow styling says otherwise (introduces a new `force` parameter to all the `scroll_*` methods) https://github.com/Textualize/textual/issues/1201
- `COMPONENT_CLASSES` are now inherited from base classes https://github.com/Textualize/textual/issues/1399
- Watch methods may now take no parameters
- Added `compute` parameter to reactive
- A `TypeError` raised during `compose` now carries the full traceback
- Removed base class `NodeMessage` from which all node-related `Tree` events inherited

### Fixed

- The styles `scrollbar-background-active` and `scrollbar-color-hover` are no longer ignored https://github.com/Textualize/textual/pull/1480
- The widget `Placeholder` can now have its width set to `auto` https://github.com/Textualize/textual/pull/1508
- Behavior of widget `Input` when rendering after programmatic value change and related scenarios https://github.com/Textualize/textual/issues/1477 https://github.com/Textualize/textual/issues/1443
- `DataTable.show_cursor` now correctly allows cursor toggling https://github.com/Textualize/textual/pull/1547
- Fixed cursor not being visible on `DataTable` mount when `fixed_columns` were used https://github.com/Textualize/textual/pull/1547
- Fixed `DataTable` cursors not resetting to origin on `clear()` https://github.com/Textualize/textual/pull/1601
- Fixed TextLog wrapping issue https://github.com/Textualize/textual/issues/1554
- Fixed issue with TextLog not writing anything before layout https://github.com/Textualize/textual/issues/1498
- Fixed an exception when populating a child class of `ListView` purely from `compose` https://github.com/Textualize/textual/issues/1588
- Fixed freeze in tests https://github.com/Textualize/textual/issues/1608
- Fixed minus not displaying as symbol https://github.com/Textualize/textual/issues/1482

## [0.9.1] - 2022-12-30

### Added

- Added textual._win_sleep for Python on Windows < 3.11 https://github.com/Textualize/textual/pull/1457

## [0.9.0] - 2022-12-30

### Added

- Added textual.strip.Strip primitive
- Added textual._cache.FIFOCache
- Added an option to clear columns in DataTable.clear() https://github.com/Textualize/textual/pull/1427

### Changed

- Widget.render_line now returns a Strip
- Fix for slow updates on Windows
- Bumped Rich dependency

## [0.8.2] - 2022-12-28

### Fixed

- Fixed issue with TextLog.clear() https://github.com/Textualize/textual/issues/1447

## [0.8.1] - 2022-12-25

### Fixed

- Fix for overflowing tree issue https://github.com/Textualize/textual/issues/1425

## [0.8.0] - 2022-12-22

### Fixed

- Fixed issues with nested auto dimensions https://github.com/Textualize/textual/issues/1402
- Fixed watch method incorrectly running on first set when value hasn't changed and init=False https://github.com/Textualize/textual/pull/1367
- `App.dark` can now be set from `App.on_load` without an error being raised  https://github.com/Textualize/textual/issues/1369
- Fixed setting `visibility` changes needing a `refresh` https://github.com/Textualize/textual/issues/1355

### Added

- Added `textual.actions.SkipAction` exception which can be raised from an action to allow parents to process bindings.
- Added `textual keys` preview.
- Added ability to bind to a character in addition to key name. i.e. you can bind to "." or "full_stop".
- Added TextLog.shrink attribute to allow renderable to reduce in size to fit width.

### Changed

- Deprecated `PRIORITY_BINDINGS` class variable.
- Renamed `char` to `character` on Key event.
- Renamed `key_name` to `name` on Key event.
- Queries/`walk_children` no longer includes self in results by default https://github.com/Textualize/textual/pull/1416

## [0.7.0] - 2022-12-17

### Added

- Added `PRIORITY_BINDINGS` class variable, which can be used to control if a widget's bindings have priority by default. https://github.com/Textualize/textual/issues/1343

### Changed

- Renamed the `Binding` argument `universal` to `priority`. https://github.com/Textualize/textual/issues/1343
- When looking for bindings that have priority, they are now looked from `App` downwards. https://github.com/Textualize/textual/issues/1343
- `BINDINGS` on an `App`-derived class have priority by default. https://github.com/Textualize/textual/issues/1343
- `BINDINGS` on a `Screen`-derived class have priority by default. https://github.com/Textualize/textual/issues/1343
- Added a message parameter to Widget.exit

### Fixed

- Fixed validator not running on first reactive set https://github.com/Textualize/textual/pull/1359
- Ensure only printable characters are used as key_display https://github.com/Textualize/textual/pull/1361


## [0.6.0] - 2022-12-11

https://textual.textualize.io/blog/2022/12/11/version-060

### Added

- Added "inherited bindings" -- BINDINGS classvar will be merged with base classes, unless inherit_bindings is set to False
- Added `Tree` widget which replaces `TreeControl`.
- Added widget `Placeholder` https://github.com/Textualize/textual/issues/1200.
- Added `ListView` and `ListItem` widgets https://github.com/Textualize/textual/pull/1143

### Changed

- Rebuilt `DirectoryTree` with new `Tree` control.
- Empty containers with a dimension set to `"auto"` will now collapse instead of filling up the available space.
- Container widgets now have default height of `1fr`.
- The default `width` of a `Label` is now `auto`.

### Fixed

- Type selectors can now contain numbers https://github.com/Textualize/textual/issues/1253
- Fixed visibility not affecting children https://github.com/Textualize/textual/issues/1313
- Fixed issue with auto width/height and relative children https://github.com/Textualize/textual/issues/1319
- Fixed issue with offset applied to containers https://github.com/Textualize/textual/issues/1256
- Fixed default CSS retrieval for widgets with no `DEFAULT_CSS` that inherited from widgets with `DEFAULT_CSS` https://github.com/Textualize/textual/issues/1335
- Fixed merging of `BINDINGS` when binding inheritance is set to `None` https://github.com/Textualize/textual/issues/1351

## [0.5.0] - 2022-11-20

### Added

- Add get_child_by_id and get_widget_by_id, remove get_child https://github.com/Textualize/textual/pull/1146
- Add easing parameter to Widget.scroll_* methods https://github.com/Textualize/textual/pull/1144
- Added Widget.call_later which invokes a callback on idle.
- `DOMNode.ancestors` no longer includes `self`.
- Added `DOMNode.ancestors_with_self`, which retains the old behaviour of
  `DOMNode.ancestors`.
- Improved the speed of `DOMQuery.remove`.
- Added DataTable.clear
- Added low-level `textual.walk` methods.
- It is now possible to `await` a `Widget.remove`.
  https://github.com/Textualize/textual/issues/1094
- It is now possible to `await` a `DOMQuery.remove`. Note that this changes
  the return value of `DOMQuery.remove`, which used to return `self`.
  https://github.com/Textualize/textual/issues/1094
- Added Pilot.wait_for_animation
- Added `Widget.move_child` https://github.com/Textualize/textual/issues/1121
- Added a `Label` widget https://github.com/Textualize/textual/issues/1190
- Support lazy-instantiated Screens (callables in App.SCREENS) https://github.com/Textualize/textual/pull/1185
- Display of keys in footer has more sensible defaults https://github.com/Textualize/textual/pull/1213
- Add App.get_key_display, allowing custom key_display App-wide https://github.com/Textualize/textual/pull/1213

### Changed

- Watchers are now called immediately when setting the attribute if they are synchronous. https://github.com/Textualize/textual/pull/1145
- Widget.call_later has been renamed to Widget.call_after_refresh.
- Button variant values are now checked at runtime. https://github.com/Textualize/textual/issues/1189
- Added caching of some properties in Styles object

### Fixed

- Fixed DataTable row not updating after add https://github.com/Textualize/textual/issues/1026
- Fixed issues with animation. Now objects of different types may be animated.
- Fixed containers with transparent background not showing borders https://github.com/Textualize/textual/issues/1175
- Fixed auto-width in horizontal containers https://github.com/Textualize/textual/pull/1155
- Fixed Input cursor invisible when placeholder empty https://github.com/Textualize/textual/pull/1202
- Fixed deadlock when removing widgets from the App https://github.com/Textualize/textual/pull/1219

## [0.4.0] - 2022-11-08

https://textual.textualize.io/blog/2022/11/08/version-040/#version-040

### Changed

- Dropped support for mounting "named" and "anonymous" widgets via
  `App.mount` and `Widget.mount`. Both methods now simply take one or more
  widgets as positional arguments.
- `DOMNode.query_one` now raises a `TooManyMatches` exception if there is
  more than one matching node.
  https://github.com/Textualize/textual/issues/1096
- `App.mount` and `Widget.mount` have new `before` and `after` parameters https://github.com/Textualize/textual/issues/778

### Added

- Added `init` param to reactive.watch
- `CSS_PATH` can now be a list of CSS files https://github.com/Textualize/textual/pull/1079
- Added `DOMQuery.only_one` https://github.com/Textualize/textual/issues/1096
- Writes to stdout are now done in a thread, for smoother animation. https://github.com/Textualize/textual/pull/1104

## [0.3.0] - 2022-10-31

### Fixed

- Fixed issue where scrollbars weren't being unmounted
- Fixed fr units for horizontal and vertical layouts https://github.com/Textualize/textual/pull/1067
- Fixed `textual run` breaking sys.argv https://github.com/Textualize/textual/issues/1064
- Fixed footer not updating styles when toggling dark mode
- Fixed how the app title in a `Header` is centred https://github.com/Textualize/textual/issues/1060
- Fixed the swapping of button variants https://github.com/Textualize/textual/issues/1048
- Fixed reserved characters in screenshots https://github.com/Textualize/textual/issues/993
- Fixed issue with TextLog max_lines https://github.com/Textualize/textual/issues/1058

### Changed

- DOMQuery now raises InvalidQueryFormat in response to invalid query strings, rather than cryptic CSS error
- Dropped quit_after, screenshot, and screenshot_title from App.run, which can all be done via auto_pilot
- Widgets are now closed in reversed DOM order
- Input widget justify hardcoded to left to prevent text-align interference
- Changed `textual run` so that it patches `argv` in more situations
- DOM classes and IDs are now always treated fully case-sensitive https://github.com/Textualize/textual/issues/1047

### Added

- Added Unmount event
- Added App.run_async method
- Added App.run_test context manager
- Added auto_pilot to App.run and App.run_async
- Added Widget._get_virtual_dom to get scrollbars
- Added size parameter to run and run_async
- Added always_update to reactive
- Returned an awaitable from push_screen, switch_screen, and install_screen https://github.com/Textualize/textual/pull/1061

## [0.2.1] - 2022-10-23

### Changed

- Updated meta data for PyPI

## [0.2.0] - 2022-10-23

### Added

- CSS support
- Too numerous to mention
## [0.1.18] - 2022-04-30

### Changed

- Bump typing extensions

## [0.1.17] - 2022-03-10

### Changed

- Bumped Rich dependency

## [0.1.16] - 2022-03-10

### Fixed

- Fixed escape key hanging on Windows

## [0.1.15] - 2022-01-31

### Added

- Added Windows Driver

## [0.1.14] - 2022-01-09

### Changed

- Updated Rich dependency to 11.X

## [0.1.13] - 2022-01-01

### Fixed

- Fixed spurious characters when exiting app
- Fixed increasing delay when exiting

## [0.1.12] - 2021-09-20

### Added

- Added geometry.Spacing

### Fixed

- Fixed calculation of virtual size in scroll views

## [0.1.11] - 2021-09-12

### Changed

- Changed message handlers to use prefix handle\_
- Renamed messages to drop the Message suffix
- Events now bubble by default
- Refactor of layout

### Added

- Added App.measure
- Added auto_width to Vertical Layout, WindowView, an ScrollView
- Added big_table.py example
- Added easing.py example

## [0.1.10] - 2021-08-25

### Added

- Added keyboard control of tree control
- Added Widget.gutter to calculate space between renderable and outside edge
- Added margin, padding, and border attributes to Widget

### Changed

- Callbacks may be async or non-async.
- Event handler event argument is optional.
- Fixed exception in clock example https://github.com/willmcgugan/textual/issues/52
- Added Message.wait() which waits for a message to be processed
- Key events are now sent to widgets first, before processing bindings

## [0.1.9] - 2021-08-06

### Added

- Added hover over and mouse click to activate keys in footer
- Added verbosity argument to Widget.log

### Changed

- Simplified events. Remove Startup event (use Mount)
- Changed geometry.Point to geometry.Offset and geometry.Dimensions to geometry.Size

## [0.1.8] - 2021-07-17

### Fixed

- Fixed exiting mouse mode
- Fixed slow animation

### Added

- New log system

## [0.1.7] - 2021-07-14

### Changed

- Added functionality to calculator example.
- Scrollview now shows scrollbars automatically
- New handler system for messages that doesn't require inheritance
- Improved traceback handling

[0.22.3]: https://github.com/Textualize/textual/compare/v0.22.2...v0.22.3
[0.22.2]: https://github.com/Textualize/textual/compare/v0.22.1...v0.22.2
[0.22.1]: https://github.com/Textualize/textual/compare/v0.22.0...v0.22.1
[0.22.0]: https://github.com/Textualize/textual/compare/v0.21.0...v0.22.0
[0.21.0]: https://github.com/Textualize/textual/compare/v0.20.1...v0.21.0
[0.20.1]: https://github.com/Textualize/textual/compare/v0.20.0...v0.20.1
[0.20.0]: https://github.com/Textualize/textual/compare/v0.19.1...v0.20.0
[0.19.1]: https://github.com/Textualize/textual/compare/v0.19.0...v0.19.1
[0.19.0]: https://github.com/Textualize/textual/compare/v0.18.0...v0.19.0
[0.18.0]: https://github.com/Textualize/textual/compare/v0.17.4...v0.18.0
[0.17.3]: https://github.com/Textualize/textual/compare/v0.17.2...v0.17.3
[0.17.2]: https://github.com/Textualize/textual/compare/v0.17.1...v0.17.2
[0.17.1]: https://github.com/Textualize/textual/compare/v0.17.0...v0.17.1
[0.17.0]: https://github.com/Textualize/textual/compare/v0.16.0...v0.17.0
[0.16.0]: https://github.com/Textualize/textual/compare/v0.15.1...v0.16.0
[0.15.1]: https://github.com/Textualize/textual/compare/v0.15.0...v0.15.1
[0.15.0]: https://github.com/Textualize/textual/compare/v0.14.0...v0.15.0
[0.14.0]: https://github.com/Textualize/textual/compare/v0.13.0...v0.14.0
[0.13.0]: https://github.com/Textualize/textual/compare/v0.12.1...v0.13.0
[0.12.1]: https://github.com/Textualize/textual/compare/v0.12.0...v0.12.1
[0.12.0]: https://github.com/Textualize/textual/compare/v0.11.1...v0.12.0
[0.11.1]: https://github.com/Textualize/textual/compare/v0.11.0...v0.11.1
[0.11.0]: https://github.com/Textualize/textual/compare/v0.10.1...v0.11.0
[0.10.1]: https://github.com/Textualize/textual/compare/v0.10.0...v0.10.1
[0.10.0]: https://github.com/Textualize/textual/compare/v0.9.1...v0.10.0
[0.9.1]: https://github.com/Textualize/textual/compare/v0.9.0...v0.9.1
[0.9.0]: https://github.com/Textualize/textual/compare/v0.8.2...v0.9.0
[0.8.2]: https://github.com/Textualize/textual/compare/v0.8.1...v0.8.2
[0.8.1]: https://github.com/Textualize/textual/compare/v0.8.0...v0.8.1
[0.8.0]: https://github.com/Textualize/textual/compare/v0.7.0...v0.8.0
[0.7.0]: https://github.com/Textualize/textual/compare/v0.6.0...v0.7.0
[0.6.0]: https://github.com/Textualize/textual/compare/v0.5.0...v0.6.0
[0.5.0]: https://github.com/Textualize/textual/compare/v0.4.0...v0.5.0
[0.4.0]: https://github.com/Textualize/textual/compare/v0.3.0...v0.4.0
[0.3.0]: https://github.com/Textualize/textual/compare/v0.2.1...v0.3.0
[0.2.1]: https://github.com/Textualize/textual/compare/v0.2.0...v0.2.1
[0.2.0]: https://github.com/Textualize/textual/compare/v0.1.18...v0.2.0
[0.1.18]: https://github.com/Textualize/textual/compare/v0.1.17...v0.1.18
[0.1.17]: https://github.com/Textualize/textual/compare/v0.1.16...v0.1.17
[0.1.16]: https://github.com/Textualize/textual/compare/v0.1.15...v0.1.16
[0.1.15]: https://github.com/Textualize/textual/compare/v0.1.14...v0.1.15
[0.1.14]: https://github.com/Textualize/textual/compare/v0.1.13...v0.1.14
[0.1.13]: https://github.com/Textualize/textual/compare/v0.1.12...v0.1.13
[0.1.12]: https://github.com/Textualize/textual/compare/v0.1.11...v0.1.12
[0.1.11]: https://github.com/Textualize/textual/compare/v0.1.10...v0.1.11
[0.1.10]: https://github.com/Textualize/textual/compare/v0.1.9...v0.1.10
[0.1.9]: https://github.com/Textualize/textual/compare/v0.1.8...v0.1.9
[0.1.8]: https://github.com/Textualize/textual/compare/v0.1.7...v0.1.8
[0.1.7]: https://github.com/Textualize/textual/releases/tag/v0.1.7<|MERGE_RESOLUTION|>--- conflicted
+++ resolved
@@ -7,18 +7,16 @@
 
 ## Unreleased
 
-<<<<<<< HEAD
 ### Fixed
 
 - Fixed `!important` not applying to `border` https://github.com/Textualize/textual/issues/2420
 - Fixed `!important` not applying to `outline` https://github.com/Textualize/textual/issues/2420
 - Fixed `outline-right` not being recognised https://github.com/Textualize/textual/issues/2446
-=======
+
 ### Changed
 
 - Setting attributes with a `compute_` method will now raise an `AttributeError` https://github.com/Textualize/textual/issues/2383
 - Unknown psuedo-selectors will now raise a tokenizer error (previously they were silently ignored) https://github.com/Textualize/textual/pull/2445
->>>>>>> 83b1fcc1
 
 ### Added
 
