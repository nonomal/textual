# Change Log

All notable changes to this project will be documented in this file.

The format is based on [Keep a Changelog](http://keepachangelog.com/)
and this project adheres to [Semantic Versioning](http://semver.org/).

## Unreleased

<<<<<<< HEAD
### Added

- Ability to enable/disable tabs via the reactive `disabled` in tab panes https://github.com/Textualize/textual/pull/3152
=======
### Fixed

- Could not hide/show/disable/enable tabs in nested `TabbedContent` https://github.com/Textualize/textual/pull/3150
>>>>>>> 695e59bd

## [0.34.0] - 2023-08-22

### Added

- Methods `TabbedContent.disable_tab` and `TabbedContent.enable_tab` https://github.com/Textualize/textual/pull/3112
- Methods `Tabs.disable` and `Tabs.enable` https://github.com/Textualize/textual/pull/3112
- Messages `Tab.Disabled`, `Tab.Enabled`, `Tabs.TabDisabled` and `Tabs.Enabled` https://github.com/Textualize/textual/pull/3112
- Methods `TabbedContent.hide_tab` and `TabbedContent.show_tab` https://github.com/Textualize/textual/pull/3112
- Methods `Tabs.hide` and `Tabs.show` https://github.com/Textualize/textual/pull/3112
- Messages `Tabs.TabHidden` and `Tabs.TabShown` https://github.com/Textualize/textual/pull/3112
- Added `ListView.extend` method to append multiple items https://github.com/Textualize/textual/pull/3012

### Changed

- grid-columns and grid-rows now accept an `auto` token to detect the optimal size https://github.com/Textualize/textual/pull/3107
- LoadingIndicator now has a minimum height of 1 line.

### Fixed

- Fixed auto height container with default grid-rows https://github.com/Textualize/textual/issues/1597
- Fixed `page_up` and `page_down` bug in `DataTable` when `show_header = False` https://github.com/Textualize/textual/pull/3093

## [0.33.0] - 2023-08-15


### Fixed

- Fixed unintuitive sizing behaviour of TabbedContent https://github.com/Textualize/textual/issues/2411
- Fixed relative units not always expanding auto containers https://github.com/Textualize/textual/pull/3059
- Fixed background refresh https://github.com/Textualize/textual/issues/3055
- Fixed `SelectionList.clear_options` https://github.com/Textualize/textual/pull/3075
- `MouseMove` events bubble up from widgets. `App` and `Screen` receive `MouseMove` events even if there's no Widget under the cursor. https://github.com/Textualize/textual/issues/2905

### Added

- Added an interface for replacing prompt of an individual option in an `OptionList` https://github.com/Textualize/textual/issues/2603
- Added `DirectoryTree.reload_node` method https://github.com/Textualize/textual/issues/2757
- Added widgets.Digit https://github.com/Textualize/textual/pull/3073
- Added `BORDER_TITLE` and `BORDER_SUBTITLE` classvars to Widget https://github.com/Textualize/textual/pull/3097

### Changed

- DescendantBlur and DescendantFocus can now be used with @on decorator

## [0.32.0] - 2023-08-03

### Added

- Added widgets.Log
- Added Widget.is_vertical_scroll_end, Widget.is_horizontal_scroll_end, Widget.is_vertical_scrollbar_grabbed, Widget.is_horizontal_scrollbar_grabbed

### Changed

- Breaking change: Renamed TextLog to RichLog

## [0.31.0] - 2023-08-01

### Added

- Added App.begin_capture_print, App.end_capture_print, Widget.begin_capture_print, Widget.end_capture_print https://github.com/Textualize/textual/issues/2952
- Added the ability to run async methods as thread workers https://github.com/Textualize/textual/pull/2938
- Added `App.stop_animation` https://github.com/Textualize/textual/issues/2786
- Added `Widget.stop_animation` https://github.com/Textualize/textual/issues/2786

### Changed

- Breaking change: Creating a thread worker now requires that a `thread=True` keyword argument is passed https://github.com/Textualize/textual/pull/2938
- Breaking change: `Markdown.load` no longer captures all errors and returns a `bool`, errors now propagate https://github.com/Textualize/textual/issues/2956
- Breaking change: the default style of a `DataTable` now has `max-height: 100%` https://github.com/Textualize/textual/issues/2959

### Fixed

- Fixed a crash when a `SelectionList` had a prompt wider than itself https://github.com/Textualize/textual/issues/2900
- Fixed a bug where `Click` events were bubbling up from `Switch` widgets https://github.com/Textualize/textual/issues/2366
- Fixed a crash when using empty CSS variables https://github.com/Textualize/textual/issues/1849
- Fixed issue with tabs in TextLog https://github.com/Textualize/textual/issues/3007
- Fixed a bug with `DataTable` hover highlighting https://github.com/Textualize/textual/issues/2909

## [0.30.0] - 2023-07-17

### Added

- Added `DataTable.remove_column` method https://github.com/Textualize/textual/pull/2899
- Added notifications https://github.com/Textualize/textual/pull/2866
- Added `on_complete` callback to scroll methods https://github.com/Textualize/textual/pull/2903

### Fixed

- Fixed CancelledError issue with timer https://github.com/Textualize/textual/issues/2854
- Fixed Toggle Buttons issue with not being clickable/hoverable https://github.com/Textualize/textual/pull/2930


## [0.29.0] - 2023-07-03

### Changed

- Factored dev tools (`textual` command) in to external lib (`textual-dev`).

### Added

- Updated `DataTable.get_cell` type hints to accept string keys https://github.com/Textualize/textual/issues/2586
- Added `DataTable.get_cell_coordinate` method
- Added `DataTable.get_row_index` method https://github.com/Textualize/textual/issues/2587
- Added `DataTable.get_column_index` method
- Added can-focus pseudo-class to target widgets that may receive focus
- Make `Markdown.update` optionally awaitable https://github.com/Textualize/textual/pull/2838
- Added `default` parameter to `DataTable.add_column` for populating existing rows https://github.com/Textualize/textual/pull/2836
- Added can-focus pseudo-class to target widgets that may receive focus

### Fixed

- Fixed crash when columns were added to populated `DataTable` https://github.com/Textualize/textual/pull/2836
- Fixed issues with opacity on Screens https://github.com/Textualize/textual/issues/2616
- Fixed style problem with selected selections in a non-focused selection list https://github.com/Textualize/textual/issues/2768
- Fixed sys.stdout and sys.stderr being None https://github.com/Textualize/textual/issues/2879

## [0.28.1] - 2023-06-20

### Fixed

- Fixed indented code blocks not showing up in `Markdown` https://github.com/Textualize/textual/issues/2781
- Fixed inline code blocks in lists showing out of order in `Markdown` https://github.com/Textualize/textual/issues/2676
- Fixed list items in a `Markdown` being added to the focus chain https://github.com/Textualize/textual/issues/2380
- Fixed `Tabs` posting unnecessary messages when removing non-active tabs https://github.com/Textualize/textual/issues/2807
- call_after_refresh will preserve the sender within the callback https://github.com/Textualize/textual/pull/2806

### Added

- Added a method of allowing third party code to handle unhandled tokens in `Markdown` https://github.com/Textualize/textual/pull/2803
- Added `MarkdownBlock` as an exported symbol in `textual.widgets.markdown` https://github.com/Textualize/textual/pull/2803

### Changed

- Tooltips are now inherited, so will work with compound widgets


## [0.28.0] - 2023-06-19

### Added

- The devtools console now confirms when CSS files have been successfully loaded after a previous error https://github.com/Textualize/textual/pull/2716
- Class variable `CSS` to screens https://github.com/Textualize/textual/issues/2137
- Class variable `CSS_PATH` to screens https://github.com/Textualize/textual/issues/2137
- Added `cursor_foreground_priority` and `cursor_background_priority` to `DataTable` https://github.com/Textualize/textual/pull/2736
- Added Region.center
- Added `center` parameter to `Widget.scroll_to_region`
- Added `origin_visible` parameter to `Widget.scroll_to_region`
- Added `origin_visible` parameter to `Widget.scroll_to_center`
- Added `TabbedContent.tab_count` https://github.com/Textualize/textual/pull/2751
- Added `TabbedContent.add_pane` https://github.com/Textualize/textual/pull/2751
- Added `TabbedContent.remove_pane` https://github.com/Textualize/textual/pull/2751
- Added `TabbedContent.clear_panes` https://github.com/Textualize/textual/pull/2751
- Added `TabbedContent.Cleared` https://github.com/Textualize/textual/pull/2751

### Fixed

- Fixed setting `TreeNode.label` on an existing `Tree` node not immediately refreshing https://github.com/Textualize/textual/pull/2713
- Correctly implement `__eq__` protocol in DataTable https://github.com/Textualize/textual/pull/2705
- Fixed exceptions in Pilot tests being silently ignored https://github.com/Textualize/textual/pull/2754
- Fixed issue where internal data of `OptionList` could be invalid for short window after `clear_options` https://github.com/Textualize/textual/pull/2754
- Fixed `Tooltip` causing a `query_one` on a lone `Static` to fail https://github.com/Textualize/textual/issues/2723
- Nested widgets wouldn't lose focus when parent is disabled https://github.com/Textualize/textual/issues/2772
- Fixed the `Tabs` `Underline` highlight getting "lost" in some extreme situations https://github.com/Textualize/textual/pull/2751

### Changed

- Breaking change: The `@on` decorator will now match a message class and any child classes https://github.com/Textualize/textual/pull/2746
- Breaking change: Styles update to checkbox, radiobutton, OptionList, Select, SelectionList, Switch https://github.com/Textualize/textual/pull/2777
- `Tabs.add_tab` is now optionally awaitable https://github.com/Textualize/textual/pull/2778
- `Tabs.add_tab` now takes `before` and `after` arguments to position a new tab https://github.com/Textualize/textual/pull/2778
- `Tabs.remove_tab` is now optionally awaitable https://github.com/Textualize/textual/pull/2778
- Breaking change: `Tabs.clear` has been changed from returning `self` to being optionally awaitable https://github.com/Textualize/textual/pull/2778

## [0.27.0] - 2023-06-01

### Fixed

- Fixed zero division error https://github.com/Textualize/textual/issues/2673
- Fix `scroll_to_center` when there were nested layers out of view (Compositor full_map not populated fully) https://github.com/Textualize/textual/pull/2684
- Fix crash when `Select` widget value attribute was set in `compose` https://github.com/Textualize/textual/pull/2690
- Issue with computing progress in workers https://github.com/Textualize/textual/pull/2686
- Issues with `switch_screen` not updating the results callback appropriately https://github.com/Textualize/textual/issues/2650
- Fixed incorrect mount order https://github.com/Textualize/textual/pull/2702

### Added

- `work` decorator accepts `description` parameter to add debug string https://github.com/Textualize/textual/issues/2597
- Added `SelectionList` widget https://github.com/Textualize/textual/pull/2652
- `App.AUTO_FOCUS` to set auto focus on all screens https://github.com/Textualize/textual/issues/2594
- Option to `scroll_to_center` to ensure we don't scroll such that the top left corner of the widget is not visible https://github.com/Textualize/textual/pull/2682
- Added `Widget.tooltip` property https://github.com/Textualize/textual/pull/2670
- Added `Region.inflect` https://github.com/Textualize/textual/pull/2670
- `Suggester` API to compose with widgets for automatic suggestions https://github.com/Textualize/textual/issues/2330
- `SuggestFromList` class to let widgets get completions from a fixed set of options https://github.com/Textualize/textual/pull/2604
- `Input` has a new component class `input--suggestion` https://github.com/Textualize/textual/pull/2604
- Added `Widget.remove_children` https://github.com/Textualize/textual/pull/2657
- Added `Validator` framework and validation for `Input` https://github.com/Textualize/textual/pull/2600
- Ability to have private and public validate methods https://github.com/Textualize/textual/pull/2708
- Ability to have private compute methods https://github.com/Textualize/textual/pull/2708
- Added `message_hook` to App.run_test https://github.com/Textualize/textual/pull/2702
- Added `Sparkline` widget https://github.com/Textualize/textual/pull/2631

### Changed

- `Placeholder` now sets its color cycle per app https://github.com/Textualize/textual/issues/2590
- Footer now clears key highlight regardless of whether it's in the active screen or not https://github.com/Textualize/textual/issues/2606
- The default Widget repr no longer displays classes and pseudo-classes (to reduce noise in logs). Add them to your `__rich_repr__` method if needed. https://github.com/Textualize/textual/pull/2623
- Setting `Screen.AUTO_FOCUS` to `None` will inherit `AUTO_FOCUS` from the app instead of disabling it https://github.com/Textualize/textual/issues/2594
- Setting `Screen.AUTO_FOCUS` to `""` will disable it on the screen https://github.com/Textualize/textual/issues/2594
- Messages now have a `handler_name` class var which contains the name of the default handler method.
- `Message.control` is now a property instead of a class variable. https://github.com/Textualize/textual/issues/2528
- `Tree` and `DirectoryTree` Messages no longer accept a `tree` parameter, using `self.node.tree` instead. https://github.com/Textualize/textual/issues/2529
- Keybinding <kbd>right</kbd> in `Input` is also used to accept a suggestion if the cursor is at the end of the input https://github.com/Textualize/textual/pull/2604
- `Input.__init__` now accepts a `suggester` attribute for completion suggestions https://github.com/Textualize/textual/pull/2604
- Using `switch_screen` to switch to the currently active screen is now a no-op https://github.com/Textualize/textual/pull/2692
- Breaking change: removed `reactive.py::Reactive.var` in favor of `reactive.py::var` https://github.com/Textualize/textual/pull/2709/

### Removed

- `Placeholder.reset_color_cycle`
- Removed `Widget.reset_focus` (now called `Widget.blur`) https://github.com/Textualize/textual/issues/2642

## [0.26.0] - 2023-05-20

### Added

- Added `Widget.can_view`

### Changed

- Textual will now scroll focused widgets to center if not in view

## [0.25.0] - 2023-05-17

### Changed

- App `title` and `sub_title` attributes can be set to any type https://github.com/Textualize/textual/issues/2521
- `DirectoryTree` now loads directory contents in a worker https://github.com/Textualize/textual/issues/2456
- Only a single error will be written by default, unless in dev mode ("debug" in App.features) https://github.com/Textualize/textual/issues/2480
- Using `Widget.move_child` where the target and the child being moved are the same is now a no-op https://github.com/Textualize/textual/issues/1743
- Calling `dismiss` on a screen that is not at the top of the stack now raises an exception https://github.com/Textualize/textual/issues/2575
- `MessagePump.call_after_refresh` and `MessagePump.call_later` will now return `False` if the callback could not be scheduled. https://github.com/Textualize/textual/pull/2584

### Fixed

- Fixed `ZeroDivisionError` in `resolve_fraction_unit` https://github.com/Textualize/textual/issues/2502
- Fixed `TreeNode.expand` and `TreeNode.expand_all` not posting a `Tree.NodeExpanded` message https://github.com/Textualize/textual/issues/2535
- Fixed `TreeNode.collapse` and `TreeNode.collapse_all` not posting a `Tree.NodeCollapsed` message https://github.com/Textualize/textual/issues/2535
- Fixed `TreeNode.toggle` and `TreeNode.toggle_all` not posting a `Tree.NodeExpanded` or `Tree.NodeCollapsed` message https://github.com/Textualize/textual/issues/2535
- `footer--description` component class was being ignored https://github.com/Textualize/textual/issues/2544
- Pasting empty selection in `Input` would raise an exception https://github.com/Textualize/textual/issues/2563
- `Screen.AUTO_FOCUS` now focuses the first _focusable_ widget that matches the selector https://github.com/Textualize/textual/issues/2578
- `Screen.AUTO_FOCUS` now works on the default screen on startup https://github.com/Textualize/textual/pull/2581
- Fix for setting dark in App `__init__` https://github.com/Textualize/textual/issues/2583
- Fix issue with scrolling and docks https://github.com/Textualize/textual/issues/2525
- Fix not being able to use CSS classes with `Tab` https://github.com/Textualize/textual/pull/2589

### Added

- Class variable `AUTO_FOCUS` to screens https://github.com/Textualize/textual/issues/2457
- Added `NULL_SPACING` and `NULL_REGION` to geometry.py

## [0.24.1] - 2023-05-08

### Fixed

- Fix TypeError in code browser

## [0.24.0] - 2023-05-08

### Fixed

- Fixed crash when creating a `DirectoryTree` starting anywhere other than `.`
- Fixed line drawing in `Tree` when `Tree.show_root` is `True` https://github.com/Textualize/textual/issues/2397
- Fixed line drawing in `Tree` not marking branches as selected when first getting focus https://github.com/Textualize/textual/issues/2397

### Changed

- The DataTable cursor is now scrolled into view when the cursor coordinate is changed programmatically https://github.com/Textualize/textual/issues/2459
- run_worker exclusive parameter is now `False` by default https://github.com/Textualize/textual/pull/2470
- Added `always_update` as an optional argument for `reactive.var`
- Made Binding description default to empty string, which is equivalent to show=False https://github.com/Textualize/textual/pull/2501
- Modified Message to allow it to be used as a dataclass https://github.com/Textualize/textual/pull/2501
- Decorator `@on` accepts arbitrary `**kwargs` to apply selectors to attributes of the message https://github.com/Textualize/textual/pull/2498

### Added

- Property `control` as alias for attribute `tabs` in `Tabs` messages https://github.com/Textualize/textual/pull/2483
- Experimental: Added "overlay" rule https://github.com/Textualize/textual/pull/2501
- Experimental: Added "constrain" rule https://github.com/Textualize/textual/pull/2501
- Added textual.widgets.Select https://github.com/Textualize/textual/pull/2501
- Added Region.translate_inside https://github.com/Textualize/textual/pull/2501
- `TabbedContent` now takes kwargs `id`, `name`, `classes`, and `disabled`, upon initialization, like other widgets https://github.com/Textualize/textual/pull/2497
- Method `DataTable.move_cursor` https://github.com/Textualize/textual/issues/2472
- Added `OptionList.add_options` https://github.com/Textualize/textual/pull/2508
- Added `TreeNode.is_root` https://github.com/Textualize/textual/pull/2510
- Added `TreeNode.remove_children` https://github.com/Textualize/textual/pull/2510
- Added `TreeNode.remove` https://github.com/Textualize/textual/pull/2510
- Added classvar `Message.ALLOW_SELECTOR_MATCH` https://github.com/Textualize/textual/pull/2498
- Added `ALLOW_SELECTOR_MATCH` to all built-in messages associated with widgets https://github.com/Textualize/textual/pull/2498
- Markdown document sub-widgets now reference the container document
- Table of contents of a markdown document now references the document
- Added the `control` property to messages
  - `DirectoryTree.FileSelected`
  - `ListView`
    - `Highlighted`
    - `Selected`
  - `Markdown`
    - `TableOfContentsUpdated`
    - `TableOfContentsSelected`
    - `LinkClicked`
  - `OptionList`
    - `OptionHighlighted`
    - `OptionSelected`
  - `RadioSet.Changed`
  - `TabContent.TabActivated`
  - `Tree`
    - `NodeSelected`
    - `NodeHighlighted`
    - `NodeExpanded`
    - `NodeCollapsed`

## [0.23.0] - 2023-05-03

### Fixed

- Fixed `outline` top and bottom not handling alpha - https://github.com/Textualize/textual/issues/2371
- Fixed `!important` not applying to `align` https://github.com/Textualize/textual/issues/2420
- Fixed `!important` not applying to `border` https://github.com/Textualize/textual/issues/2420
- Fixed `!important` not applying to `content-align` https://github.com/Textualize/textual/issues/2420
- Fixed `!important` not applying to `outline` https://github.com/Textualize/textual/issues/2420
- Fixed `!important` not applying to `overflow` https://github.com/Textualize/textual/issues/2420
- Fixed `!important` not applying to `scrollbar-size` https://github.com/Textualize/textual/issues/2420
- Fixed `outline-right` not being recognised https://github.com/Textualize/textual/issues/2446
- Fixed OSError when a file system is not available https://github.com/Textualize/textual/issues/2468

### Changed

- Setting attributes with a `compute_` method will now raise an `AttributeError` https://github.com/Textualize/textual/issues/2383
- Unknown psuedo-selectors will now raise a tokenizer error (previously they were silently ignored) https://github.com/Textualize/textual/pull/2445
- Breaking change: `DirectoryTree.FileSelected.path` is now always a `Path` https://github.com/Textualize/textual/issues/2448
- Breaking change: `Directorytree.load_directory` renamed to `Directorytree._load_directory` https://github.com/Textualize/textual/issues/2448
- Unknown pseudo-selectors will now raise a tokenizer error (previously they were silently ignored) https://github.com/Textualize/textual/pull/2445

### Added

- Watch methods can now optionally be private https://github.com/Textualize/textual/issues/2382
- Added `DirectoryTree.path` reactive attribute https://github.com/Textualize/textual/issues/2448
- Added `DirectoryTree.FileSelected.node` https://github.com/Textualize/textual/pull/2463
- Added `DirectoryTree.reload` https://github.com/Textualize/textual/issues/2448
- Added textual.on decorator https://github.com/Textualize/textual/issues/2398

## [0.22.3] - 2023-04-29

### Fixed

- Fixed `textual run` on Windows https://github.com/Textualize/textual/issues/2406
- Fixed top border of button hover state

## [0.22.2] - 2023-04-29

### Added

- Added `TreeNode.tree` as a read-only public attribute https://github.com/Textualize/textual/issues/2413

### Fixed

- Fixed superfluous style updates for focus-within pseudo-selector

## [0.22.1] - 2023-04-28

### Fixed

- Fixed timer issue https://github.com/Textualize/textual/issues/2416
- Fixed `textual run` issue https://github.com/Textualize/textual/issues/2391

## [0.22.0] - 2023-04-27

### Fixed

- Fixed broken fr units when there is a min or max dimension https://github.com/Textualize/textual/issues/2378
- Fixed plain text in Markdown code blocks with no syntax being difficult to read https://github.com/Textualize/textual/issues/2400

### Added

- Added `ProgressBar` widget https://github.com/Textualize/textual/pull/2333

### Changed

- All `textual.containers` are now `1fr` in relevant dimensions by default https://github.com/Textualize/textual/pull/2386


## [0.21.0] - 2023-04-26

### Changed

- `textual run` execs apps in a new context.
- Textual console no longer parses console markup.
- Breaking change: `Container` no longer shows required scrollbars by default https://github.com/Textualize/textual/issues/2361
- Breaking change: `VerticalScroll` no longer shows a required horizontal scrollbar by default
- Breaking change: `HorizontalScroll` no longer shows a required vertical scrollbar by default
- Breaking change: Renamed `App.action_add_class_` to `App.action_add_class`
- Breaking change: Renamed `App.action_remove_class_` to `App.action_remove_class`
- Breaking change: `RadioSet` is now a single focusable widget https://github.com/Textualize/textual/pull/2372
- Breaking change: Removed `containers.Content` (use `containers.VerticalScroll` now)

### Added

- Added `-c` switch to `textual run` which runs commands in a Textual dev environment.
- Breaking change: standard keyboard scrollable navigation bindings have been moved off `Widget` and onto a new base class for scrollable containers (see also below addition) https://github.com/Textualize/textual/issues/2332
- `ScrollView` now inherits from `ScrollableContainer` rather than `Widget` https://github.com/Textualize/textual/issues/2332
- Containers no longer inherit any bindings from `Widget` https://github.com/Textualize/textual/issues/2331
- Added `ScrollableContainer`; a container class that binds the common navigation keys to scroll actions (see also above breaking change) https://github.com/Textualize/textual/issues/2332

### Fixed

- Fixed dark mode toggles in a "child" screen not updating a "parent" screen https://github.com/Textualize/textual/issues/1999
- Fixed "panel" border not exposed via CSS
- Fixed `TabbedContent.active` changes not changing the actual content https://github.com/Textualize/textual/issues/2352
- Fixed broken color on macOS Terminal https://github.com/Textualize/textual/issues/2359

## [0.20.1] - 2023-04-18

### Fix

- New fix for stuck tabs underline https://github.com/Textualize/textual/issues/2229

## [0.20.0] - 2023-04-18

### Changed

- Changed signature of Driver. Technically a breaking change, but unlikely to affect anyone.
- Breaking change: Timer.start is now private, and returns None. There was no reason to call this manually, so unlikely to affect anyone.
- A clicked tab will now be scrolled to the center of its tab container https://github.com/Textualize/textual/pull/2276
- Style updates are now done immediately rather than on_idle https://github.com/Textualize/textual/pull/2304
- `ButtonVariant` is now exported from `textual.widgets.button` https://github.com/Textualize/textual/issues/2264
- `HorizontalScroll` and `VerticalScroll` are now focusable by default https://github.com/Textualize/textual/pull/2317

### Added

- Added `DataTable.remove_row` method https://github.com/Textualize/textual/pull/2253
- option `--port` to the command `textual console` to specify which port the console should connect to https://github.com/Textualize/textual/pull/2258
- `Widget.scroll_to_center` method to scroll children to the center of container widget https://github.com/Textualize/textual/pull/2255 and https://github.com/Textualize/textual/pull/2276
- Added `TabActivated` message to `TabbedContent` https://github.com/Textualize/textual/pull/2260
- Added "panel" border style https://github.com/Textualize/textual/pull/2292
- Added `border-title-color`, `border-title-background`, `border-title-style` rules https://github.com/Textualize/textual/issues/2289
- Added `border-subtitle-color`, `border-subtitle-background`, `border-subtitle-style` rules https://github.com/Textualize/textual/issues/2289

### Fixed

- Fixed order styles are applied in DataTable - allows combining of renderable styles and component classes https://github.com/Textualize/textual/pull/2272
- Fixed key combos with up/down keys in some terminals https://github.com/Textualize/textual/pull/2280
- Fix empty ListView preventing bindings from firing https://github.com/Textualize/textual/pull/2281
- Fix `get_component_styles` returning incorrect values on first call when combined with pseudoclasses https://github.com/Textualize/textual/pull/2304
- Fixed `active_message_pump.get` sometimes resulting in a `LookupError` https://github.com/Textualize/textual/issues/2301

## [0.19.1] - 2023-04-10

### Fixed

- Fix viewport units using wrong viewport size  https://github.com/Textualize/textual/pull/2247
- Fixed layout not clearing arrangement cache https://github.com/Textualize/textual/pull/2249


## [0.19.0] - 2023-04-07

### Added

- Added support for filtering a `DirectoryTree` https://github.com/Textualize/textual/pull/2215

### Changed

- Allowed border_title and border_subtitle to accept Text objects
- Added additional line around titles
- When a container is auto, relative dimensions in children stretch the container. https://github.com/Textualize/textual/pull/2221
- DataTable page up / down now move cursor

### Fixed

- Fixed margin not being respected when width or height is "auto" https://github.com/Textualize/textual/issues/2220
- Fixed issue which prevent scroll_visible from working https://github.com/Textualize/textual/issues/2181
- Fixed missing tracebacks on Windows https://github.com/Textualize/textual/issues/2027

## [0.18.0] - 2023-04-04

### Added

- Added Worker API https://github.com/Textualize/textual/pull/2182

### Changed

- Breaking change: Markdown.update is no longer a coroutine https://github.com/Textualize/textual/pull/2182

### Fixed

- `RadioSet` is now far less likely to report `pressed_button` as `None` https://github.com/Textualize/textual/issues/2203

## [0.17.3] - 2023-04-02

### [Fixed]

- Fixed scrollable area not taking in to account dock https://github.com/Textualize/textual/issues/2188

## [0.17.2] - 2023-04-02

### [Fixed]

- Fixed bindings persistance https://github.com/Textualize/textual/issues/1613
- The `Markdown` widget now auto-increments ordered lists https://github.com/Textualize/textual/issues/2002
- Fixed modal bindings https://github.com/Textualize/textual/issues/2194
- Fix binding enter to active button https://github.com/Textualize/textual/issues/2194

### [Changed]

- tab and shift+tab are now defined on Screen.

## [0.17.1] - 2023-03-30

### Fixed

- Fix cursor not hiding on Windows https://github.com/Textualize/textual/issues/2170
- Fixed freeze when ctrl-clicking links https://github.com/Textualize/textual/issues/2167 https://github.com/Textualize/textual/issues/2073

## [0.17.0] - 2023-03-29

### Fixed

- Issue with parsing action strings whose arguments contained quoted closing parenthesis https://github.com/Textualize/textual/pull/2112
- Issues with parsing action strings with tuple arguments https://github.com/Textualize/textual/pull/2112
- Issue with watching for CSS file changes https://github.com/Textualize/textual/pull/2128
- Fix for tabs not invalidating https://github.com/Textualize/textual/issues/2125
- Fixed scrollbar layers issue https://github.com/Textualize/textual/issues/1358
- Fix for interaction between pseudo-classes and widget-level render caches https://github.com/Textualize/textual/pull/2155

### Changed

- DataTable now has height: auto by default. https://github.com/Textualize/textual/issues/2117
- Textual will now render strings within renderables (such as tables) as Console Markup by default. You can wrap your text with rich.Text() if you want the original behavior. https://github.com/Textualize/textual/issues/2120
- Some widget methods now return `self` instead of `None` https://github.com/Textualize/textual/pull/2102:
  - `Widget`: `refresh`, `focus`, `reset_focus`
  - `Button.press`
  - `DataTable`: `clear`, `refresh_coordinate`, `refresh_row`, `refresh_column`, `sort`
  - `Placehoder.cycle_variant`
  - `Switch.toggle`
  - `Tabs.clear`
  - `TextLog`: `write`, `clear`
  - `TreeNode`: `expand`, `expand_all`, `collapse`, `collapse_all`, `toggle`, `toggle_all`
  - `Tree`: `clear`, `reset`
- Screens with alpha in their background color will now blend with the background. https://github.com/Textualize/textual/pull/2139
- Added "thick" border style. https://github.com/Textualize/textual/pull/2139
- message_pump.app will now set the active app if it is not already set.
- DataTable now has max height set to 100vh

### Added

- Added auto_scroll attribute to TextLog https://github.com/Textualize/textual/pull/2127
- Added scroll_end switch to TextLog.write https://github.com/Textualize/textual/pull/2127
- Added `Widget.get_pseudo_class_state` https://github.com/Textualize/textual/pull/2155
- Added Screen.ModalScreen which prevents App from handling bindings. https://github.com/Textualize/textual/pull/2139
- Added TEXTUAL_LOG env var which should be a path that Textual will write verbose logs to (textual devtools is generally preferred) https://github.com/Textualize/textual/pull/2148
- Added textual.logging.TextualHandler logging handler
- Added Query.set_classes, DOMNode.set_classes, and `classes` setter for Widget https://github.com/Textualize/textual/issues/1081
- Added `OptionList` https://github.com/Textualize/textual/pull/2154

## [0.16.0] - 2023-03-22

### Added
- Added `parser_factory` argument to `Markdown` and `MarkdownViewer` constructors https://github.com/Textualize/textual/pull/2075
- Added `HorizontalScroll` https://github.com/Textualize/textual/issues/1957
- Added `Center` https://github.com/Textualize/textual/issues/1957
- Added `Middle` https://github.com/Textualize/textual/issues/1957
- Added `VerticalScroll` (mimicking the old behaviour of `Vertical`) https://github.com/Textualize/textual/issues/1957
- Added `Widget.border_title` and `Widget.border_subtitle` to set border (sub)title for a widget https://github.com/Textualize/textual/issues/1864
- Added CSS styles `border_title_align` and `border_subtitle_align`.
- Added `TabbedContent` widget https://github.com/Textualize/textual/pull/2059
- Added `get_child_by_type` method to widgets / app https://github.com/Textualize/textual/pull/2059
- Added `Widget.render_str` method https://github.com/Textualize/textual/pull/2059
- Added TEXTUAL_DRIVER environment variable

### Changed

- Dropped "loading-indicator--dot" component style from LoadingIndicator https://github.com/Textualize/textual/pull/2050
- Tabs widget now sends Tabs.Cleared when there is no active tab.
- Breaking change: changed default behaviour of `Vertical` (see `VerticalScroll`) https://github.com/Textualize/textual/issues/1957
- The default `overflow` style for `Horizontal` was changed to `hidden hidden` https://github.com/Textualize/textual/issues/1957
- `DirectoryTree` also accepts `pathlib.Path` objects as the path to list https://github.com/Textualize/textual/issues/1438

### Removed

- Removed `sender` attribute from messages. It's now just private (`_sender`). https://github.com/Textualize/textual/pull/2071

### Fixed

- Fixed borders not rendering correctly. https://github.com/Textualize/textual/pull/2074
- Fix for error when removing nodes. https://github.com/Textualize/textual/issues/2079

## [0.15.1] - 2023-03-14

### Fixed

- Fixed how the namespace for messages is calculated to facilitate inheriting messages https://github.com/Textualize/textual/issues/1814
- `Tab` is now correctly made available from `textual.widgets`. https://github.com/Textualize/textual/issues/2044

## [0.15.0] - 2023-03-13

### Fixed

- Fixed container not resizing when a widget is removed https://github.com/Textualize/textual/issues/2007
- Fixes issue where the horizontal scrollbar would be incorrectly enabled https://github.com/Textualize/textual/pull/2024

## [0.15.0] - 2023-03-13

### Changed

- Fixed container not resizing when a widget is removed https://github.com/Textualize/textual/issues/2007
- Fixed issue where the horizontal scrollbar would be incorrectly enabled https://github.com/Textualize/textual/pull/2024
- Fixed `Pilot.click` not correctly creating the mouse events https://github.com/Textualize/textual/issues/2022
- Fixes issue where the horizontal scrollbar would be incorrectly enabled https://github.com/Textualize/textual/pull/2024
- Fixes for tracebacks not appearing on exit https://github.com/Textualize/textual/issues/2027

### Added

- Added a LoadingIndicator widget https://github.com/Textualize/textual/pull/2018
- Added Tabs Widget https://github.com/Textualize/textual/pull/2020

### Changed

- Breaking change: Renamed Widget.action and App.action to Widget.run_action and App.run_action
- Added `shift`, `meta` and `control` arguments to `Pilot.click`.

## [0.14.0] - 2023-03-09

### Changed

- Breaking change: There is now only `post_message` to post events, which is non-async, `post_message_no_wait` was dropped. https://github.com/Textualize/textual/pull/1940
- Breaking change: The Timer class now has just one method to stop it, `Timer.stop` which is non sync https://github.com/Textualize/textual/pull/1940
- Breaking change: Messages don't require a `sender` in their constructor https://github.com/Textualize/textual/pull/1940
- Many messages have grown a `control` property which returns the control they relate to. https://github.com/Textualize/textual/pull/1940
- Updated styling to make it clear DataTable grows horizontally https://github.com/Textualize/textual/pull/1946
- Changed the `Checkbox` character due to issues with Windows Terminal and Windows 10 https://github.com/Textualize/textual/issues/1934
- Changed the `RadioButton` character due to issues with Windows Terminal and Windows 10 and 11 https://github.com/Textualize/textual/issues/1934
- Changed the `Markdown` initial bullet character due to issues with Windows Terminal and Windows 10 and 11 https://github.com/Textualize/textual/issues/1982
- The underscore `_` is no longer a special alias for the method `pilot.press`

### Added

- Added `data_table` attribute to DataTable events https://github.com/Textualize/textual/pull/1940
- Added `list_view` attribute to `ListView` events https://github.com/Textualize/textual/pull/1940
- Added `radio_set` attribute to `RadioSet` events https://github.com/Textualize/textual/pull/1940
- Added `switch` attribute to `Switch` events https://github.com/Textualize/textual/pull/1940
- Added `hover` and `click` methods to `Pilot` https://github.com/Textualize/textual/pull/1966
- Breaking change: Added `toggle_button` attribute to RadioButton and Checkbox events, replaces `input` https://github.com/Textualize/textual/pull/1940
- A percentage alpha can now be applied to a border https://github.com/Textualize/textual/issues/1863
- Added `Color.multiply_alpha`.
- Added `ContentSwitcher` https://github.com/Textualize/textual/issues/1945

### Fixed

- Fixed bug that prevented pilot from pressing some keys https://github.com/Textualize/textual/issues/1815
- DataTable race condition that caused crash https://github.com/Textualize/textual/pull/1962
- Fixed scrollbar getting "stuck" to cursor when cursor leaves window during drag https://github.com/Textualize/textual/pull/1968 https://github.com/Textualize/textual/pull/2003
- DataTable crash when enter pressed when table is empty https://github.com/Textualize/textual/pull/1973

## [0.13.0] - 2023-03-02

### Added

- Added `Checkbox` https://github.com/Textualize/textual/pull/1872
- Added `RadioButton` https://github.com/Textualize/textual/pull/1872
- Added `RadioSet` https://github.com/Textualize/textual/pull/1872

### Changed

- Widget scrolling methods (such as `Widget.scroll_home` and `Widget.scroll_end`) now perform the scroll after the next refresh https://github.com/Textualize/textual/issues/1774
- Buttons no longer accept arbitrary renderables https://github.com/Textualize/textual/issues/1870

### Fixed

- Scrolling with cursor keys now moves just one cell https://github.com/Textualize/textual/issues/1897
- Fix exceptions in watch methods being hidden on startup https://github.com/Textualize/textual/issues/1886
- Fixed scrollbar size miscalculation https://github.com/Textualize/textual/pull/1910
- Fixed slow exit on some terminals https://github.com/Textualize/textual/issues/1920

## [0.12.1] - 2023-02-25

### Fixed

- Fix for batch update glitch https://github.com/Textualize/textual/pull/1880

## [0.12.0] - 2023-02-24

### Added

- Added `App.batch_update` https://github.com/Textualize/textual/pull/1832
- Added horizontal rule to Markdown https://github.com/Textualize/textual/pull/1832
- Added `Widget.disabled` https://github.com/Textualize/textual/pull/1785
- Added `DOMNode.notify_style_update` to replace `messages.StylesUpdated` message https://github.com/Textualize/textual/pull/1861
- Added `DataTable.show_row_labels` reactive to show and hide row labels https://github.com/Textualize/textual/pull/1868
- Added `DataTable.RowLabelSelected` event, which is emitted when a row label is clicked https://github.com/Textualize/textual/pull/1868
- Added `MessagePump.prevent` context manager to temporarily suppress a given message type https://github.com/Textualize/textual/pull/1866

### Changed

- Scrolling by page now adds to current position.
- Markdown lists have been polished: a selection of bullets, better alignment of numbers, style tweaks https://github.com/Textualize/textual/pull/1832
- Added alternative method of composing Widgets https://github.com/Textualize/textual/pull/1847
- Added `label` parameter to `DataTable.add_row` https://github.com/Textualize/textual/pull/1868
- Breaking change: Some `DataTable` component classes were renamed - see PR for details https://github.com/Textualize/textual/pull/1868

### Removed

- Removed `screen.visible_widgets` and `screen.widgets`
- Removed `StylesUpdate` message. https://github.com/Textualize/textual/pull/1861

### Fixed

- Numbers in a descendant-combined selector no longer cause an error https://github.com/Textualize/textual/issues/1836
- Fixed superfluous scrolling when focusing a docked widget https://github.com/Textualize/textual/issues/1816
- Fixes walk_children which was returning more than one screen https://github.com/Textualize/textual/issues/1846
- Fixed issue with watchers fired for detached nodes https://github.com/Textualize/textual/issues/1846

## [0.11.1] - 2023-02-17

### Fixed

- DataTable fix issue where offset cache was not being used https://github.com/Textualize/textual/pull/1810
- DataTable scrollbars resize correctly when header is toggled https://github.com/Textualize/textual/pull/1803
- DataTable location mapping cleared when clear called https://github.com/Textualize/textual/pull/1809

## [0.11.0] - 2023-02-15

### Added

- Added `TreeNode.expand_all` https://github.com/Textualize/textual/issues/1430
- Added `TreeNode.collapse_all` https://github.com/Textualize/textual/issues/1430
- Added `TreeNode.toggle_all` https://github.com/Textualize/textual/issues/1430
- Added the coroutines `Animator.wait_until_complete` and `pilot.wait_for_scheduled_animations` that allow waiting for all current and scheduled animations https://github.com/Textualize/textual/issues/1658
- Added the method `Animator.is_being_animated` that checks if an attribute of an object is being animated or is scheduled for animation
- Added more keyboard actions and related bindings to `Input` https://github.com/Textualize/textual/pull/1676
- Added App.scroll_sensitivity_x and App.scroll_sensitivity_y to adjust how many lines the scroll wheel moves the scroll position https://github.com/Textualize/textual/issues/928
- Added Shift+scroll wheel and ctrl+scroll wheel to scroll horizontally
- Added `Tree.action_toggle_node` to toggle a node without selecting, and bound it to <kbd>Space</kbd> https://github.com/Textualize/textual/issues/1433
- Added `Tree.reset` to fully reset a `Tree` https://github.com/Textualize/textual/issues/1437
- Added `DataTable.sort` to sort rows https://github.com/Textualize/textual/pull/1638
- Added `DataTable.get_cell` to retrieve a cell by column/row keys https://github.com/Textualize/textual/pull/1638
- Added `DataTable.get_cell_at` to retrieve a cell by coordinate https://github.com/Textualize/textual/pull/1638
- Added `DataTable.update_cell` to update a cell by column/row keys https://github.com/Textualize/textual/pull/1638
- Added `DataTable.update_cell_at` to update a cell at a coordinate  https://github.com/Textualize/textual/pull/1638
- Added `DataTable.ordered_rows` property to retrieve `Row`s as they're currently ordered https://github.com/Textualize/textual/pull/1638
- Added `DataTable.ordered_columns` property to retrieve `Column`s as they're currently ordered https://github.com/Textualize/textual/pull/1638
- Added `DataTable.coordinate_to_cell_key` to find the key for the cell at a coordinate https://github.com/Textualize/textual/pull/1638
- Added `DataTable.is_valid_coordinate` https://github.com/Textualize/textual/pull/1638
- Added `DataTable.is_valid_row_index` https://github.com/Textualize/textual/pull/1638
- Added `DataTable.is_valid_column_index` https://github.com/Textualize/textual/pull/1638
- Added attributes to events emitted from `DataTable` indicating row/column/cell keys https://github.com/Textualize/textual/pull/1638
- Added `DataTable.get_row` to retrieve the values from a row by key https://github.com/Textualize/textual/pull/1786
- Added `DataTable.get_row_at` to retrieve the values from a row by index https://github.com/Textualize/textual/pull/1786
- Added `DataTable.get_column` to retrieve the values from a column by key https://github.com/Textualize/textual/pull/1786
- Added `DataTable.get_column_at` to retrieve the values from a column by index https://github.com/Textualize/textual/pull/1786
- Added `DataTable.HeaderSelected` which is posted when header label clicked https://github.com/Textualize/textual/pull/1788
- Added `DOMNode.watch` and `DOMNode.is_attached` methods  https://github.com/Textualize/textual/pull/1750
- Added `DOMNode.css_tree` which is a renderable that shows the DOM and CSS https://github.com/Textualize/textual/pull/1778
- Added `DOMNode.children_view` which is a view on to a nodes children list, use for querying https://github.com/Textualize/textual/pull/1778
- Added `Markdown` and `MarkdownViewer` widgets.
- Added `--screenshot` option to `textual run`

### Changed

- Breaking change: `TreeNode` can no longer be imported from `textual.widgets`; it is now available via `from textual.widgets.tree import TreeNode`. https://github.com/Textualize/textual/pull/1637
- `Tree` now shows a (subdued) cursor for a highlighted node when focus has moved elsewhere https://github.com/Textualize/textual/issues/1471
- `DataTable.add_row` now accepts `key` argument to uniquely identify the row https://github.com/Textualize/textual/pull/1638
- `DataTable.add_column` now accepts `key` argument to uniquely identify the column https://github.com/Textualize/textual/pull/1638
- `DataTable.add_row` and `DataTable.add_column` now return lists of keys identifying the added rows/columns https://github.com/Textualize/textual/pull/1638
- Breaking change: `DataTable.get_cell_value` renamed to `DataTable.get_value_at` https://github.com/Textualize/textual/pull/1638
- `DataTable.row_count` is now a property https://github.com/Textualize/textual/pull/1638
- Breaking change: `DataTable.cursor_cell` renamed to `DataTable.cursor_coordinate` https://github.com/Textualize/textual/pull/1638
  - The method `validate_cursor_cell` was renamed to `validate_cursor_coordinate`.
  - The method `watch_cursor_cell` was renamed to `watch_cursor_coordinate`.
- Breaking change: `DataTable.hover_cell` renamed to `DataTable.hover_coordinate` https://github.com/Textualize/textual/pull/1638
  - The method `validate_hover_cell` was renamed to `validate_hover_coordinate`.
- Breaking change: `DataTable.data` structure changed, and will be made private in upcoming release https://github.com/Textualize/textual/pull/1638
- Breaking change: `DataTable.refresh_cell` was renamed to `DataTable.refresh_coordinate` https://github.com/Textualize/textual/pull/1638
- Breaking change: `DataTable.get_row_height` now takes a `RowKey` argument instead of a row index https://github.com/Textualize/textual/pull/1638
- Breaking change: `DataTable.data` renamed to `DataTable._data` (it's now private) https://github.com/Textualize/textual/pull/1786
- The `_filter` module was made public (now called `filter`) https://github.com/Textualize/textual/pull/1638
- Breaking change: renamed `Checkbox` to `Switch` https://github.com/Textualize/textual/issues/1746
- `App.install_screen` name is no longer optional https://github.com/Textualize/textual/pull/1778
- `App.query` now only includes the current screen https://github.com/Textualize/textual/pull/1778
- `DOMNode.tree` now displays simple DOM structure only https://github.com/Textualize/textual/pull/1778
- `App.install_screen` now returns None rather than AwaitMount https://github.com/Textualize/textual/pull/1778
- `DOMNode.children` is now a simple sequence, the NodesList is exposed as `DOMNode._nodes` https://github.com/Textualize/textual/pull/1778
- `DataTable` cursor can now enter fixed columns https://github.com/Textualize/textual/pull/1799

### Fixed

- Fixed stuck screen  https://github.com/Textualize/textual/issues/1632
- Fixed programmatic style changes not refreshing children layouts when parent widget did not change size https://github.com/Textualize/textual/issues/1607
- Fixed relative units in `grid-rows` and `grid-columns` being computed with respect to the wrong dimension https://github.com/Textualize/textual/issues/1406
- Fixed bug with animations that were triggered back to back, where the second one wouldn't start https://github.com/Textualize/textual/issues/1372
- Fixed bug with animations that were scheduled where all but the first would be skipped https://github.com/Textualize/textual/issues/1372
- Programmatically setting `overflow_x`/`overflow_y` refreshes the layout correctly https://github.com/Textualize/textual/issues/1616
- Fixed double-paste into `Input` https://github.com/Textualize/textual/issues/1657
- Added a workaround for an apparent Windows Terminal paste issue https://github.com/Textualize/textual/issues/1661
- Fixed issue with renderable width calculation https://github.com/Textualize/textual/issues/1685
- Fixed issue with app not processing Paste event https://github.com/Textualize/textual/issues/1666
- Fixed glitch with view position with auto width inputs https://github.com/Textualize/textual/issues/1693
- Fixed `DataTable` "selected" events containing wrong coordinates when mouse was used https://github.com/Textualize/textual/issues/1723

### Removed

- Methods `MessagePump.emit` and `MessagePump.emit_no_wait` https://github.com/Textualize/textual/pull/1738
- Removed `reactive.watch` in favor of DOMNode.watch.

## [0.10.1] - 2023-01-20

### Added

- Added Strip.text property https://github.com/Textualize/textual/issues/1620

### Fixed

- Fixed `textual diagnose` crash on older supported Python versions. https://github.com/Textualize/textual/issues/1622

### Changed

- The default filename for screenshots uses a datetime format similar to ISO8601, but with reserved characters replaced by underscores https://github.com/Textualize/textual/pull/1518


## [0.10.0] - 2023-01-19

### Added

- Added `TreeNode.parent` -- a read-only property for accessing a node's parent https://github.com/Textualize/textual/issues/1397
- Added public `TreeNode` label access via `TreeNode.label` https://github.com/Textualize/textual/issues/1396
- Added read-only public access to the children of a `TreeNode` via `TreeNode.children` https://github.com/Textualize/textual/issues/1398
- Added `Tree.get_node_by_id` to allow getting a node by its ID https://github.com/Textualize/textual/pull/1535
- Added a `Tree.NodeHighlighted` message, giving a `on_tree_node_highlighted` event handler https://github.com/Textualize/textual/issues/1400
- Added a `inherit_component_classes` subclassing parameter to control whether component classes are inherited from base classes https://github.com/Textualize/textual/issues/1399
- Added `diagnose` as a `textual` command https://github.com/Textualize/textual/issues/1542
- Added `row` and `column` cursors to `DataTable` https://github.com/Textualize/textual/pull/1547
- Added an optional parameter `selector` to the methods `Screen.focus_next` and `Screen.focus_previous` that enable using a CSS selector to narrow down which widgets can get focus https://github.com/Textualize/textual/issues/1196

### Changed

- `MouseScrollUp` and `MouseScrollDown` now inherit from `MouseEvent` and have attached modifier keys. https://github.com/Textualize/textual/pull/1458
- Fail-fast and print pretty tracebacks for Widget compose errors https://github.com/Textualize/textual/pull/1505
- Added Widget._refresh_scroll to avoid expensive layout when scrolling https://github.com/Textualize/textual/pull/1524
- `events.Paste` now bubbles https://github.com/Textualize/textual/issues/1434
- Improved error message when style flag `none` is mixed with other flags (e.g., when setting `text-style`) https://github.com/Textualize/textual/issues/1420
- Clock color in the `Header` widget now matches the header color https://github.com/Textualize/textual/issues/1459
- Programmatic calls to scroll now optionally scroll even if overflow styling says otherwise (introduces a new `force` parameter to all the `scroll_*` methods) https://github.com/Textualize/textual/issues/1201
- `COMPONENT_CLASSES` are now inherited from base classes https://github.com/Textualize/textual/issues/1399
- Watch methods may now take no parameters
- Added `compute` parameter to reactive
- A `TypeError` raised during `compose` now carries the full traceback
- Removed base class `NodeMessage` from which all node-related `Tree` events inherited

### Fixed

- The styles `scrollbar-background-active` and `scrollbar-color-hover` are no longer ignored https://github.com/Textualize/textual/pull/1480
- The widget `Placeholder` can now have its width set to `auto` https://github.com/Textualize/textual/pull/1508
- Behavior of widget `Input` when rendering after programmatic value change and related scenarios https://github.com/Textualize/textual/issues/1477 https://github.com/Textualize/textual/issues/1443
- `DataTable.show_cursor` now correctly allows cursor toggling https://github.com/Textualize/textual/pull/1547
- Fixed cursor not being visible on `DataTable` mount when `fixed_columns` were used https://github.com/Textualize/textual/pull/1547
- Fixed `DataTable` cursors not resetting to origin on `clear()` https://github.com/Textualize/textual/pull/1601
- Fixed TextLog wrapping issue https://github.com/Textualize/textual/issues/1554
- Fixed issue with TextLog not writing anything before layout https://github.com/Textualize/textual/issues/1498
- Fixed an exception when populating a child class of `ListView` purely from `compose` https://github.com/Textualize/textual/issues/1588
- Fixed freeze in tests https://github.com/Textualize/textual/issues/1608
- Fixed minus not displaying as symbol https://github.com/Textualize/textual/issues/1482

## [0.9.1] - 2022-12-30

### Added

- Added textual._win_sleep for Python on Windows < 3.11 https://github.com/Textualize/textual/pull/1457

## [0.9.0] - 2022-12-30

### Added

- Added textual.strip.Strip primitive
- Added textual._cache.FIFOCache
- Added an option to clear columns in DataTable.clear() https://github.com/Textualize/textual/pull/1427

### Changed

- Widget.render_line now returns a Strip
- Fix for slow updates on Windows
- Bumped Rich dependency

## [0.8.2] - 2022-12-28

### Fixed

- Fixed issue with TextLog.clear() https://github.com/Textualize/textual/issues/1447

## [0.8.1] - 2022-12-25

### Fixed

- Fix for overflowing tree issue https://github.com/Textualize/textual/issues/1425

## [0.8.0] - 2022-12-22

### Fixed

- Fixed issues with nested auto dimensions https://github.com/Textualize/textual/issues/1402
- Fixed watch method incorrectly running on first set when value hasn't changed and init=False https://github.com/Textualize/textual/pull/1367
- `App.dark` can now be set from `App.on_load` without an error being raised  https://github.com/Textualize/textual/issues/1369
- Fixed setting `visibility` changes needing a `refresh` https://github.com/Textualize/textual/issues/1355

### Added

- Added `textual.actions.SkipAction` exception which can be raised from an action to allow parents to process bindings.
- Added `textual keys` preview.
- Added ability to bind to a character in addition to key name. i.e. you can bind to "." or "full_stop".
- Added TextLog.shrink attribute to allow renderable to reduce in size to fit width.

### Changed

- Deprecated `PRIORITY_BINDINGS` class variable.
- Renamed `char` to `character` on Key event.
- Renamed `key_name` to `name` on Key event.
- Queries/`walk_children` no longer includes self in results by default https://github.com/Textualize/textual/pull/1416

## [0.7.0] - 2022-12-17

### Added

- Added `PRIORITY_BINDINGS` class variable, which can be used to control if a widget's bindings have priority by default. https://github.com/Textualize/textual/issues/1343

### Changed

- Renamed the `Binding` argument `universal` to `priority`. https://github.com/Textualize/textual/issues/1343
- When looking for bindings that have priority, they are now looked from `App` downwards. https://github.com/Textualize/textual/issues/1343
- `BINDINGS` on an `App`-derived class have priority by default. https://github.com/Textualize/textual/issues/1343
- `BINDINGS` on a `Screen`-derived class have priority by default. https://github.com/Textualize/textual/issues/1343
- Added a message parameter to Widget.exit

### Fixed

- Fixed validator not running on first reactive set https://github.com/Textualize/textual/pull/1359
- Ensure only printable characters are used as key_display https://github.com/Textualize/textual/pull/1361


## [0.6.0] - 2022-12-11

https://textual.textualize.io/blog/2022/12/11/version-060

### Added

- Added "inherited bindings" -- BINDINGS classvar will be merged with base classes, unless inherit_bindings is set to False
- Added `Tree` widget which replaces `TreeControl`.
- Added widget `Placeholder` https://github.com/Textualize/textual/issues/1200.
- Added `ListView` and `ListItem` widgets https://github.com/Textualize/textual/pull/1143

### Changed

- Rebuilt `DirectoryTree` with new `Tree` control.
- Empty containers with a dimension set to `"auto"` will now collapse instead of filling up the available space.
- Container widgets now have default height of `1fr`.
- The default `width` of a `Label` is now `auto`.

### Fixed

- Type selectors can now contain numbers https://github.com/Textualize/textual/issues/1253
- Fixed visibility not affecting children https://github.com/Textualize/textual/issues/1313
- Fixed issue with auto width/height and relative children https://github.com/Textualize/textual/issues/1319
- Fixed issue with offset applied to containers https://github.com/Textualize/textual/issues/1256
- Fixed default CSS retrieval for widgets with no `DEFAULT_CSS` that inherited from widgets with `DEFAULT_CSS` https://github.com/Textualize/textual/issues/1335
- Fixed merging of `BINDINGS` when binding inheritance is set to `None` https://github.com/Textualize/textual/issues/1351

## [0.5.0] - 2022-11-20

### Added

- Add get_child_by_id and get_widget_by_id, remove get_child https://github.com/Textualize/textual/pull/1146
- Add easing parameter to Widget.scroll_* methods https://github.com/Textualize/textual/pull/1144
- Added Widget.call_later which invokes a callback on idle.
- `DOMNode.ancestors` no longer includes `self`.
- Added `DOMNode.ancestors_with_self`, which retains the old behaviour of
  `DOMNode.ancestors`.
- Improved the speed of `DOMQuery.remove`.
- Added DataTable.clear
- Added low-level `textual.walk` methods.
- It is now possible to `await` a `Widget.remove`.
  https://github.com/Textualize/textual/issues/1094
- It is now possible to `await` a `DOMQuery.remove`. Note that this changes
  the return value of `DOMQuery.remove`, which used to return `self`.
  https://github.com/Textualize/textual/issues/1094
- Added Pilot.wait_for_animation
- Added `Widget.move_child` https://github.com/Textualize/textual/issues/1121
- Added a `Label` widget https://github.com/Textualize/textual/issues/1190
- Support lazy-instantiated Screens (callables in App.SCREENS) https://github.com/Textualize/textual/pull/1185
- Display of keys in footer has more sensible defaults https://github.com/Textualize/textual/pull/1213
- Add App.get_key_display, allowing custom key_display App-wide https://github.com/Textualize/textual/pull/1213

### Changed

- Watchers are now called immediately when setting the attribute if they are synchronous. https://github.com/Textualize/textual/pull/1145
- Widget.call_later has been renamed to Widget.call_after_refresh.
- Button variant values are now checked at runtime. https://github.com/Textualize/textual/issues/1189
- Added caching of some properties in Styles object

### Fixed

- Fixed DataTable row not updating after add https://github.com/Textualize/textual/issues/1026
- Fixed issues with animation. Now objects of different types may be animated.
- Fixed containers with transparent background not showing borders https://github.com/Textualize/textual/issues/1175
- Fixed auto-width in horizontal containers https://github.com/Textualize/textual/pull/1155
- Fixed Input cursor invisible when placeholder empty https://github.com/Textualize/textual/pull/1202
- Fixed deadlock when removing widgets from the App https://github.com/Textualize/textual/pull/1219

## [0.4.0] - 2022-11-08

https://textual.textualize.io/blog/2022/11/08/version-040/#version-040

### Changed

- Dropped support for mounting "named" and "anonymous" widgets via
  `App.mount` and `Widget.mount`. Both methods now simply take one or more
  widgets as positional arguments.
- `DOMNode.query_one` now raises a `TooManyMatches` exception if there is
  more than one matching node.
  https://github.com/Textualize/textual/issues/1096
- `App.mount` and `Widget.mount` have new `before` and `after` parameters https://github.com/Textualize/textual/issues/778

### Added

- Added `init` param to reactive.watch
- `CSS_PATH` can now be a list of CSS files https://github.com/Textualize/textual/pull/1079
- Added `DOMQuery.only_one` https://github.com/Textualize/textual/issues/1096
- Writes to stdout are now done in a thread, for smoother animation. https://github.com/Textualize/textual/pull/1104

## [0.3.0] - 2022-10-31

### Fixed

- Fixed issue where scrollbars weren't being unmounted
- Fixed fr units for horizontal and vertical layouts https://github.com/Textualize/textual/pull/1067
- Fixed `textual run` breaking sys.argv https://github.com/Textualize/textual/issues/1064
- Fixed footer not updating styles when toggling dark mode
- Fixed how the app title in a `Header` is centred https://github.com/Textualize/textual/issues/1060
- Fixed the swapping of button variants https://github.com/Textualize/textual/issues/1048
- Fixed reserved characters in screenshots https://github.com/Textualize/textual/issues/993
- Fixed issue with TextLog max_lines https://github.com/Textualize/textual/issues/1058

### Changed

- DOMQuery now raises InvalidQueryFormat in response to invalid query strings, rather than cryptic CSS error
- Dropped quit_after, screenshot, and screenshot_title from App.run, which can all be done via auto_pilot
- Widgets are now closed in reversed DOM order
- Input widget justify hardcoded to left to prevent text-align interference
- Changed `textual run` so that it patches `argv` in more situations
- DOM classes and IDs are now always treated fully case-sensitive https://github.com/Textualize/textual/issues/1047

### Added

- Added Unmount event
- Added App.run_async method
- Added App.run_test context manager
- Added auto_pilot to App.run and App.run_async
- Added Widget._get_virtual_dom to get scrollbars
- Added size parameter to run and run_async
- Added always_update to reactive
- Returned an awaitable from push_screen, switch_screen, and install_screen https://github.com/Textualize/textual/pull/1061

## [0.2.1] - 2022-10-23

### Changed

- Updated meta data for PyPI

## [0.2.0] - 2022-10-23

### Added

- CSS support
- Too numerous to mention
## [0.1.18] - 2022-04-30

### Changed

- Bump typing extensions

## [0.1.17] - 2022-03-10

### Changed

- Bumped Rich dependency

## [0.1.16] - 2022-03-10

### Fixed

- Fixed escape key hanging on Windows

## [0.1.15] - 2022-01-31

### Added

- Added Windows Driver

## [0.1.14] - 2022-01-09

### Changed

- Updated Rich dependency to 11.X

## [0.1.13] - 2022-01-01

### Fixed

- Fixed spurious characters when exiting app
- Fixed increasing delay when exiting

## [0.1.12] - 2021-09-20

### Added

- Added geometry.Spacing

### Fixed

- Fixed calculation of virtual size in scroll views

## [0.1.11] - 2021-09-12

### Changed

- Changed message handlers to use prefix handle\_
- Renamed messages to drop the Message suffix
- Events now bubble by default
- Refactor of layout

### Added

- Added App.measure
- Added auto_width to Vertical Layout, WindowView, an ScrollView
- Added big_table.py example
- Added easing.py example

## [0.1.10] - 2021-08-25

### Added

- Added keyboard control of tree control
- Added Widget.gutter to calculate space between renderable and outside edge
- Added margin, padding, and border attributes to Widget

### Changed

- Callbacks may be async or non-async.
- Event handler event argument is optional.
- Fixed exception in clock example https://github.com/willmcgugan/textual/issues/52
- Added Message.wait() which waits for a message to be processed
- Key events are now sent to widgets first, before processing bindings

## [0.1.9] - 2021-08-06

### Added

- Added hover over and mouse click to activate keys in footer
- Added verbosity argument to Widget.log

### Changed

- Simplified events. Remove Startup event (use Mount)
- Changed geometry.Point to geometry.Offset and geometry.Dimensions to geometry.Size

## [0.1.8] - 2021-07-17

### Fixed

- Fixed exiting mouse mode
- Fixed slow animation

### Added

- New log system

## [0.1.7] - 2021-07-14

### Changed

- Added functionality to calculator example.
- Scrollview now shows scrollbars automatically
- New handler system for messages that doesn't require inheritance
- Improved traceback handling

[0.34.0]: https://github.com/Textualize/textual/compare/v0.33.0...v0.34.0
[0.33.0]: https://github.com/Textualize/textual/compare/v0.32.0...v0.33.0
[0.32.0]: https://github.com/Textualize/textual/compare/v0.31.0...v0.32.0
[0.31.0]: https://github.com/Textualize/textual/compare/v0.30.0...v0.31.0
[0.30.0]: https://github.com/Textualize/textual/compare/v0.29.0...v0.30.0
[0.29.0]: https://github.com/Textualize/textual/compare/v0.28.1...v0.29.0
[0.28.1]: https://github.com/Textualize/textual/compare/v0.28.0...v0.28.1
[0.28.0]: https://github.com/Textualize/textual/compare/v0.27.0...v0.28.0
[0.27.0]: https://github.com/Textualize/textual/compare/v0.26.0...v0.27.0
[0.26.0]: https://github.com/Textualize/textual/compare/v0.25.0...v0.26.0
[0.25.0]: https://github.com/Textualize/textual/compare/v0.24.1...v0.25.0
[0.24.1]: https://github.com/Textualize/textual/compare/v0.24.0...v0.24.1
[0.24.0]: https://github.com/Textualize/textual/compare/v0.23.0...v0.24.0
[0.23.0]: https://github.com/Textualize/textual/compare/v0.22.3...v0.23.0
[0.22.3]: https://github.com/Textualize/textual/compare/v0.22.2...v0.22.3
[0.22.2]: https://github.com/Textualize/textual/compare/v0.22.1...v0.22.2
[0.22.1]: https://github.com/Textualize/textual/compare/v0.22.0...v0.22.1
[0.22.0]: https://github.com/Textualize/textual/compare/v0.21.0...v0.22.0
[0.21.0]: https://github.com/Textualize/textual/compare/v0.20.1...v0.21.0
[0.20.1]: https://github.com/Textualize/textual/compare/v0.20.0...v0.20.1
[0.20.0]: https://github.com/Textualize/textual/compare/v0.19.1...v0.20.0
[0.19.1]: https://github.com/Textualize/textual/compare/v0.19.0...v0.19.1
[0.19.0]: https://github.com/Textualize/textual/compare/v0.18.0...v0.19.0
[0.18.0]: https://github.com/Textualize/textual/compare/v0.17.4...v0.18.0
[0.17.3]: https://github.com/Textualize/textual/compare/v0.17.2...v0.17.3
[0.17.2]: https://github.com/Textualize/textual/compare/v0.17.1...v0.17.2
[0.17.1]: https://github.com/Textualize/textual/compare/v0.17.0...v0.17.1
[0.17.0]: https://github.com/Textualize/textual/compare/v0.16.0...v0.17.0
[0.16.0]: https://github.com/Textualize/textual/compare/v0.15.1...v0.16.0
[0.15.1]: https://github.com/Textualize/textual/compare/v0.15.0...v0.15.1
[0.15.0]: https://github.com/Textualize/textual/compare/v0.14.0...v0.15.0
[0.14.0]: https://github.com/Textualize/textual/compare/v0.13.0...v0.14.0
[0.13.0]: https://github.com/Textualize/textual/compare/v0.12.1...v0.13.0
[0.12.1]: https://github.com/Textualize/textual/compare/v0.12.0...v0.12.1
[0.12.0]: https://github.com/Textualize/textual/compare/v0.11.1...v0.12.0
[0.11.1]: https://github.com/Textualize/textual/compare/v0.11.0...v0.11.1
[0.11.0]: https://github.com/Textualize/textual/compare/v0.10.1...v0.11.0
[0.10.1]: https://github.com/Textualize/textual/compare/v0.10.0...v0.10.1
[0.10.0]: https://github.com/Textualize/textual/compare/v0.9.1...v0.10.0
[0.9.1]: https://github.com/Textualize/textual/compare/v0.9.0...v0.9.1
[0.9.0]: https://github.com/Textualize/textual/compare/v0.8.2...v0.9.0
[0.8.2]: https://github.com/Textualize/textual/compare/v0.8.1...v0.8.2
[0.8.1]: https://github.com/Textualize/textual/compare/v0.8.0...v0.8.1
[0.8.0]: https://github.com/Textualize/textual/compare/v0.7.0...v0.8.0
[0.7.0]: https://github.com/Textualize/textual/compare/v0.6.0...v0.7.0
[0.6.0]: https://github.com/Textualize/textual/compare/v0.5.0...v0.6.0
[0.5.0]: https://github.com/Textualize/textual/compare/v0.4.0...v0.5.0
[0.4.0]: https://github.com/Textualize/textual/compare/v0.3.0...v0.4.0
[0.3.0]: https://github.com/Textualize/textual/compare/v0.2.1...v0.3.0
[0.2.1]: https://github.com/Textualize/textual/compare/v0.2.0...v0.2.1
[0.2.0]: https://github.com/Textualize/textual/compare/v0.1.18...v0.2.0
[0.1.18]: https://github.com/Textualize/textual/compare/v0.1.17...v0.1.18
[0.1.17]: https://github.com/Textualize/textual/compare/v0.1.16...v0.1.17
[0.1.16]: https://github.com/Textualize/textual/compare/v0.1.15...v0.1.16
[0.1.15]: https://github.com/Textualize/textual/compare/v0.1.14...v0.1.15
[0.1.14]: https://github.com/Textualize/textual/compare/v0.1.13...v0.1.14
[0.1.13]: https://github.com/Textualize/textual/compare/v0.1.12...v0.1.13
[0.1.12]: https://github.com/Textualize/textual/compare/v0.1.11...v0.1.12
[0.1.11]: https://github.com/Textualize/textual/compare/v0.1.10...v0.1.11
[0.1.10]: https://github.com/Textualize/textual/compare/v0.1.9...v0.1.10
[0.1.9]: https://github.com/Textualize/textual/compare/v0.1.8...v0.1.9
[0.1.8]: https://github.com/Textualize/textual/compare/v0.1.7...v0.1.8
[0.1.7]: https://github.com/Textualize/textual/releases/tag/v0.1.7<|MERGE_RESOLUTION|>--- conflicted
+++ resolved
@@ -7,15 +7,12 @@
 
 ## Unreleased
 
-<<<<<<< HEAD
 ### Added
 
 - Ability to enable/disable tabs via the reactive `disabled` in tab panes https://github.com/Textualize/textual/pull/3152
-=======
 ### Fixed
 
 - Could not hide/show/disable/enable tabs in nested `TabbedContent` https://github.com/Textualize/textual/pull/3150
->>>>>>> 695e59bd
 
 ## [0.34.0] - 2023-08-22
 
