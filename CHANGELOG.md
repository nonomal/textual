--- conflicted
+++ resolved
@@ -6,21 +6,6 @@
 and this project adheres to [Semantic Versioning](http://semver.org/).
 
 ## Unreleased - 2025
-
-### Changed
-
-<<<<<<< HEAD
-### Fixed
-
-- Fixed `Pilot.click` not working with `times` parameter https://github.com/Textualize/textual/pull/5398
-- Fixed select refocusing itself too late https://github.com/Textualize/textual/pull/5420
-- Fixed `Header` icon showing command palette tooltip when disabled https://github.com/Textualize/textual/pull/5427
-=======
-- Footer can now be scrolled horizontally without holding `shift` https://github.com/Textualize/textual/pull/5404
-- The content of an `Input` will now only be automatically selected when the widget is focused by the user, not when the app itself has regained focus (similar to web browsers). https://github.com/Textualize/textual/pull/5379
-- `Pilot.mouse_down` and `Pilot.mouse_up` now issue a prior `MouseMove` event, to more closely reflect real mouse actions. https://github.com/Textualize/textual/pull/5409
-- Snapshots tests now discard meta, which should reduce test breaking with no visual differences https://github.com/Textualize/textual/pull/5409
->>>>>>> 61f645ce
 
 ### Added
 
@@ -54,6 +39,7 @@
 - Fixed Log widget not refreshing on resize https://github.com/Textualize/textual/pull/5460
 - Fixed special case with calculating the height of a container where all children have dynamic heights https://github.com/Textualize/textual/pull/5463
 - Fixed scrollbars ignoring background opacity https://github.com/Textualize/textual/issues/5458
+- Fixed `Header` icon showing command palette tooltip when disabled https://github.com/Textualize/textual/pull/5427
 
 
 ## [1.0.0] - 2024-12-12
