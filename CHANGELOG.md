--- conflicted
+++ resolved
@@ -11,12 +11,9 @@
 
 - Added the coroutines `Animator.wait_until_complete` and `pilot.wait_for_scheduled_animations` that allow waiting for all current and scheduled animations https://github.com/Textualize/textual/issues/1658
 - Added the method `Animator.is_being_animated` that checks if an attribute of an object is being animated or is scheduled for animation
-<<<<<<< HEAD
 - Added more keyboard actions and related bindings to `Input` https://github.com/Textualize/textual/pull/1676
-=======
 - Added App.scroll_sensitivity_x and App.scroll_sensitivity_y to adjust how many lines the scroll wheel moves the scroll position https://github.com/Textualize/textual/issues/928
 - Added Shift+scroll wheel and ctrl+scroll wheel to scroll horizontally
->>>>>>> d5844f79
 
 ### Changed
 
