--- conflicted
+++ resolved
@@ -22,11 +22,8 @@
 - Fail-fast and print pretty tracebacks for Widget compose errors https://github.com/Textualize/textual/pull/1505
 - Added Widget._refresh_scroll to avoid expensive layout when scrolling https://github.com/Textualize/textual/pull/1524
 - `events.Paste` now bubbles https://github.com/Textualize/textual/issues/1434
-<<<<<<< HEAD
 - Improved error message when style flag `none` is mixed with other flags (e.g., when setting `text-style`) https://github.com/Textualize/textual/issues/1420
-=======
 - Clock color in the `Header` widget now matches the header color https://github.com/Textualize/textual/issues/1459
->>>>>>> 0762a6b8
 
 ### Fixed
 
