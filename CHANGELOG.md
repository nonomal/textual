# Change Log

All notable changes to this project will be documented in this file.

The format is based on [Keep a Changelog](http://keepachangelog.com/)
and this project adheres to [Semantic Versioning](http://semver.org/).

## [0.11.0] - Unreleased

### Added

<<<<<<< HEAD
- Added more keyboard actions and related bindings to `Input` https://github.com/Textualize/textual/pull/1676
=======
- Added the coroutines `Animator.wait_until_complete` and `pilot.wait_for_scheduled_animations` that allow waiting for all current and scheduled animations https://github.com/Textualize/textual/issues/1658
- Added the method `Animator.is_being_animated` that checks if an attribute of an object is being animated or is scheduled for animation
>>>>>>> 36188ae0

### Changed

- Breaking change: `TreeNode` can no longer be imported from `textual.widgets`; it is now available via `from textual.widgets.tree import TreeNode`. https://github.com/Textualize/textual/pull/1637

### Fixed

- Fixed stuck screen  https://github.com/Textualize/textual/issues/1632
- Fixed relative units in `grid-rows` and `grid-columns` being computed with respect to the wrong dimension https://github.com/Textualize/textual/issues/1406
- Fixed bug with animations that were triggered back to back, where the second one wouldn't start https://github.com/Textualize/textual/issues/1372
- Fixed bug with animations that were scheduled where all but the first would be skipped https://github.com/Textualize/textual/issues/1372
- Programmatically setting `overflow_x`/`overflow_y` refreshes the layout correctly https://github.com/Textualize/textual/issues/1616
- Fixed double-paste into `Input` https://github.com/Textualize/textual/issues/1657
- Added a workaround for an apparent Windows Terminal paste issue https://github.com/Textualize/textual/issues/1661

## [0.10.1] - 2023-01-20

### Added

- Added Strip.text property https://github.com/Textualize/textual/issues/1620

### Fixed

- Fixed `textual diagnose` crash on older supported Python versions. https://github.com/Textualize/textual/issues/1622

### Changed

- The default filename for screenshots uses a datetime format similar to ISO8601, but with reserved characters replaced by underscores https://github.com/Textualize/textual/pull/1518


## [0.10.0] - 2023-01-19

### Added

- Added `TreeNode.parent` -- a read-only property for accessing a node's parent https://github.com/Textualize/textual/issues/1397
- Added public `TreeNode` label access via `TreeNode.label` https://github.com/Textualize/textual/issues/1396
- Added read-only public access to the children of a `TreeNode` via `TreeNode.children` https://github.com/Textualize/textual/issues/1398
- Added `Tree.get_node_by_id` to allow getting a node by its ID https://github.com/Textualize/textual/pull/1535
- Added a `Tree.NodeHighlighted` message, giving a `on_tree_node_highlighted` event handler https://github.com/Textualize/textual/issues/1400
- Added a `inherit_component_classes` subclassing parameter to control whether component classes are inherited from base classes https://github.com/Textualize/textual/issues/1399
- Added `diagnose` as a `textual` command https://github.com/Textualize/textual/issues/1542
- Added `row` and `column` cursors to `DataTable` https://github.com/Textualize/textual/pull/1547
- Added an optional parameter `selector` to the methods `Screen.focus_next` and `Screen.focus_previous` that enable using a CSS selector to narrow down which widgets can get focus https://github.com/Textualize/textual/issues/1196

### Changed

- `MouseScrollUp` and `MouseScrollDown` now inherit from `MouseEvent` and have attached modifier keys. https://github.com/Textualize/textual/pull/1458
- Fail-fast and print pretty tracebacks for Widget compose errors https://github.com/Textualize/textual/pull/1505
- Added Widget._refresh_scroll to avoid expensive layout when scrolling https://github.com/Textualize/textual/pull/1524
- `events.Paste` now bubbles https://github.com/Textualize/textual/issues/1434
- Improved error message when style flag `none` is mixed with other flags (e.g., when setting `text-style`) https://github.com/Textualize/textual/issues/1420
- Clock color in the `Header` widget now matches the header color https://github.com/Textualize/textual/issues/1459
- Programmatic calls to scroll now optionally scroll even if overflow styling says otherwise (introduces a new `force` parameter to all the `scroll_*` methods) https://github.com/Textualize/textual/issues/1201
- `COMPONENT_CLASSES` are now inherited from base classes https://github.com/Textualize/textual/issues/1399
- Watch methods may now take no parameters
- Added `compute` parameter to reactive
- A `TypeError` raised during `compose` now carries the full traceback
- Removed base class `NodeMessage` from which all node-related `Tree` events inherited

### Fixed

- The styles `scrollbar-background-active` and `scrollbar-color-hover` are no longer ignored https://github.com/Textualize/textual/pull/1480
- The widget `Placeholder` can now have its width set to `auto` https://github.com/Textualize/textual/pull/1508
- Behavior of widget `Input` when rendering after programmatic value change and related scenarios https://github.com/Textualize/textual/issues/1477 https://github.com/Textualize/textual/issues/1443
- `DataTable.show_cursor` now correctly allows cursor toggling https://github.com/Textualize/textual/pull/1547
- Fixed cursor not being visible on `DataTable` mount when `fixed_columns` were used https://github.com/Textualize/textual/pull/1547
- Fixed `DataTable` cursors not resetting to origin on `clear()` https://github.com/Textualize/textual/pull/1601
- Fixed TextLog wrapping issue https://github.com/Textualize/textual/issues/1554
- Fixed issue with TextLog not writing anything before layout https://github.com/Textualize/textual/issues/1498
- Fixed an exception when populating a child class of `ListView` purely from `compose` https://github.com/Textualize/textual/issues/1588
- Fixed freeze in tests https://github.com/Textualize/textual/issues/1608

## [0.9.1] - 2022-12-30

### Added

- Added textual._win_sleep for Python on Windows < 3.11 https://github.com/Textualize/textual/pull/1457

## [0.9.0] - 2022-12-30

### Added

- Added textual.strip.Strip primitive
- Added textual._cache.FIFOCache
- Added an option to clear columns in DataTable.clear() https://github.com/Textualize/textual/pull/1427

### Changed

- Widget.render_line now returns a Strip
- Fix for slow updates on Windows
- Bumped Rich dependency

## [0.8.2] - 2022-12-28

### Fixed

- Fixed issue with TextLog.clear() https://github.com/Textualize/textual/issues/1447

## [0.8.1] - 2022-12-25

### Fixed

- Fix for overflowing tree issue https://github.com/Textualize/textual/issues/1425

## [0.8.0] - 2022-12-22

### Fixed

- Fixed issues with nested auto dimensions https://github.com/Textualize/textual/issues/1402
- Fixed watch method incorrectly running on first set when value hasn't changed and init=False https://github.com/Textualize/textual/pull/1367
- `App.dark` can now be set from `App.on_load` without an error being raised  https://github.com/Textualize/textual/issues/1369
- Fixed setting `visibility` changes needing a `refresh` https://github.com/Textualize/textual/issues/1355

### Added

- Added `textual.actions.SkipAction` exception which can be raised from an action to allow parents to process bindings.
- Added `textual keys` preview.
- Added ability to bind to a character in addition to key name. i.e. you can bind to "." or "full_stop".
- Added TextLog.shrink attribute to allow renderable to reduce in size to fit width.

### Changed

- Deprecated `PRIORITY_BINDINGS` class variable.
- Renamed `char` to `character` on Key event.
- Renamed `key_name` to `name` on Key event.
- Queries/`walk_children` no longer includes self in results by default https://github.com/Textualize/textual/pull/1416

## [0.7.0] - 2022-12-17

### Added

- Added `PRIORITY_BINDINGS` class variable, which can be used to control if a widget's bindings have priority by default. https://github.com/Textualize/textual/issues/1343

### Changed

- Renamed the `Binding` argument `universal` to `priority`. https://github.com/Textualize/textual/issues/1343
- When looking for bindings that have priority, they are now looked from `App` downwards. https://github.com/Textualize/textual/issues/1343
- `BINDINGS` on an `App`-derived class have priority by default. https://github.com/Textualize/textual/issues/1343
- `BINDINGS` on a `Screen`-derived class have priority by default. https://github.com/Textualize/textual/issues/1343
- Added a message parameter to Widget.exit

### Fixed

- Fixed validator not running on first reactive set https://github.com/Textualize/textual/pull/1359
- Ensure only printable characters are used as key_display https://github.com/Textualize/textual/pull/1361


## [0.6.0] - 2022-12-11

### Added

- Added "inherited bindings" -- BINDINGS classvar will be merged with base classes, unless inherit_bindings is set to False
- Added `Tree` widget which replaces `TreeControl`.
- Added widget `Placeholder` https://github.com/Textualize/textual/issues/1200.

### Changed

- Rebuilt `DirectoryTree` with new `Tree` control.
- Empty containers with a dimension set to `"auto"` will now collapse instead of filling up the available space.
- Container widgets now have default height of `1fr`.
- The default `width` of a `Label` is now `auto`.

### Fixed

- Type selectors can now contain numbers https://github.com/Textualize/textual/issues/1253
- Fixed visibility not affecting children https://github.com/Textualize/textual/issues/1313
- Fixed issue with auto width/height and relative children https://github.com/Textualize/textual/issues/1319
- Fixed issue with offset applied to containers https://github.com/Textualize/textual/issues/1256
- Fixed default CSS retrieval for widgets with no `DEFAULT_CSS` that inherited from widgets with `DEFAULT_CSS` https://github.com/Textualize/textual/issues/1335
- Fixed merging of `BINDINGS` when binding inheritance is set to `None` https://github.com/Textualize/textual/issues/1351

## [0.5.0] - 2022-11-20

### Added

- Add get_child_by_id and get_widget_by_id, remove get_child https://github.com/Textualize/textual/pull/1146
- Add easing parameter to Widget.scroll_* methods https://github.com/Textualize/textual/pull/1144
- Added Widget.call_later which invokes a callback on idle.
- `DOMNode.ancestors` no longer includes `self`.
- Added `DOMNode.ancestors_with_self`, which retains the old behaviour of
  `DOMNode.ancestors`.
- Improved the speed of `DOMQuery.remove`.
- Added DataTable.clear
- Added low-level `textual.walk` methods.
- It is now possible to `await` a `Widget.remove`.
  https://github.com/Textualize/textual/issues/1094
- It is now possible to `await` a `DOMQuery.remove`. Note that this changes
  the return value of `DOMQuery.remove`, which used to return `self`.
  https://github.com/Textualize/textual/issues/1094
- Added Pilot.wait_for_animation
- Added `Widget.move_child` https://github.com/Textualize/textual/issues/1121
- Added a `Label` widget https://github.com/Textualize/textual/issues/1190
- Support lazy-instantiated Screens (callables in App.SCREENS) https://github.com/Textualize/textual/pull/1185
- Display of keys in footer has more sensible defaults https://github.com/Textualize/textual/pull/1213
- Add App.get_key_display, allowing custom key_display App-wide https://github.com/Textualize/textual/pull/1213

### Changed

- Watchers are now called immediately when setting the attribute if they are synchronous. https://github.com/Textualize/textual/pull/1145
- Widget.call_later has been renamed to Widget.call_after_refresh.
- Button variant values are now checked at runtime. https://github.com/Textualize/textual/issues/1189
- Added caching of some properties in Styles object

### Fixed

- Fixed DataTable row not updating after add https://github.com/Textualize/textual/issues/1026
- Fixed issues with animation. Now objects of different types may be animated.
- Fixed containers with transparent background not showing borders https://github.com/Textualize/textual/issues/1175
- Fixed auto-width in horizontal containers https://github.com/Textualize/textual/pull/1155
- Fixed Input cursor invisible when placeholder empty https://github.com/Textualize/textual/pull/1202
- Fixed deadlock when removing widgets from the App https://github.com/Textualize/textual/pull/1219

## [0.4.0] - 2022-11-08

https://textual.textualize.io/blog/2022/11/08/version-040/#version-040

### Changed

- Dropped support for mounting "named" and "anonymous" widgets via
  `App.mount` and `Widget.mount`. Both methods now simply take one or more
  widgets as positional arguments.
- `DOMNode.query_one` now raises a `TooManyMatches` exception if there is
  more than one matching node.
  https://github.com/Textualize/textual/issues/1096
- `App.mount` and `Widget.mount` have new `before` and `after` parameters https://github.com/Textualize/textual/issues/778

### Added

- Added `init` param to reactive.watch
- `CSS_PATH` can now be a list of CSS files https://github.com/Textualize/textual/pull/1079
- Added `DOMQuery.only_one` https://github.com/Textualize/textual/issues/1096
- Writes to stdout are now done in a thread, for smoother animation. https://github.com/Textualize/textual/pull/1104

## [0.3.0] - 2022-10-31

### Fixed

- Fixed issue where scrollbars weren't being unmounted
- Fixed fr units for horizontal and vertical layouts https://github.com/Textualize/textual/pull/1067
- Fixed `textual run` breaking sys.argv https://github.com/Textualize/textual/issues/1064
- Fixed footer not updating styles when toggling dark mode
- Fixed how the app title in a `Header` is centred https://github.com/Textualize/textual/issues/1060
- Fixed the swapping of button variants https://github.com/Textualize/textual/issues/1048
- Fixed reserved characters in screenshots https://github.com/Textualize/textual/issues/993
- Fixed issue with TextLog max_lines https://github.com/Textualize/textual/issues/1058

### Changed

- DOMQuery now raises InvalidQueryFormat in response to invalid query strings, rather than cryptic CSS error
- Dropped quit_after, screenshot, and screenshot_title from App.run, which can all be done via auto_pilot
- Widgets are now closed in reversed DOM order
- Input widget justify hardcoded to left to prevent text-align interference
- Changed `textual run` so that it patches `argv` in more situations
- DOM classes and IDs are now always treated fully case-sensitive https://github.com/Textualize/textual/issues/1047

### Added

- Added Unmount event
- Added App.run_async method
- Added App.run_test context manager
- Added auto_pilot to App.run and App.run_async
- Added Widget._get_virtual_dom to get scrollbars
- Added size parameter to run and run_async
- Added always_update to reactive
- Returned an awaitable from push_screen, switch_screen, and install_screen https://github.com/Textualize/textual/pull/1061

## [0.2.1] - 2022-10-23

### Changed

- Updated meta data for PyPI

## [0.2.0] - 2022-10-23

### Added

- CSS support
- Too numerous to mention
## [0.1.18] - 2022-04-30

### Changed

- Bump typing extensions

## [0.1.17] - 2022-03-10

### Changed

- Bumped Rich dependency

## [0.1.16] - 2022-03-10

### Fixed

- Fixed escape key hanging on Windows

## [0.1.15] - 2022-01-31

### Added

- Added Windows Driver

## [0.1.14] - 2022-01-09

### Changed

- Updated Rich dependency to 11.X

## [0.1.13] - 2022-01-01

### Fixed

- Fixed spurious characters when exiting app
- Fixed increasing delay when exiting

## [0.1.12] - 2021-09-20

### Added

- Added geometry.Spacing

### Fixed

- Fixed calculation of virtual size in scroll views

## [0.1.11] - 2021-09-12

### Changed

- Changed message handlers to use prefix handle\_
- Renamed messages to drop the Message suffix
- Events now bubble by default
- Refactor of layout

### Added

- Added App.measure
- Added auto_width to Vertical Layout, WindowView, an ScrollView
- Added big_table.py example
- Added easing.py example

## [0.1.10] - 2021-08-25

### Added

- Added keyboard control of tree control
- Added Widget.gutter to calculate space between renderable and outside edge
- Added margin, padding, and border attributes to Widget

### Changed

- Callbacks may be async or non-async.
- Event handler event argument is optional.
- Fixed exception in clock example https://github.com/willmcgugan/textual/issues/52
- Added Message.wait() which waits for a message to be processed
- Key events are now sent to widgets first, before processing bindings

## [0.1.9] - 2021-08-06

### Added

- Added hover over and mouse click to activate keys in footer
- Added verbosity argument to Widget.log

### Changed

- Simplified events. Remove Startup event (use Mount)
- Changed geometry.Point to geometry.Offset and geometry.Dimensions to geometry.Size

## [0.1.8] - 2021-07-17

### Fixed

- Fixed exiting mouse mode
- Fixed slow animation

### Added

- New log system

## [0.1.7] - 2021-07-14

### Changed

- Added functionality to calculator example.
- Scrollview now shows scrollbars automatically
- New handler system for messages that doesn't require inheritance
- Improved traceback handling

[0.10.0]: https://github.com/Textualize/textual/compare/v0.9.1...v0.10.0
[0.9.1]: https://github.com/Textualize/textual/compare/v0.9.0...v0.9.1
[0.9.0]: https://github.com/Textualize/textual/compare/v0.8.2...v0.9.0
[0.8.2]: https://github.com/Textualize/textual/compare/v0.8.1...v0.8.2
[0.8.1]: https://github.com/Textualize/textual/compare/v0.8.0...v0.8.1
[0.8.0]: https://github.com/Textualize/textual/compare/v0.7.0...v0.8.0
[0.7.0]: https://github.com/Textualize/textual/compare/v0.6.0...v0.7.0
[0.6.0]: https://github.com/Textualize/textual/compare/v0.5.0...v0.6.0
[0.5.0]: https://github.com/Textualize/textual/compare/v0.4.0...v0.5.0
[0.4.0]: https://github.com/Textualize/textual/compare/v0.3.0...v0.4.0
[0.3.0]: https://github.com/Textualize/textual/compare/v0.2.1...v0.3.0
[0.2.1]: https://github.com/Textualize/textual/compare/v0.2.0...v0.2.1
[0.2.0]: https://github.com/Textualize/textual/compare/v0.1.18...v0.2.0
[0.1.18]: https://github.com/Textualize/textual/compare/v0.1.17...v0.1.18
[0.1.17]: https://github.com/Textualize/textual/compare/v0.1.16...v0.1.17
[0.1.16]: https://github.com/Textualize/textual/compare/v0.1.15...v0.1.16
[0.1.15]: https://github.com/Textualize/textual/compare/v0.1.14...v0.1.15
[0.1.14]: https://github.com/Textualize/textual/compare/v0.1.13...v0.1.14
[0.1.13]: https://github.com/Textualize/textual/compare/v0.1.12...v0.1.13
[0.1.12]: https://github.com/Textualize/textual/compare/v0.1.11...v0.1.12
[0.1.11]: https://github.com/Textualize/textual/compare/v0.1.10...v0.1.11
[0.1.10]: https://github.com/Textualize/textual/compare/v0.1.9...v0.1.10
[0.1.9]: https://github.com/Textualize/textual/compare/v0.1.8...v0.1.9
[0.1.8]: https://github.com/Textualize/textual/compare/v0.1.7...v0.1.8
[0.1.7]: https://github.com/Textualize/textual/releases/tag/v0.1.7<|MERGE_RESOLUTION|>--- conflicted
+++ resolved
@@ -9,12 +9,9 @@
 
 ### Added
 
-<<<<<<< HEAD
-- Added more keyboard actions and related bindings to `Input` https://github.com/Textualize/textual/pull/1676
-=======
 - Added the coroutines `Animator.wait_until_complete` and `pilot.wait_for_scheduled_animations` that allow waiting for all current and scheduled animations https://github.com/Textualize/textual/issues/1658
 - Added the method `Animator.is_being_animated` that checks if an attribute of an object is being animated or is scheduled for animation
->>>>>>> 36188ae0
+- Added more keyboard actions and related bindings to `Input` https://github.com/Textualize/textual/pull/1676
 
 ### Changed
 
