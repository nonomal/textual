--- conflicted
+++ resolved
@@ -577,7 +577,29 @@
         assert from_app
 
 
-<<<<<<< HEAD
+async def test_set_reactive():
+    """Test set_reactive doesn't call watchers."""
+
+    class MyWidget(Widget):
+        foo = reactive("")
+
+        def __init__(self, foo: str) -> None:
+            super().__init__()
+            self.set_reactive(MyWidget.foo, foo)
+
+        def watch_foo(self) -> None:
+            # Should never get here
+            1 / 0
+
+    class MyApp(App):
+        def compose(self) -> ComposeResult:
+            yield MyWidget("foobar")
+
+    app = MyApp()
+    async with app.run_test():
+        assert app.query_one(MyWidget).foo == "foobar"
+
+
 async def test_no_duplicate_external_watchers() -> None:
     """Make sure we skip duplicated watchers."""
 
@@ -642,27 +664,4 @@
         assert logs == ["test_1", "test_2_extra"]
         app.query_one(SomeWidget).test_2 = 73
         assert logs.count("test_2_extra") == 2
-        assert "test_2" in logs
-=======
-async def test_set_reactive():
-    """Test set_reactive doesn't call watchers."""
-
-    class MyWidget(Widget):
-        foo = reactive("")
-
-        def __init__(self, foo: str) -> None:
-            super().__init__()
-            self.set_reactive(MyWidget.foo, foo)
-
-        def watch_foo(self) -> None:
-            # Should never get here
-            1 / 0
-
-    class MyApp(App):
-        def compose(self) -> ComposeResult:
-            yield MyWidget("foobar")
-
-    app = MyApp()
-    async with app.run_test():
-        assert app.query_one(MyWidget).foo == "foobar"
->>>>>>> d2a586b9
+        assert "test_2" in logs