<svg class="rich-terminal" viewBox="0 0 1007 220.79999999999998" xmlns="http://www.w3.org/2000/svg">
    <!-- Generated with Rich https://www.textualize.io -->
    <style>

    @font-face {
        font-family: "Fira Code";
        src: local("FiraCode-Regular"),
                url("https://cdnjs.cloudflare.com/ajax/libs/firacode/6.2.0/woff2/FiraCode-Regular.woff2") format("woff2"),
                url("https://cdnjs.cloudflare.com/ajax/libs/firacode/6.2.0/woff/FiraCode-Regular.woff") format("woff");
        font-style: normal;
        font-weight: 400;
    }
    @font-face {
        font-family: "Fira Code";
        src: local("FiraCode-Bold"),
                url("https://cdnjs.cloudflare.com/ajax/libs/firacode/6.2.0/woff2/FiraCode-Bold.woff2") format("woff2"),
                url("https://cdnjs.cloudflare.com/ajax/libs/firacode/6.2.0/woff/FiraCode-Bold.woff") format("woff");
        font-style: bold;
        font-weight: 700;
    }

<<<<<<< HEAD
    .terminal-3255143669-matrix {
=======
    .terminal-4157498474-matrix {
>>>>>>> 5de3a80b
        font-family: Fira Code, monospace;
        font-size: 20px;
        line-height: 24.4px;
        font-variant-east-asian: full-width;
    }

<<<<<<< HEAD
    .terminal-3255143669-title {
=======
    .terminal-4157498474-title {
>>>>>>> 5de3a80b
        font-size: 18px;
        font-weight: bold;
        font-family: arial;
    }

<<<<<<< HEAD
    .terminal-3255143669-r1 { fill: #ffdddd;font-weight: bold }
.terminal-3255143669-r2 { fill: #98e024 }
.terminal-3255143669-r3 { fill: #ddeedd }
.terminal-3255143669-r4 { fill: #c5c8c6 }
.terminal-3255143669-r5 { fill: #ddddff }
.terminal-3255143669-r6 { fill: #e1e1e1 }
    </style>

    <defs>
    <clipPath id="terminal-3255143669-clip-terminal">
      <rect x="0" y="0" width="987.1999999999999" height="169.79999999999998" />
    </clipPath>
    <clipPath id="terminal-3255143669-line-0">
    <rect x="0" y="1.5" width="988.2" height="24.65"/>
            </clipPath>
<clipPath id="terminal-3255143669-line-1">
    <rect x="0" y="25.9" width="988.2" height="24.65"/>
            </clipPath>
<clipPath id="terminal-3255143669-line-2">
    <rect x="0" y="50.3" width="988.2" height="24.65"/>
            </clipPath>
<clipPath id="terminal-3255143669-line-3">
    <rect x="0" y="74.7" width="988.2" height="24.65"/>
            </clipPath>
<clipPath id="terminal-3255143669-line-4">
    <rect x="0" y="99.1" width="988.2" height="24.65"/>
            </clipPath>
<clipPath id="terminal-3255143669-line-5">
=======
    .terminal-4157498474-r1 { fill: #e0e0e0;font-weight: bold }
.terminal-4157498474-r2 { fill: #98e024 }
.terminal-4157498474-r3 { fill: #e0e0e0 }
.terminal-4157498474-r4 { fill: #c5c8c6 }
    </style>

    <defs>
    <clipPath id="terminal-4157498474-clip-terminal">
      <rect x="0" y="0" width="987.1999999999999" height="169.79999999999998" />
    </clipPath>
    <clipPath id="terminal-4157498474-line-0">
    <rect x="0" y="1.5" width="988.2" height="24.65"/>
            </clipPath>
<clipPath id="terminal-4157498474-line-1">
    <rect x="0" y="25.9" width="988.2" height="24.65"/>
            </clipPath>
<clipPath id="terminal-4157498474-line-2">
    <rect x="0" y="50.3" width="988.2" height="24.65"/>
            </clipPath>
<clipPath id="terminal-4157498474-line-3">
    <rect x="0" y="74.7" width="988.2" height="24.65"/>
            </clipPath>
<clipPath id="terminal-4157498474-line-4">
    <rect x="0" y="99.1" width="988.2" height="24.65"/>
            </clipPath>
<clipPath id="terminal-4157498474-line-5">
>>>>>>> 5de3a80b
    <rect x="0" y="123.5" width="988.2" height="24.65"/>
            </clipPath>
    </defs>

<<<<<<< HEAD
    <rect fill="#292929" stroke="rgba(255,255,255,0.35)" stroke-width="1" x="1" y="1" width="1005" height="218.8" rx="8"/><text class="terminal-3255143669-title" fill="#c5c8c6" text-anchor="middle" x="502" y="27">MyApp</text>
=======
    <rect fill="#292929" stroke="rgba(255,255,255,0.35)" stroke-width="1" x="1" y="1" width="1005" height="218.8" rx="8"/><text class="terminal-4157498474-title" fill="#c5c8c6" text-anchor="middle" x="502" y="27">MyApp</text>
>>>>>>> 5de3a80b
            <g transform="translate(26,22)">
            <circle cx="0" cy="0" r="7" fill="#ff5f57"/>
            <circle cx="22" cy="0" r="7" fill="#febc2e"/>
            <circle cx="44" cy="0" r="7" fill="#28c840"/>
            </g>
        
<<<<<<< HEAD
    <g transform="translate(9, 41)" clip-path="url(#terminal-3255143669-clip-terminal)">
    <rect fill="#ff0000" x="0" y="1.5" width="12.2" height="24.65" shape-rendering="crispEdges"/><rect fill="#ff0000" x="12.2" y="1.5" width="463.6" height="24.65" shape-rendering="crispEdges"/><rect fill="#ff0000" x="475.8" y="1.5" width="12.2" height="24.65" shape-rendering="crispEdges"/><rect fill="#008000" x="488" y="1.5" width="500.2" height="24.65" shape-rendering="crispEdges"/><rect fill="#008000" x="0" y="25.9" width="988.2" height="24.65" shape-rendering="crispEdges"/><rect fill="#0000ff" x="0" y="50.3" width="402.6" height="24.65" shape-rendering="crispEdges"/><rect fill="#008000" x="402.6" y="50.3" width="585.6" height="24.65" shape-rendering="crispEdges"/><rect fill="#1e1e1e" x="0" y="74.7" width="988.2" height="24.65" shape-rendering="crispEdges"/><rect fill="#1e1e1e" x="0" y="99.1" width="988.2" height="24.65" shape-rendering="crispEdges"/><rect fill="#1e1e1e" x="0" y="123.5" width="988.2" height="24.65" shape-rendering="crispEdges"/><rect fill="#1e1e1e" x="0" y="147.9" width="988.2" height="24.65" shape-rendering="crispEdges"/>
    <g class="terminal-3255143669-matrix">
    <text class="terminal-3255143669-r1" x="0" y="20" textLength="12.2" clip-path="url(#terminal-3255143669-line-0)">[</text><text class="terminal-3255143669-r2" x="12.2" y="20" textLength="463.6" clip-path="url(#terminal-3255143669-line-0)">&#x27;This&#160;is&#160;a&#160;string&#160;that&#160;has&#160;some&#160;chars&#x27;</text><text class="terminal-3255143669-r1" x="475.8" y="20" textLength="12.2" clip-path="url(#terminal-3255143669-line-0)">]</text><text class="terminal-3255143669-r4" x="988.2" y="20" textLength="12.2" clip-path="url(#terminal-3255143669-line-0)">
</text><text class="terminal-3255143669-r4" x="988.2" y="44.4" textLength="12.2" clip-path="url(#terminal-3255143669-line-1)">
</text><text class="terminal-3255143669-r5" x="0" y="68.8" textLength="402.6" clip-path="url(#terminal-3255143669-line-2)">This&#160;should&#160;be&#160;1&#160;cell&#160;away&#160;from&#160;^</text><text class="terminal-3255143669-r4" x="988.2" y="68.8" textLength="12.2" clip-path="url(#terminal-3255143669-line-2)">
</text><text class="terminal-3255143669-r4" x="988.2" y="93.2" textLength="12.2" clip-path="url(#terminal-3255143669-line-3)">
</text><text class="terminal-3255143669-r4" x="988.2" y="117.6" textLength="12.2" clip-path="url(#terminal-3255143669-line-4)">
</text><text class="terminal-3255143669-r4" x="988.2" y="142" textLength="12.2" clip-path="url(#terminal-3255143669-line-5)">
=======
    <g transform="translate(9, 41)" clip-path="url(#terminal-4157498474-clip-terminal)">
    <rect fill="#ff0000" x="0" y="1.5" width="12.2" height="24.65" shape-rendering="crispEdges"/><rect fill="#ff0000" x="12.2" y="1.5" width="463.6" height="24.65" shape-rendering="crispEdges"/><rect fill="#ff0000" x="475.8" y="1.5" width="12.2" height="24.65" shape-rendering="crispEdges"/><rect fill="#008000" x="488" y="1.5" width="500.2" height="24.65" shape-rendering="crispEdges"/><rect fill="#008000" x="0" y="25.9" width="988.2" height="24.65" shape-rendering="crispEdges"/><rect fill="#0000ff" x="0" y="50.3" width="402.6" height="24.65" shape-rendering="crispEdges"/><rect fill="#008000" x="402.6" y="50.3" width="585.6" height="24.65" shape-rendering="crispEdges"/><rect fill="#121212" x="0" y="74.7" width="988.2" height="24.65" shape-rendering="crispEdges"/><rect fill="#121212" x="0" y="99.1" width="988.2" height="24.65" shape-rendering="crispEdges"/><rect fill="#121212" x="0" y="123.5" width="988.2" height="24.65" shape-rendering="crispEdges"/><rect fill="#121212" x="0" y="147.9" width="988.2" height="24.65" shape-rendering="crispEdges"/>
    <g class="terminal-4157498474-matrix">
    <text class="terminal-4157498474-r1" x="0" y="20" textLength="12.2" clip-path="url(#terminal-4157498474-line-0)">[</text><text class="terminal-4157498474-r2" x="12.2" y="20" textLength="463.6" clip-path="url(#terminal-4157498474-line-0)">&#x27;This&#160;is&#160;a&#160;string&#160;that&#160;has&#160;some&#160;chars&#x27;</text><text class="terminal-4157498474-r1" x="475.8" y="20" textLength="12.2" clip-path="url(#terminal-4157498474-line-0)">]</text><text class="terminal-4157498474-r4" x="988.2" y="20" textLength="12.2" clip-path="url(#terminal-4157498474-line-0)">
</text><text class="terminal-4157498474-r4" x="988.2" y="44.4" textLength="12.2" clip-path="url(#terminal-4157498474-line-1)">
</text><text class="terminal-4157498474-r3" x="0" y="68.8" textLength="402.6" clip-path="url(#terminal-4157498474-line-2)">This&#160;should&#160;be&#160;1&#160;cell&#160;away&#160;from&#160;^</text><text class="terminal-4157498474-r4" x="988.2" y="68.8" textLength="12.2" clip-path="url(#terminal-4157498474-line-2)">
</text><text class="terminal-4157498474-r4" x="988.2" y="93.2" textLength="12.2" clip-path="url(#terminal-4157498474-line-3)">
</text><text class="terminal-4157498474-r4" x="988.2" y="117.6" textLength="12.2" clip-path="url(#terminal-4157498474-line-4)">
</text><text class="terminal-4157498474-r4" x="988.2" y="142" textLength="12.2" clip-path="url(#terminal-4157498474-line-5)">
>>>>>>> 5de3a80b
</text>
    </g>
    </g>
</svg><|MERGE_RESOLUTION|>--- conflicted
+++ resolved
@@ -19,120 +19,65 @@
         font-weight: 700;
     }
 
-<<<<<<< HEAD
-    .terminal-3255143669-matrix {
-=======
-    .terminal-4157498474-matrix {
->>>>>>> 5de3a80b
+    .terminal-46237474-matrix {
         font-family: Fira Code, monospace;
         font-size: 20px;
         line-height: 24.4px;
         font-variant-east-asian: full-width;
     }
 
-<<<<<<< HEAD
-    .terminal-3255143669-title {
-=======
-    .terminal-4157498474-title {
->>>>>>> 5de3a80b
+    .terminal-46237474-title {
         font-size: 18px;
         font-weight: bold;
         font-family: arial;
     }
 
-<<<<<<< HEAD
-    .terminal-3255143669-r1 { fill: #ffdddd;font-weight: bold }
-.terminal-3255143669-r2 { fill: #98e024 }
-.terminal-3255143669-r3 { fill: #ddeedd }
-.terminal-3255143669-r4 { fill: #c5c8c6 }
-.terminal-3255143669-r5 { fill: #ddddff }
-.terminal-3255143669-r6 { fill: #e1e1e1 }
+    .terminal-46237474-r1 { fill: #e0e0e0;font-weight: bold }
+.terminal-46237474-r2 { fill: #98e024 }
+.terminal-46237474-r3 { fill: #e0e0e0 }
+.terminal-46237474-r4 { fill: #c5c8c6 }
     </style>
 
     <defs>
-    <clipPath id="terminal-3255143669-clip-terminal">
+    <clipPath id="terminal-46237474-clip-terminal">
       <rect x="0" y="0" width="987.1999999999999" height="169.79999999999998" />
     </clipPath>
-    <clipPath id="terminal-3255143669-line-0">
+    <clipPath id="terminal-46237474-line-0">
     <rect x="0" y="1.5" width="988.2" height="24.65"/>
             </clipPath>
-<clipPath id="terminal-3255143669-line-1">
+<clipPath id="terminal-46237474-line-1">
     <rect x="0" y="25.9" width="988.2" height="24.65"/>
             </clipPath>
-<clipPath id="terminal-3255143669-line-2">
+<clipPath id="terminal-46237474-line-2">
     <rect x="0" y="50.3" width="988.2" height="24.65"/>
             </clipPath>
-<clipPath id="terminal-3255143669-line-3">
+<clipPath id="terminal-46237474-line-3">
     <rect x="0" y="74.7" width="988.2" height="24.65"/>
             </clipPath>
-<clipPath id="terminal-3255143669-line-4">
+<clipPath id="terminal-46237474-line-4">
     <rect x="0" y="99.1" width="988.2" height="24.65"/>
             </clipPath>
-<clipPath id="terminal-3255143669-line-5">
-=======
-    .terminal-4157498474-r1 { fill: #e0e0e0;font-weight: bold }
-.terminal-4157498474-r2 { fill: #98e024 }
-.terminal-4157498474-r3 { fill: #e0e0e0 }
-.terminal-4157498474-r4 { fill: #c5c8c6 }
-    </style>
-
-    <defs>
-    <clipPath id="terminal-4157498474-clip-terminal">
-      <rect x="0" y="0" width="987.1999999999999" height="169.79999999999998" />
-    </clipPath>
-    <clipPath id="terminal-4157498474-line-0">
-    <rect x="0" y="1.5" width="988.2" height="24.65"/>
-            </clipPath>
-<clipPath id="terminal-4157498474-line-1">
-    <rect x="0" y="25.9" width="988.2" height="24.65"/>
-            </clipPath>
-<clipPath id="terminal-4157498474-line-2">
-    <rect x="0" y="50.3" width="988.2" height="24.65"/>
-            </clipPath>
-<clipPath id="terminal-4157498474-line-3">
-    <rect x="0" y="74.7" width="988.2" height="24.65"/>
-            </clipPath>
-<clipPath id="terminal-4157498474-line-4">
-    <rect x="0" y="99.1" width="988.2" height="24.65"/>
-            </clipPath>
-<clipPath id="terminal-4157498474-line-5">
->>>>>>> 5de3a80b
+<clipPath id="terminal-46237474-line-5">
     <rect x="0" y="123.5" width="988.2" height="24.65"/>
             </clipPath>
     </defs>
 
-<<<<<<< HEAD
-    <rect fill="#292929" stroke="rgba(255,255,255,0.35)" stroke-width="1" x="1" y="1" width="1005" height="218.8" rx="8"/><text class="terminal-3255143669-title" fill="#c5c8c6" text-anchor="middle" x="502" y="27">MyApp</text>
-=======
-    <rect fill="#292929" stroke="rgba(255,255,255,0.35)" stroke-width="1" x="1" y="1" width="1005" height="218.8" rx="8"/><text class="terminal-4157498474-title" fill="#c5c8c6" text-anchor="middle" x="502" y="27">MyApp</text>
->>>>>>> 5de3a80b
+    <rect fill="#292929" stroke="rgba(255,255,255,0.35)" stroke-width="1" x="1" y="1" width="1005" height="218.8" rx="8"/><text class="terminal-46237474-title" fill="#c5c8c6" text-anchor="middle" x="502" y="27">MyApp</text>
             <g transform="translate(26,22)">
             <circle cx="0" cy="0" r="7" fill="#ff5f57"/>
             <circle cx="22" cy="0" r="7" fill="#febc2e"/>
             <circle cx="44" cy="0" r="7" fill="#28c840"/>
             </g>
         
-<<<<<<< HEAD
-    <g transform="translate(9, 41)" clip-path="url(#terminal-3255143669-clip-terminal)">
-    <rect fill="#ff0000" x="0" y="1.5" width="12.2" height="24.65" shape-rendering="crispEdges"/><rect fill="#ff0000" x="12.2" y="1.5" width="463.6" height="24.65" shape-rendering="crispEdges"/><rect fill="#ff0000" x="475.8" y="1.5" width="12.2" height="24.65" shape-rendering="crispEdges"/><rect fill="#008000" x="488" y="1.5" width="500.2" height="24.65" shape-rendering="crispEdges"/><rect fill="#008000" x="0" y="25.9" width="988.2" height="24.65" shape-rendering="crispEdges"/><rect fill="#0000ff" x="0" y="50.3" width="402.6" height="24.65" shape-rendering="crispEdges"/><rect fill="#008000" x="402.6" y="50.3" width="585.6" height="24.65" shape-rendering="crispEdges"/><rect fill="#1e1e1e" x="0" y="74.7" width="988.2" height="24.65" shape-rendering="crispEdges"/><rect fill="#1e1e1e" x="0" y="99.1" width="988.2" height="24.65" shape-rendering="crispEdges"/><rect fill="#1e1e1e" x="0" y="123.5" width="988.2" height="24.65" shape-rendering="crispEdges"/><rect fill="#1e1e1e" x="0" y="147.9" width="988.2" height="24.65" shape-rendering="crispEdges"/>
-    <g class="terminal-3255143669-matrix">
-    <text class="terminal-3255143669-r1" x="0" y="20" textLength="12.2" clip-path="url(#terminal-3255143669-line-0)">[</text><text class="terminal-3255143669-r2" x="12.2" y="20" textLength="463.6" clip-path="url(#terminal-3255143669-line-0)">&#x27;This&#160;is&#160;a&#160;string&#160;that&#160;has&#160;some&#160;chars&#x27;</text><text class="terminal-3255143669-r1" x="475.8" y="20" textLength="12.2" clip-path="url(#terminal-3255143669-line-0)">]</text><text class="terminal-3255143669-r4" x="988.2" y="20" textLength="12.2" clip-path="url(#terminal-3255143669-line-0)">
-</text><text class="terminal-3255143669-r4" x="988.2" y="44.4" textLength="12.2" clip-path="url(#terminal-3255143669-line-1)">
-</text><text class="terminal-3255143669-r5" x="0" y="68.8" textLength="402.6" clip-path="url(#terminal-3255143669-line-2)">This&#160;should&#160;be&#160;1&#160;cell&#160;away&#160;from&#160;^</text><text class="terminal-3255143669-r4" x="988.2" y="68.8" textLength="12.2" clip-path="url(#terminal-3255143669-line-2)">
-</text><text class="terminal-3255143669-r4" x="988.2" y="93.2" textLength="12.2" clip-path="url(#terminal-3255143669-line-3)">
-</text><text class="terminal-3255143669-r4" x="988.2" y="117.6" textLength="12.2" clip-path="url(#terminal-3255143669-line-4)">
-</text><text class="terminal-3255143669-r4" x="988.2" y="142" textLength="12.2" clip-path="url(#terminal-3255143669-line-5)">
-=======
-    <g transform="translate(9, 41)" clip-path="url(#terminal-4157498474-clip-terminal)">
+    <g transform="translate(9, 41)" clip-path="url(#terminal-46237474-clip-terminal)">
     <rect fill="#ff0000" x="0" y="1.5" width="12.2" height="24.65" shape-rendering="crispEdges"/><rect fill="#ff0000" x="12.2" y="1.5" width="463.6" height="24.65" shape-rendering="crispEdges"/><rect fill="#ff0000" x="475.8" y="1.5" width="12.2" height="24.65" shape-rendering="crispEdges"/><rect fill="#008000" x="488" y="1.5" width="500.2" height="24.65" shape-rendering="crispEdges"/><rect fill="#008000" x="0" y="25.9" width="988.2" height="24.65" shape-rendering="crispEdges"/><rect fill="#0000ff" x="0" y="50.3" width="402.6" height="24.65" shape-rendering="crispEdges"/><rect fill="#008000" x="402.6" y="50.3" width="585.6" height="24.65" shape-rendering="crispEdges"/><rect fill="#121212" x="0" y="74.7" width="988.2" height="24.65" shape-rendering="crispEdges"/><rect fill="#121212" x="0" y="99.1" width="988.2" height="24.65" shape-rendering="crispEdges"/><rect fill="#121212" x="0" y="123.5" width="988.2" height="24.65" shape-rendering="crispEdges"/><rect fill="#121212" x="0" y="147.9" width="988.2" height="24.65" shape-rendering="crispEdges"/>
-    <g class="terminal-4157498474-matrix">
-    <text class="terminal-4157498474-r1" x="0" y="20" textLength="12.2" clip-path="url(#terminal-4157498474-line-0)">[</text><text class="terminal-4157498474-r2" x="12.2" y="20" textLength="463.6" clip-path="url(#terminal-4157498474-line-0)">&#x27;This&#160;is&#160;a&#160;string&#160;that&#160;has&#160;some&#160;chars&#x27;</text><text class="terminal-4157498474-r1" x="475.8" y="20" textLength="12.2" clip-path="url(#terminal-4157498474-line-0)">]</text><text class="terminal-4157498474-r4" x="988.2" y="20" textLength="12.2" clip-path="url(#terminal-4157498474-line-0)">
-</text><text class="terminal-4157498474-r4" x="988.2" y="44.4" textLength="12.2" clip-path="url(#terminal-4157498474-line-1)">
-</text><text class="terminal-4157498474-r3" x="0" y="68.8" textLength="402.6" clip-path="url(#terminal-4157498474-line-2)">This&#160;should&#160;be&#160;1&#160;cell&#160;away&#160;from&#160;^</text><text class="terminal-4157498474-r4" x="988.2" y="68.8" textLength="12.2" clip-path="url(#terminal-4157498474-line-2)">
-</text><text class="terminal-4157498474-r4" x="988.2" y="93.2" textLength="12.2" clip-path="url(#terminal-4157498474-line-3)">
-</text><text class="terminal-4157498474-r4" x="988.2" y="117.6" textLength="12.2" clip-path="url(#terminal-4157498474-line-4)">
-</text><text class="terminal-4157498474-r4" x="988.2" y="142" textLength="12.2" clip-path="url(#terminal-4157498474-line-5)">
->>>>>>> 5de3a80b
+    <g class="terminal-46237474-matrix">
+    <text class="terminal-46237474-r1" x="0" y="20" textLength="12.2" clip-path="url(#terminal-46237474-line-0)">[</text><text class="terminal-46237474-r2" x="12.2" y="20" textLength="463.6" clip-path="url(#terminal-46237474-line-0)">&#x27;This&#160;is&#160;a&#160;string&#160;that&#160;has&#160;some&#160;chars&#x27;</text><text class="terminal-46237474-r1" x="475.8" y="20" textLength="12.2" clip-path="url(#terminal-46237474-line-0)">]</text><text class="terminal-46237474-r4" x="988.2" y="20" textLength="12.2" clip-path="url(#terminal-46237474-line-0)">
+</text><text class="terminal-46237474-r4" x="988.2" y="44.4" textLength="12.2" clip-path="url(#terminal-46237474-line-1)">
+</text><text class="terminal-46237474-r3" x="0" y="68.8" textLength="402.6" clip-path="url(#terminal-46237474-line-2)">This&#160;should&#160;be&#160;1&#160;cell&#160;away&#160;from&#160;^</text><text class="terminal-46237474-r4" x="988.2" y="68.8" textLength="12.2" clip-path="url(#terminal-46237474-line-2)">
+</text><text class="terminal-46237474-r4" x="988.2" y="93.2" textLength="12.2" clip-path="url(#terminal-46237474-line-3)">
+</text><text class="terminal-46237474-r4" x="988.2" y="117.6" textLength="12.2" clip-path="url(#terminal-46237474-line-4)">
+</text><text class="terminal-46237474-r4" x="988.2" y="142" textLength="12.2" clip-path="url(#terminal-46237474-line-5)">
 </text>
     </g>
     </g>
