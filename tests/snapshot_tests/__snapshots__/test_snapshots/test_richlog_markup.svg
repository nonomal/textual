<svg class="rich-terminal" viewBox="0 0 531 196.39999999999998" xmlns="http://www.w3.org/2000/svg">
    <!-- Generated with Rich https://www.textualize.io -->
    <style>

    @font-face {
        font-family: "Fira Code";
        src: local("FiraCode-Regular"),
                url("https://cdnjs.cloudflare.com/ajax/libs/firacode/6.2.0/woff2/FiraCode-Regular.woff2") format("woff2"),
                url("https://cdnjs.cloudflare.com/ajax/libs/firacode/6.2.0/woff/FiraCode-Regular.woff") format("woff");
        font-style: normal;
        font-weight: 400;
    }
    @font-face {
        font-family: "Fira Code";
        src: local("FiraCode-Bold"),
                url("https://cdnjs.cloudflare.com/ajax/libs/firacode/6.2.0/woff2/FiraCode-Bold.woff2") format("woff2"),
                url("https://cdnjs.cloudflare.com/ajax/libs/firacode/6.2.0/woff/FiraCode-Bold.woff") format("woff");
        font-style: bold;
        font-weight: 700;
    }

<<<<<<< HEAD
    .terminal-39242610-matrix {
=======
    .terminal-1457827936-matrix {
>>>>>>> 5de3a80b
        font-family: Fira Code, monospace;
        font-size: 20px;
        line-height: 24.4px;
        font-variant-east-asian: full-width;
    }

<<<<<<< HEAD
    .terminal-39242610-title {
=======
    .terminal-1457827936-title {
>>>>>>> 5de3a80b
        font-size: 18px;
        font-weight: bold;
        font-family: arial;
    }

<<<<<<< HEAD
    .terminal-39242610-r1 { fill: #1a1a1a;text-decoration: underline; }
.terminal-39242610-r2 { fill: #e1e1e1 }
.terminal-39242610-r3 { fill: #c5c8c6 }
    </style>

    <defs>
    <clipPath id="terminal-39242610-clip-terminal">
      <rect x="0" y="0" width="511.4" height="145.39999999999998" />
    </clipPath>
    <clipPath id="terminal-39242610-line-0">
    <rect x="0" y="1.5" width="512.4" height="24.65"/>
            </clipPath>
<clipPath id="terminal-39242610-line-1">
    <rect x="0" y="25.9" width="512.4" height="24.65"/>
            </clipPath>
<clipPath id="terminal-39242610-line-2">
    <rect x="0" y="50.3" width="512.4" height="24.65"/>
            </clipPath>
<clipPath id="terminal-39242610-line-3">
    <rect x="0" y="74.7" width="512.4" height="24.65"/>
            </clipPath>
<clipPath id="terminal-39242610-line-4">
=======
    .terminal-1457827936-r1 { fill: #1a1a1a;text-decoration: underline; }
.terminal-1457827936-r2 { fill: #e0e0e0 }
.terminal-1457827936-r3 { fill: #c5c8c6 }
    </style>

    <defs>
    <clipPath id="terminal-1457827936-clip-terminal">
      <rect x="0" y="0" width="511.4" height="145.39999999999998" />
    </clipPath>
    <clipPath id="terminal-1457827936-line-0">
    <rect x="0" y="1.5" width="512.4" height="24.65"/>
            </clipPath>
<clipPath id="terminal-1457827936-line-1">
    <rect x="0" y="25.9" width="512.4" height="24.65"/>
            </clipPath>
<clipPath id="terminal-1457827936-line-2">
    <rect x="0" y="50.3" width="512.4" height="24.65"/>
            </clipPath>
<clipPath id="terminal-1457827936-line-3">
    <rect x="0" y="74.7" width="512.4" height="24.65"/>
            </clipPath>
<clipPath id="terminal-1457827936-line-4">
>>>>>>> 5de3a80b
    <rect x="0" y="99.1" width="512.4" height="24.65"/>
            </clipPath>
    </defs>

<<<<<<< HEAD
    <rect fill="#292929" stroke="rgba(255,255,255,0.35)" stroke-width="1" x="1" y="1" width="529" height="194.4" rx="8"/><text class="terminal-39242610-title" fill="#c5c8c6" text-anchor="middle" x="264" y="27">RichLogWidth</text>
=======
    <rect fill="#292929" stroke="rgba(255,255,255,0.35)" stroke-width="1" x="1" y="1" width="529" height="194.4" rx="8"/><text class="terminal-1457827936-title" fill="#c5c8c6" text-anchor="middle" x="264" y="27">RichLogWidth</text>
>>>>>>> 5de3a80b
            <g transform="translate(26,22)">
            <circle cx="0" cy="0" r="7" fill="#ff5f57"/>
            <circle cx="22" cy="0" r="7" fill="#febc2e"/>
            <circle cx="44" cy="0" r="7" fill="#28c840"/>
            </g>
        
<<<<<<< HEAD
    <g transform="translate(9, 41)" clip-path="url(#terminal-39242610-clip-terminal)">
    <rect fill="#f4005f" x="0" y="1.5" width="353.8" height="24.65" shape-rendering="crispEdges"/><rect fill="#1e1e1e" x="353.8" y="1.5" width="134.2" height="24.65" shape-rendering="crispEdges"/><rect fill="#14191f" x="488" y="1.5" width="24.4" height="24.65" shape-rendering="crispEdges"/><rect fill="#1e1e1e" x="0" y="25.9" width="488" height="24.65" shape-rendering="crispEdges"/><rect fill="#14191f" x="488" y="25.9" width="24.4" height="24.65" shape-rendering="crispEdges"/><rect fill="#1e1e1e" x="0" y="50.3" width="488" height="24.65" shape-rendering="crispEdges"/><rect fill="#14191f" x="488" y="50.3" width="24.4" height="24.65" shape-rendering="crispEdges"/><rect fill="#1e1e1e" x="0" y="74.7" width="488" height="24.65" shape-rendering="crispEdges"/><rect fill="#14191f" x="488" y="74.7" width="24.4" height="24.65" shape-rendering="crispEdges"/><rect fill="#1e1e1e" x="0" y="99.1" width="488" height="24.65" shape-rendering="crispEdges"/><rect fill="#14191f" x="488" y="99.1" width="24.4" height="24.65" shape-rendering="crispEdges"/><rect fill="#1e1e1e" x="0" y="123.5" width="488" height="24.65" shape-rendering="crispEdges"/><rect fill="#14191f" x="488" y="123.5" width="24.4" height="24.65" shape-rendering="crispEdges"/>
    <g class="terminal-39242610-matrix">
    <text class="terminal-39242610-r1" x="0" y="20" textLength="353.8" clip-path="url(#terminal-39242610-line-0)">black&#160;text&#160;on&#160;red,&#160;underlined</text><text class="terminal-39242610-r3" x="512.4" y="20" textLength="12.2" clip-path="url(#terminal-39242610-line-0)">
</text><text class="terminal-39242610-r2" x="0" y="44.4" textLength="488" clip-path="url(#terminal-39242610-line-1)">normal&#160;text,&#160;no&#160;markup&#160;&#160;&#160;&#160;&#160;&#160;&#160;&#160;&#160;&#160;&#160;&#160;&#160;&#160;&#160;&#160;&#160;&#160;</text><text class="terminal-39242610-r3" x="512.4" y="44.4" textLength="12.2" clip-path="url(#terminal-39242610-line-1)">
</text><text class="terminal-39242610-r3" x="512.4" y="68.8" textLength="12.2" clip-path="url(#terminal-39242610-line-2)">
</text><text class="terminal-39242610-r3" x="512.4" y="93.2" textLength="12.2" clip-path="url(#terminal-39242610-line-3)">
</text><text class="terminal-39242610-r3" x="512.4" y="117.6" textLength="12.2" clip-path="url(#terminal-39242610-line-4)">
=======
    <g transform="translate(9, 41)" clip-path="url(#terminal-1457827936-clip-terminal)">
    <rect fill="#f4005f" x="0" y="1.5" width="353.8" height="24.65" shape-rendering="crispEdges"/><rect fill="#272727" x="353.8" y="1.5" width="134.2" height="24.65" shape-rendering="crispEdges"/><rect fill="#000000" x="488" y="1.5" width="24.4" height="24.65" shape-rendering="crispEdges"/><rect fill="#272727" x="0" y="25.9" width="488" height="24.65" shape-rendering="crispEdges"/><rect fill="#000000" x="488" y="25.9" width="24.4" height="24.65" shape-rendering="crispEdges"/><rect fill="#272727" x="0" y="50.3" width="488" height="24.65" shape-rendering="crispEdges"/><rect fill="#000000" x="488" y="50.3" width="24.4" height="24.65" shape-rendering="crispEdges"/><rect fill="#272727" x="0" y="74.7" width="488" height="24.65" shape-rendering="crispEdges"/><rect fill="#000000" x="488" y="74.7" width="24.4" height="24.65" shape-rendering="crispEdges"/><rect fill="#272727" x="0" y="99.1" width="488" height="24.65" shape-rendering="crispEdges"/><rect fill="#000000" x="488" y="99.1" width="24.4" height="24.65" shape-rendering="crispEdges"/><rect fill="#272727" x="0" y="123.5" width="488" height="24.65" shape-rendering="crispEdges"/><rect fill="#000000" x="488" y="123.5" width="24.4" height="24.65" shape-rendering="crispEdges"/>
    <g class="terminal-1457827936-matrix">
    <text class="terminal-1457827936-r1" x="0" y="20" textLength="353.8" clip-path="url(#terminal-1457827936-line-0)">black&#160;text&#160;on&#160;red,&#160;underlined</text><text class="terminal-1457827936-r3" x="512.4" y="20" textLength="12.2" clip-path="url(#terminal-1457827936-line-0)">
</text><text class="terminal-1457827936-r2" x="0" y="44.4" textLength="488" clip-path="url(#terminal-1457827936-line-1)">normal&#160;text,&#160;no&#160;markup&#160;&#160;&#160;&#160;&#160;&#160;&#160;&#160;&#160;&#160;&#160;&#160;&#160;&#160;&#160;&#160;&#160;&#160;</text><text class="terminal-1457827936-r3" x="512.4" y="44.4" textLength="12.2" clip-path="url(#terminal-1457827936-line-1)">
</text><text class="terminal-1457827936-r3" x="512.4" y="68.8" textLength="12.2" clip-path="url(#terminal-1457827936-line-2)">
</text><text class="terminal-1457827936-r3" x="512.4" y="93.2" textLength="12.2" clip-path="url(#terminal-1457827936-line-3)">
</text><text class="terminal-1457827936-r3" x="512.4" y="117.6" textLength="12.2" clip-path="url(#terminal-1457827936-line-4)">
>>>>>>> 5de3a80b
</text>
    </g>
    </g>
</svg><|MERGE_RESOLUTION|>--- conflicted
+++ resolved
@@ -19,108 +19,60 @@
         font-weight: 700;
     }
 
-<<<<<<< HEAD
-    .terminal-39242610-matrix {
-=======
-    .terminal-1457827936-matrix {
->>>>>>> 5de3a80b
+    .terminal-2381300560-matrix {
         font-family: Fira Code, monospace;
         font-size: 20px;
         line-height: 24.4px;
         font-variant-east-asian: full-width;
     }
 
-<<<<<<< HEAD
-    .terminal-39242610-title {
-=======
-    .terminal-1457827936-title {
->>>>>>> 5de3a80b
+    .terminal-2381300560-title {
         font-size: 18px;
         font-weight: bold;
         font-family: arial;
     }
 
-<<<<<<< HEAD
-    .terminal-39242610-r1 { fill: #1a1a1a;text-decoration: underline; }
-.terminal-39242610-r2 { fill: #e1e1e1 }
-.terminal-39242610-r3 { fill: #c5c8c6 }
+    .terminal-2381300560-r1 { fill: #1a1a1a;text-decoration: underline; }
+.terminal-2381300560-r2 { fill: #e0e0e0 }
+.terminal-2381300560-r3 { fill: #c5c8c6 }
     </style>
 
     <defs>
-    <clipPath id="terminal-39242610-clip-terminal">
+    <clipPath id="terminal-2381300560-clip-terminal">
       <rect x="0" y="0" width="511.4" height="145.39999999999998" />
     </clipPath>
-    <clipPath id="terminal-39242610-line-0">
+    <clipPath id="terminal-2381300560-line-0">
     <rect x="0" y="1.5" width="512.4" height="24.65"/>
             </clipPath>
-<clipPath id="terminal-39242610-line-1">
+<clipPath id="terminal-2381300560-line-1">
     <rect x="0" y="25.9" width="512.4" height="24.65"/>
             </clipPath>
-<clipPath id="terminal-39242610-line-2">
+<clipPath id="terminal-2381300560-line-2">
     <rect x="0" y="50.3" width="512.4" height="24.65"/>
             </clipPath>
-<clipPath id="terminal-39242610-line-3">
+<clipPath id="terminal-2381300560-line-3">
     <rect x="0" y="74.7" width="512.4" height="24.65"/>
             </clipPath>
-<clipPath id="terminal-39242610-line-4">
-=======
-    .terminal-1457827936-r1 { fill: #1a1a1a;text-decoration: underline; }
-.terminal-1457827936-r2 { fill: #e0e0e0 }
-.terminal-1457827936-r3 { fill: #c5c8c6 }
-    </style>
-
-    <defs>
-    <clipPath id="terminal-1457827936-clip-terminal">
-      <rect x="0" y="0" width="511.4" height="145.39999999999998" />
-    </clipPath>
-    <clipPath id="terminal-1457827936-line-0">
-    <rect x="0" y="1.5" width="512.4" height="24.65"/>
-            </clipPath>
-<clipPath id="terminal-1457827936-line-1">
-    <rect x="0" y="25.9" width="512.4" height="24.65"/>
-            </clipPath>
-<clipPath id="terminal-1457827936-line-2">
-    <rect x="0" y="50.3" width="512.4" height="24.65"/>
-            </clipPath>
-<clipPath id="terminal-1457827936-line-3">
-    <rect x="0" y="74.7" width="512.4" height="24.65"/>
-            </clipPath>
-<clipPath id="terminal-1457827936-line-4">
->>>>>>> 5de3a80b
+<clipPath id="terminal-2381300560-line-4">
     <rect x="0" y="99.1" width="512.4" height="24.65"/>
             </clipPath>
     </defs>
 
-<<<<<<< HEAD
-    <rect fill="#292929" stroke="rgba(255,255,255,0.35)" stroke-width="1" x="1" y="1" width="529" height="194.4" rx="8"/><text class="terminal-39242610-title" fill="#c5c8c6" text-anchor="middle" x="264" y="27">RichLogWidth</text>
-=======
-    <rect fill="#292929" stroke="rgba(255,255,255,0.35)" stroke-width="1" x="1" y="1" width="529" height="194.4" rx="8"/><text class="terminal-1457827936-title" fill="#c5c8c6" text-anchor="middle" x="264" y="27">RichLogWidth</text>
->>>>>>> 5de3a80b
+    <rect fill="#292929" stroke="rgba(255,255,255,0.35)" stroke-width="1" x="1" y="1" width="529" height="194.4" rx="8"/><text class="terminal-2381300560-title" fill="#c5c8c6" text-anchor="middle" x="264" y="27">RichLogWidth</text>
             <g transform="translate(26,22)">
             <circle cx="0" cy="0" r="7" fill="#ff5f57"/>
             <circle cx="22" cy="0" r="7" fill="#febc2e"/>
             <circle cx="44" cy="0" r="7" fill="#28c840"/>
             </g>
         
-<<<<<<< HEAD
-    <g transform="translate(9, 41)" clip-path="url(#terminal-39242610-clip-terminal)">
-    <rect fill="#f4005f" x="0" y="1.5" width="353.8" height="24.65" shape-rendering="crispEdges"/><rect fill="#1e1e1e" x="353.8" y="1.5" width="134.2" height="24.65" shape-rendering="crispEdges"/><rect fill="#14191f" x="488" y="1.5" width="24.4" height="24.65" shape-rendering="crispEdges"/><rect fill="#1e1e1e" x="0" y="25.9" width="488" height="24.65" shape-rendering="crispEdges"/><rect fill="#14191f" x="488" y="25.9" width="24.4" height="24.65" shape-rendering="crispEdges"/><rect fill="#1e1e1e" x="0" y="50.3" width="488" height="24.65" shape-rendering="crispEdges"/><rect fill="#14191f" x="488" y="50.3" width="24.4" height="24.65" shape-rendering="crispEdges"/><rect fill="#1e1e1e" x="0" y="74.7" width="488" height="24.65" shape-rendering="crispEdges"/><rect fill="#14191f" x="488" y="74.7" width="24.4" height="24.65" shape-rendering="crispEdges"/><rect fill="#1e1e1e" x="0" y="99.1" width="488" height="24.65" shape-rendering="crispEdges"/><rect fill="#14191f" x="488" y="99.1" width="24.4" height="24.65" shape-rendering="crispEdges"/><rect fill="#1e1e1e" x="0" y="123.5" width="488" height="24.65" shape-rendering="crispEdges"/><rect fill="#14191f" x="488" y="123.5" width="24.4" height="24.65" shape-rendering="crispEdges"/>
-    <g class="terminal-39242610-matrix">
-    <text class="terminal-39242610-r1" x="0" y="20" textLength="353.8" clip-path="url(#terminal-39242610-line-0)">black&#160;text&#160;on&#160;red,&#160;underlined</text><text class="terminal-39242610-r3" x="512.4" y="20" textLength="12.2" clip-path="url(#terminal-39242610-line-0)">
-</text><text class="terminal-39242610-r2" x="0" y="44.4" textLength="488" clip-path="url(#terminal-39242610-line-1)">normal&#160;text,&#160;no&#160;markup&#160;&#160;&#160;&#160;&#160;&#160;&#160;&#160;&#160;&#160;&#160;&#160;&#160;&#160;&#160;&#160;&#160;&#160;</text><text class="terminal-39242610-r3" x="512.4" y="44.4" textLength="12.2" clip-path="url(#terminal-39242610-line-1)">
-</text><text class="terminal-39242610-r3" x="512.4" y="68.8" textLength="12.2" clip-path="url(#terminal-39242610-line-2)">
-</text><text class="terminal-39242610-r3" x="512.4" y="93.2" textLength="12.2" clip-path="url(#terminal-39242610-line-3)">
-</text><text class="terminal-39242610-r3" x="512.4" y="117.6" textLength="12.2" clip-path="url(#terminal-39242610-line-4)">
-=======
-    <g transform="translate(9, 41)" clip-path="url(#terminal-1457827936-clip-terminal)">
+    <g transform="translate(9, 41)" clip-path="url(#terminal-2381300560-clip-terminal)">
     <rect fill="#f4005f" x="0" y="1.5" width="353.8" height="24.65" shape-rendering="crispEdges"/><rect fill="#272727" x="353.8" y="1.5" width="134.2" height="24.65" shape-rendering="crispEdges"/><rect fill="#000000" x="488" y="1.5" width="24.4" height="24.65" shape-rendering="crispEdges"/><rect fill="#272727" x="0" y="25.9" width="488" height="24.65" shape-rendering="crispEdges"/><rect fill="#000000" x="488" y="25.9" width="24.4" height="24.65" shape-rendering="crispEdges"/><rect fill="#272727" x="0" y="50.3" width="488" height="24.65" shape-rendering="crispEdges"/><rect fill="#000000" x="488" y="50.3" width="24.4" height="24.65" shape-rendering="crispEdges"/><rect fill="#272727" x="0" y="74.7" width="488" height="24.65" shape-rendering="crispEdges"/><rect fill="#000000" x="488" y="74.7" width="24.4" height="24.65" shape-rendering="crispEdges"/><rect fill="#272727" x="0" y="99.1" width="488" height="24.65" shape-rendering="crispEdges"/><rect fill="#000000" x="488" y="99.1" width="24.4" height="24.65" shape-rendering="crispEdges"/><rect fill="#272727" x="0" y="123.5" width="488" height="24.65" shape-rendering="crispEdges"/><rect fill="#000000" x="488" y="123.5" width="24.4" height="24.65" shape-rendering="crispEdges"/>
-    <g class="terminal-1457827936-matrix">
-    <text class="terminal-1457827936-r1" x="0" y="20" textLength="353.8" clip-path="url(#terminal-1457827936-line-0)">black&#160;text&#160;on&#160;red,&#160;underlined</text><text class="terminal-1457827936-r3" x="512.4" y="20" textLength="12.2" clip-path="url(#terminal-1457827936-line-0)">
-</text><text class="terminal-1457827936-r2" x="0" y="44.4" textLength="488" clip-path="url(#terminal-1457827936-line-1)">normal&#160;text,&#160;no&#160;markup&#160;&#160;&#160;&#160;&#160;&#160;&#160;&#160;&#160;&#160;&#160;&#160;&#160;&#160;&#160;&#160;&#160;&#160;</text><text class="terminal-1457827936-r3" x="512.4" y="44.4" textLength="12.2" clip-path="url(#terminal-1457827936-line-1)">
-</text><text class="terminal-1457827936-r3" x="512.4" y="68.8" textLength="12.2" clip-path="url(#terminal-1457827936-line-2)">
-</text><text class="terminal-1457827936-r3" x="512.4" y="93.2" textLength="12.2" clip-path="url(#terminal-1457827936-line-3)">
-</text><text class="terminal-1457827936-r3" x="512.4" y="117.6" textLength="12.2" clip-path="url(#terminal-1457827936-line-4)">
->>>>>>> 5de3a80b
+    <g class="terminal-2381300560-matrix">
+    <text class="terminal-2381300560-r1" x="0" y="20" textLength="353.8" clip-path="url(#terminal-2381300560-line-0)">black&#160;text&#160;on&#160;red,&#160;underlined</text><text class="terminal-2381300560-r3" x="512.4" y="20" textLength="12.2" clip-path="url(#terminal-2381300560-line-0)">
+</text><text class="terminal-2381300560-r2" x="0" y="44.4" textLength="488" clip-path="url(#terminal-2381300560-line-1)">normal&#160;text,&#160;no&#160;markup&#160;&#160;&#160;&#160;&#160;&#160;&#160;&#160;&#160;&#160;&#160;&#160;&#160;&#160;&#160;&#160;&#160;&#160;</text><text class="terminal-2381300560-r3" x="512.4" y="44.4" textLength="12.2" clip-path="url(#terminal-2381300560-line-1)">
+</text><text class="terminal-2381300560-r3" x="512.4" y="68.8" textLength="12.2" clip-path="url(#terminal-2381300560-line-2)">
+</text><text class="terminal-2381300560-r3" x="512.4" y="93.2" textLength="12.2" clip-path="url(#terminal-2381300560-line-3)">
+</text><text class="terminal-2381300560-r3" x="512.4" y="117.6" textLength="12.2" clip-path="url(#terminal-2381300560-line-4)">
 </text>
     </g>
     </g>
