/* CSS file for basic.py */



* {
    transition: color 300ms linear, background 300ms linear;
}

* {
  scrollbar-background: $panel-darken-2;
  scrollbar-background-hover: $panel-darken-3;
  scrollbar-color: $system;
  scrollbar-color-active: $accent-darken-1;
  scrollbar-size-horizontal: 1;
  scrollbar-size-vertical: 2;
}

App > Screen {
  layout: dock;
  docks: side=left/1;
  background: $surface;
  color: $text-surface; 
}


#sidebar {
  color: $text-primary;
  background: $primary-background;
  dock: side;
  width: 30;
  offset-x: -100%;
  layout: dock;
  transition: offset 500ms in_out_cubic;
}

#sidebar.-active {
  offset-x: 0;
}

#sidebar .title {
  height: 3;
  background: $primary-background-darken-2;
  color: $text-primary-darken-2 ;
  border-right: outer $primary-darken-3;
  content-align: center middle;
}

#sidebar .user {
  height: 8;
  background: $primary-background-darken-1;
  color: $text-primary-darken-1;
  border-right: outer $primary-background-darken-3;
  content-align: center middle;
}

#sidebar .content {
  background: $primary-background;
  color: $text-primary-background;
  border-right: outer $primary-background-darken-3;
  content-align: center middle;
}

#header {
  color: $text-primary-darken-1;
  background: $primary-darken-1;
  height: 3;
  content-align: center middle;
}

#content {
  color: $text-background;
  background: $background;
  layout: vertical;
  overflow-y: scroll;
}


Tweet {
<<<<<<< HEAD
  height:12;
  width: 100%;
 
=======
  height: 12;
  width: 80;
>>>>>>> ce1b80af
  margin: 1 3;
  background: $panel;
  color: $text-panel;
  layout: vertical;
  /* border: outer $primary; */
  padding: 1;
  border: wide $panel-darken-2;
  overflow: auto;
  /* scrollbar-gutter: stable; */
  align-horizontal: center;
  box-sizing: border-box;
}


.scrollable {
  
  overflow-y: scroll;
  margin: 1 2;
  height: 20;
  align-horizontal: center;
  layout: vertical;
}

.code {
<<<<<<< HEAD
  
  height: auto;
    
}
=======

  height: 34;
  width: 100%;
>>>>>>> ce1b80af

}


TweetHeader {
  height:1;
  background: $accent;
  color: $text-accent
}

TweetBody {  
  width: 100%;
  background: $panel;
  color: $text-panel;
  height: auto; 
  padding: 0 1 0 0; 
}

Tweet.scroll-horizontal TweetBody {
  width: 350;
}

.button {
  background: $accent;
  color: $text-accent;
  width:20;
  height: 3;
  /* border-top: hidden  $accent-darken-3;  */
  border: tall $accent-darken-2;
  /* border-left: tall $accent-darken-1; */


  /* padding: 1 0 0 0 ; */

<<<<<<< HEAD
  transition: background 400ms in_out_cubic, color 400ms in_out_cubic;
 
=======
  transition: background 200ms in_out_cubic, color 300ms in_out_cubic;

>>>>>>> ce1b80af
}

.button:hover {
  background: $accent-lighten-1;
  color: $text-accent-lighten-1;
  width: 20;
  height: 3;
  border: tall $accent-darken-1;
  /* border-left: tall $accent-darken-3; */




}

#footer {
  color: $text-accent;
  background: $accent;
  height: 1;
  border-top: hkey $accent-darken-2;
  content-align: center middle;
}


#sidebar .content {
  layout: vertical
}

OptionItem {
  height: 3;
  background: $primary-background;
  border-right: outer $primary-background-darken-2;
  border-left: blank;
  content-align: center middle;
}

OptionItem:hover {
  height: 3;
  color: $accent;
  background: $primary-background-darken-1;
  /* border-top: hkey $accent2-darken-3;
  border-bottom: hkey $accent2-darken-3; */
  text-style: bold;
  border-left: outer $accent-darken-2;
}

Error {
  width: 100%;
  height:3;
  background: $error;
  color: $text-error;
  border-top: hkey $error-darken-2;
  border-bottom: hkey $error-darken-2;
  margin: 1 3;

  text-style: bold;
  align-horizontal: center;
}

Warning {
  width: 100%;
  height:3;
  background: $warning;
  color: $text-warning-fade-1;
  border-top: hkey $warning-darken-2;
  border-bottom: hkey $warning-darken-2;
  margin: 1 2;
  text-style: bold;
  align-horizontal: center;
}

Success {
<<<<<<< HEAD
  width: 100%;
  height:3;  
=======
  width: 80;
  height:3;
>>>>>>> ce1b80af
  box-sizing: border-box;
  background: $success-lighten-3;
  color: $text-success-lighten-3-fade-1;
  border-top: hkey $success;
  border-bottom: hkey $success;
  margin: 1 2;
  text-style: bold;
  align-horizontal: center;
}


.horizontal {
  layout: horizontal
}<|MERGE_RESOLUTION|>--- conflicted
+++ resolved
@@ -76,14 +76,9 @@
 
 
 Tweet {
-<<<<<<< HEAD
   height:12;
   width: 100%;
  
-=======
-  height: 12;
-  width: 80;
->>>>>>> ce1b80af
   margin: 1 3;
   background: $panel;
   color: $text-panel;
@@ -108,16 +103,10 @@
 }
 
 .code {
-<<<<<<< HEAD
   
   height: auto;
     
 }
-=======
-
-  height: 34;
-  width: 100%;
->>>>>>> ce1b80af
 
 }
 
@@ -152,13 +141,8 @@
 
   /* padding: 1 0 0 0 ; */
 
-<<<<<<< HEAD
   transition: background 400ms in_out_cubic, color 400ms in_out_cubic;
  
-=======
-  transition: background 200ms in_out_cubic, color 300ms in_out_cubic;
-
->>>>>>> ce1b80af
 }
 
 .button:hover {
@@ -231,13 +215,8 @@
 }
 
 Success {
-<<<<<<< HEAD
   width: 100%;
   height:3;  
-=======
-  width: 80;
-  height:3;
->>>>>>> ce1b80af
   box-sizing: border-box;
   background: $success-lighten-3;
   color: $text-success-lighten-3-fade-1;
